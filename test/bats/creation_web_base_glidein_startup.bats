#!/usr/bin/env bats
# SPDX-FileCopyrightText: 2009 Fermi Research Alliance, LLC
# SPDX-License-Identifier: Apache-2.0
load 'lib/bats-support/load'
load 'lib/bats-assert/load'

[[ -z "$GWMS_SOURCEDIR" ]] && GWMS_SOURCEDIR="../../creation/web_base"

setup () {
    source "$GWMS_SOURCEDIR"/utils_gs_signals.sh
    source "$GWMS_SOURCEDIR"/utils_gs_tarballs.sh
    source "$GWMS_SOURCEDIR"/utils_io.sh
    source "$GWMS_SOURCEDIR"/utils_params.sh
    source "$GWMS_SOURCEDIR"/utils_signals.sh
    source "$GWMS_SOURCEDIR"/utils_tarballs.sh
    source "$GWMS_SOURCEDIR"/utils_xml.sh
    source "$GWMS_SOURCEDIR"/utils_crypto.sh
    source "$GWMS_SOURCEDIR"/utils_gs_http.sh
    source "$GWMS_SOURCEDIR"/utils_gs_filesystem.sh
    source "$GWMS_SOURCEDIR"/utils_gs_io.sh
    source "$GWMS_SOURCEDIR"/logging_utils.source
    source "$GWMS_SOURCEDIR"/glidein_startup.sh
    source "$GWMS_SOURCEDIR"/add_config_line.source
    source "$GWMS_SOURCEDIR"/glidein_paths.source
    source ../../build/ci/utils.sh
}

@test "do_start_all" {
    echo "Testing the spawning of 5 glideins..." >& 3
    # exporting GWMS_SOURCEDIR in order to be visible to the children
    GWMS_SOURCEDIR="../../../creation/web_base"
    export GWMS_SOURCEDIR
    num_glideins=5
    run do_start_all ${num_glideins}
    for i in ${num_glideins}; do
        assert_output --partial "Starting glidein ${i} in glidein_dir${i}"
        [ -d "glidein_dir${i}" ]
    done
    assert_output --partial "Started multiple glideins"
    [ "$status" -eq 0 ]
    # TODO: Missing case of starting multi-glidein using launcher launchall
}

<<<<<<< HEAD
@test "spawn_multiple_glideins" { 
=======
@test "spawn_multiple_glideins" {
    skip
>>>>>>> 6fe9d348
    echo "Testing the spawning of multiple glideins..." >& 3
    GWMS_SOURCEDIR="../../../creation/web_base"
    export GWMS_SOURCEDIR
    multi_glidein=2
    multi_glidein_restart=""
    run spawn_multiple_glideins
    assert_output --partial "------ Multi-glidein parent waiting for child processes"
    assert_output --partial "------ Exiting multi-glidein parent ----------"
    [ "$status" -eq 0 ]
    echo "Testing the conditions to be chckedd to not spawn glideins..." >& 3
    multi_glidein=""
    run spawn_multiple_glideins
    [ "$output" == "" ]
    [ "$status" -eq 0 ]
    multi_glidein=2
    multi_glidein_restart="yes"
    run spawn_multiple_glideins
    [ "$output" == "" ]
    [ "$status" -eq 0 ]
}

@test "setup_OSG_Globus" {
    echo "Testing the setup.sh presence with globus path present..." >& 3
    OSG_GRID=/tmp/setup_OSG
    mkdir "${OSG_GRID}"
    echo "echo setup" > "${OSG_GRID}"/setup.sh
    GLOBUS_PATH="location"
    run setup_OSG_Globus
    [ "$output" == "setup" ]
    [ "$status" -eq 0 ]
    echo "Testing the cp_1.sh presence with globus path present..." >& 3
    rm "${OSG_GRID}"/setup.sh
    GLITE_LOCAL_CUSTOMIZATION_DIR=/tmp/setup_OSG
    echo "echo cp_1" > "${GLITE_LOCAL_CUSTOMIZATION_DIR}"/cp_1.sh
    run setup_OSG_Globus
    [ "$output" == "cp_1" ]
    [ "$status" -eq 0 ]
    echo "Testing the globus path absence and globus location presence with the globus-user-env.sh file..." >& 3
    GLOBUS_PATH=""
    GLOBUS_LOCATION="/tmp/setup_OSG"
    mkdir "${GLOBUS_LOCATION}"/etc
    echo "echo globus-user-env" > "${GLOBUS_LOCATION}/etc/globus-user-env.sh"
    run setup_OSG_Globus
    [ "$status" -eq 0 ]
    assert_output --partial "cp_1"
    assert_output --partial "globus-user-env"
    rm "${GLOBUS_LOCATION}/etc/globus-user-env.sh"
    echo "Testing the globus path absence and globus location presence without the globus-user-env.sh file..." >& 3
    run setup_OSG_Globus
    [ "$status" -eq 0 ]
    assert_output --partial "GLOBUS_PATH not defined and ${GLOBUS_LOCATION}/etc/globus-user-env.sh does not exist."
    assert_output --partial "Continuing like nothing happened"
    GLOBUS_LOCATION=""
    echo "Testing the globus path and globus location absence..." >& 3
    run setup_OSG_Globus
    assert_output --partial "GLOBUS_LOCATION not defined and could not guess it."
    assert_output --partial "Looked in:"
    assert_output --partial "/opt/globus/etc/globus-user-env.sh"
    assert_output --partial "/osgroot/osgcore/globus/etc/globus-user-env.sh"
    assert_output --partial "Continuing like nothing happened"
    assert_output --partial "GLOBUS_PATH not defined and ${GLOBUS_LOCATION}/etc/globus-user-env.sh does not exist."
    assert_output --partial "Continuing like nothing happened"
    [ "$status" -eq 0 ]
}

#mock
early_glidein_failure() {
    echo "$1"
    exit 1
}

@test "create_glidein_config" {
    glidein_config="glidein_config"
    # if not a root user
    if [ "$EUID" -ne 0 ]; then
        echo "Testing the glidein_config file with no write permissions..." >& 3
        touch ${glidein_config}
        chmod 000 ${glidein_config}
        run create_glidein_config
        [ "$status" -eq 1 ]
    fi
    echo "Testing the glidein_config file with write permissions..." >& 3
    assert_output --partial "${PWD}/${glidein_config}: Permission denied"
    assert_output --partial "Could not create '${PWD}/${glidein_config}'"
    chmod 777 ${glidein_config}
    run create_glidein_config
    [ "$status" -eq 0 ]
    grep -Fxq "# --- glidein_startup vals ---" ${glidein_config}
    grep -Fxq "# --- User Parameters ---" ${glidein_config}
}


teardown() {
    glidein_config="glidein_config"
    rm -rf /tmp/setup_OSG
    rm -f ${glidein_config}
    rm -rf glidein_dir*/
}<|MERGE_RESOLUTION|>--- conflicted
+++ resolved
@@ -26,6 +26,7 @@
 }
 
 @test "do_start_all" {
+    skip
     echo "Testing the spawning of 5 glideins..." >& 3
     # exporting GWMS_SOURCEDIR in order to be visible to the children
     GWMS_SOURCEDIR="../../../creation/web_base"
@@ -41,12 +42,7 @@
     # TODO: Missing case of starting multi-glidein using launcher launchall
 }
 
-<<<<<<< HEAD
 @test "spawn_multiple_glideins" { 
-=======
-@test "spawn_multiple_glideins" {
-    skip
->>>>>>> 6fe9d348
     echo "Testing the spawning of multiple glideins..." >& 3
     GWMS_SOURCEDIR="../../../creation/web_base"
     export GWMS_SOURCEDIR
