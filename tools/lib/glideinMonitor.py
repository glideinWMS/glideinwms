--- conflicted
+++ resolved
@@ -82,29 +82,7 @@
     monitorVM=getMonitorVM(pool_name, remoteVM)
 
     condor_status=getMonitorVMStatus(pool_name, monitorVM)
-<<<<<<< HEAD
-    validateMonitorVMStatus(condor_status, monitorVM)
-
-    if 'GLEXEC_STARTER' in condor_status:
-        glexec_starter=condor_status['GLEXEC_STARTER']
-    else:
-        glexec_starter=False #if not defined, assume no gLExec for old way
-
-    if 'GLEXEC_JOB' in condor_status:
-        glexec_job=condor_status['GLEXEC_JOB']
-    else:
-        glexec_job=False #if not defined, assume no gLExec for new way
-
-    if glexec_starter or glexec_job:
-        if 'X509_USER_PROXY' not in os.environ:
-            raise RuntimeError("Job running on a gLExec enabled resource; X509_USER_PROXY must be defined")
-        x509_file=os.environ['X509_USER_PROXY']
-    else:
-        x509_file=None
-
-=======
     validateMonitorVMStatus(condor_status, monitorVM)        
->>>>>>> c8dae69b
 
     tmpdir=tempfile.mkdtemp(prefix="glidein_intmon_")
     try:
