#!/usr/bin/env python

#
# Project:
#   glideinWMS
#
# File Version: 
#
# Description:
#  This program clones (a subset of) entries
#  from a remote xml config into a local one
#

from __future__ import print_function
import os
import sys
import os.path
import copy
import re
import string
<<<<<<< HEAD
# not used  import shutil
# not used  import traceback

STARTUP_DIR = sys.path[0]
sys.path.append(os.path.join(STARTUP_DIR, "../.."))
=======
# import shutil
# import traceback
sys.path.append(os.path.join(STARTUP_DIR,"../.."))
>>>>>>> 0c57e456
from glideinwms.creation.lib import cgWParams


################################################################################

def run_attr_regexp(params, entry_name, attr, ro):
    if attr not in params.entries[entry_name].attrs:
        return False
    return re.search(ro, params.entries[entry_name].attrs[attr].value) is not None


<<<<<<< HEAD
=======

>>>>>>> 0c57e456
def run_descr_regexp(params, entry_name, attr, ro):
    if attr not in params.subparams.data['entries'][entry_name]:
        return False
    return re.search(ro, params.subparams.data['entries'][entry_name][attr]) is not None
<<<<<<< HEAD

=======


def run_name_regexp(params, entry_name, ro):
    return re.search(ro, entry_name) is not None
>>>>>>> 0c57e456

def run_name_regexp(params, entry_name, ro):
    return re.search(ro, entry_name) is not None

<<<<<<< HEAD

def create_filter(attr, regexp):
    ro = re.compile(regexp)
    if attr == "name":
        return lambda params, entry_name:run_name_regexp(params, entry_name, ro)
    elif attr in ("gatekeeper", "gridtype", "rsl", "bosco_dir", "schedd_name", "work_dir",
                  "proxy_url", "verbosity", "enabled"):
=======
def create_filter(attr,regexp):
    ro=re.compile(regexp)
    if attr == "name":
        return lambda params, entry_name:run_name_regexp(params, entry_name, ro)
    elif attr in ("gatekeeper", "gridtype", "rsl", 'schedd_name', "work_dir", 'proxy_url', 'verbosity', "enabled"):
>>>>>>> 0c57e456
        return lambda params, entry_name:run_descr_regexp(params, entry_name, attr, ro)
    else:
        return lambda params, entry_name:run_attr_regexp(params, entry_name, attr, ro)
    

def match_list(params, entry_name, include_list, exclude_list):
    if len(include_list) != 0:  # if empty, include all
        found = False
        for f in include_list:
            if f(params, entry_name):
                found = True
                break
        if not found:  # not in whitelist
            return False

    for f in exclude_list:
        if f(params, entry_name):
            return False

    return True  # not in blacklist


def preserve_el_comments(new_arr, old_arr):
    for k in new_arr.keys():
<<<<<<< HEAD
        if old_arr.has_key(k):
=======
        if k in old_arr:
>>>>>>> 0c57e456
            if k == "comment":
                new_arr[k] = copy.deepcopy(old_arr[k])
            else:
                try:
                    dummy = new_arr[k].keys()
                    # dictionary-like, climb the tree, recurse
                    preserve_el_comments(new_arr[k], old_arr[k])
                except:
                    pass  # not a dictionary-like object
        else:
            if k == "comment":
                # old version did not have a comment, so the new one should not either
                del new_arr[k]


################################################################################

def add_entry(params, other_params, entry_name):
    params.subparams.data['entries'][entry_name] = copy.deepcopy(other_params.subparams.data['entries'][entry_name])
    for e in ('schedd_name', 'allow_frontends'):
        # these are likely different between installations
        if e in params.subparams.data['entries'][entry_name]:
            if type(params.entry_defaults[e]) == type(()):
                params.subparams.data['entries'][entry_name][e] = copy.deepcopy(params.entry_defaults[e][0])
            else:
                params.subparams.data['entries'][entry_name][e] = copy.deepcopy(params.entry_defaults[e])


def merge_entry(params, other_params, entry_name, preserve_enable, preserve_comments):
    org_entry = params.subparams.data['entries'][entry_name]
    params.subparams.data['entries'][entry_name] = copy.deepcopy(other_params.subparams.data['entries'][entry_name])
    new_entry = params.subparams.data['entries'][entry_name]
    
    preserve_els = ['schedd_name', 'allow_frontends', 'downtimes']
    if preserve_enable:
        preserve_els.append('enable')
    for e in preserve_els:
        # preserve these, since they are instance specific
        if e in org_entry:
            new_entry[e] = org_entry[e]

    if preserve_comments:
        preserve_el_comments(new_entry, org_entry)


def disable_entry(params, entry_name):
    eel = params.subparams.data['entries'][entry_name]
    eel['enabled'] = 'False'
    if 'comment' in eel and (eel['comment'] is not None):
        base_comment = eel['comment']+" "
    else:
        base_comment = ""
    eel['comment'] = base_comment + "Disabled because obsoleted during cloning."
    

################################################################################
def main(params, other_params,
         merge_opt, preserve_enable, disable_old, preserve_comments,
         include_list, exlude_list):
    other_entry_list = []
    for e in other_params.entries.keys():
        if not match_list(other_params, e, include_list, exlude_list):
            continue  # filtered out
        other_entry_list.append(e)

        if e in params.entries:
            if merge_opt in ('yes', 'only'):
                print("Merging %s" % e)
                merge_entry(params, other_params, e, preserve_enable, preserve_comments)
        else:
            if merge_opt in ('yes', 'no'):
                print("Adding %s" % e)
                add_entry(params, other_params, e)

    if disable_old:
        for e in params.entries.keys():
            if not match_list(params, e, include_list, exlude_list):
                continue  # filtered out
            if not (e in other_entry_list):
                if params.entries[e].enabled == "True":
                    print("Disabling %s" % e)
                    disable_entry(params, e)


############################################################
#
# S T A R T U P
# 
############################################################
def load():
    usage_prefix="clone_glidein -other config [-out fname] [-debug] [-include attr regexp] [-exclude attr regexp] [-merge yes|no|only] [-preserve_enable] [-disable_old] [-preserve_comments]"
    argv=sys.argv
    other_fname=None
    out_fname="out.xml"
    debug=False
    include_list=[]
    exclude_list=[]
    merge_opt="no"
    disable_old=False
    preserve_enable=False
    preserve_comments=False
    while len(argv)>2:
        if argv[1]=='-other':
            other_fname=argv[2]
            argv=argv[0:1]+argv[3:]
        elif argv[1]=='-out':
            out_fname=argv[2]
            argv=argv[0:1]+argv[3:]
        elif argv[1]=='-include':
            include_list.append(create_filter(argv[2],argv[3]))
            argv=argv[0:1]+argv[4:]
        elif argv[1]=='-exclude':
            exclude_list.append(create_filter(argv[2],argv[3]))
            argv=argv[0:1]+argv[4:]
        elif argv[1]=='-merge':
            merge_opt=argv[2]
            if not (merge_opt in ('yes','no','only')):
                print("Merge must be yes, no or only, got %s"%merge_opt)
                sys.exit(1)
            argv=argv[0:1]+argv[3:]
        elif argv[1]=='-debug':
            debug=True
            argv=argv[0:1]+argv[2:]
        elif argv[1]=='-disable_old':
            disable_old=True
            argv=argv[0:1]+argv[2:]
        elif argv[1]=='-preserve_enable':
            preserve_enable=True
            argv=argv[0:1]+argv[2:]
        elif argv[1]=='-preserve_comments':
            preserve_comments=True
            argv=argv[0:1]+argv[2:]
        else:
            break
            
    if other_fname is None:
        print("Missing -other")
        print()
        print("Usage:")
        print("%s local_config" % usage_prefix)
        sys.exit(1)

    try:
        params = cgWParams.GlideinParams(usage_prefix, os.path.join(STARTUP_DIR, "web_base"), argv)
    except RuntimeError as e:
        if debug:
            import traceback
            tb = traceback.format_exception(sys.exc_info()[0], sys.exc_info()[1],
                                            sys.exc_info()[2])
            print(string.join(tb, '\n'))
        print(e)
        sys.exit(1)

    try:
        other_argv = copy.deepcopy(argv)
        other_argv[1] = other_fname
        other_params = cgWParams.GlideinParams(usage_prefix, os.path.join(STARTUP_DIR, "web_base"), other_argv)
    except RuntimeError as e:
        if debug:
            import traceback
            tb = traceback.format_exception(sys.exc_info()[0], sys.exc_info()[1],
                                            sys.exc_info()[2])
            print(string.join(tb, '\n'))
        print(e)
        sys.exit(1)

    main(params, other_params,
         merge_opt, preserve_enable, disable_old, preserve_comments,
         include_list, exclude_list)

    print()
    print("Writing out %s" % out_fname)
    params.save_into_file(out_fname)
    

if __name__ == '__main__':
    load()<|MERGE_RESOLUTION|>--- conflicted
+++ resolved
@@ -18,17 +18,11 @@
 import copy
 import re
 import string
-<<<<<<< HEAD
 # not used  import shutil
 # not used  import traceback
 
 STARTUP_DIR = sys.path[0]
 sys.path.append(os.path.join(STARTUP_DIR, "../.."))
-=======
-# import shutil
-# import traceback
-sys.path.append(os.path.join(STARTUP_DIR,"../.."))
->>>>>>> 0c57e456
 from glideinwms.creation.lib import cgWParams
 
 
@@ -40,27 +34,15 @@
     return re.search(ro, params.entries[entry_name].attrs[attr].value) is not None
 
 
-<<<<<<< HEAD
-=======
-
->>>>>>> 0c57e456
 def run_descr_regexp(params, entry_name, attr, ro):
     if attr not in params.subparams.data['entries'][entry_name]:
         return False
     return re.search(ro, params.subparams.data['entries'][entry_name][attr]) is not None
-<<<<<<< HEAD
-
-=======
 
 
 def run_name_regexp(params, entry_name, ro):
     return re.search(ro, entry_name) is not None
->>>>>>> 0c57e456
-
-def run_name_regexp(params, entry_name, ro):
-    return re.search(ro, entry_name) is not None
-
-<<<<<<< HEAD
+
 
 def create_filter(attr, regexp):
     ro = re.compile(regexp)
@@ -68,17 +50,10 @@
         return lambda params, entry_name:run_name_regexp(params, entry_name, ro)
     elif attr in ("gatekeeper", "gridtype", "rsl", "bosco_dir", "schedd_name", "work_dir",
                   "proxy_url", "verbosity", "enabled"):
-=======
-def create_filter(attr,regexp):
-    ro=re.compile(regexp)
-    if attr == "name":
-        return lambda params, entry_name:run_name_regexp(params, entry_name, ro)
-    elif attr in ("gatekeeper", "gridtype", "rsl", 'schedd_name', "work_dir", 'proxy_url', 'verbosity', "enabled"):
->>>>>>> 0c57e456
         return lambda params, entry_name:run_descr_regexp(params, entry_name, attr, ro)
     else:
         return lambda params, entry_name:run_attr_regexp(params, entry_name, attr, ro)
-    
+
 
 def match_list(params, entry_name, include_list, exclude_list):
     if len(include_list) != 0:  # if empty, include all
@@ -99,11 +74,7 @@
 
 def preserve_el_comments(new_arr, old_arr):
     for k in new_arr.keys():
-<<<<<<< HEAD
-        if old_arr.has_key(k):
-=======
         if k in old_arr:
->>>>>>> 0c57e456
             if k == "comment":
                 new_arr[k] = copy.deepcopy(old_arr[k])
             else:
