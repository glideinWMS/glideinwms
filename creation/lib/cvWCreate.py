--- conflicted
+++ resolved
@@ -105,13 +105,8 @@
             if '#' not in line:
                 multi[dict_key] += line
             for idx in range(len(parts)):
-<<<<<<< HEAD
                 if tag in parts[idx]: 
                     tag = None
-=======
-                if tag in parts[idx]:
-                    tag = False
->>>>>>> e1bb7c86
     return multi
 
 
@@ -161,11 +156,7 @@
 def create_client_condor_config(config_fname, mapfile_fname, collector_nodes, classad_proxy):
     config_files = condorExe.exe_cmd("condor_config_val", "-config")
     multi_line_conf_dict = parse_configs_for_multis(config_files)
-<<<<<<< HEAD
     attrs = condorExe.exe_cmd('condor_config_val', '-dump ')
-=======
-    attrs = condorExe.exe_cmd("condor_config_val", "-dump")
->>>>>>> e1bb7c86
     def_attrs = filter_unwanted_config_attrs(attrs, multi_line_conf_dict)
     for tag in multi_line_conf_dict:
         line = f"{tag}  {multi_line_conf_dict[tag]}"
@@ -273,8 +264,6 @@
                  COPY SingularityImage orig_SingularityImage
                  EVALSET SingularityImage replace("^docker://(.+)", SingularityImage, "docker://docker.io/library/\\1")
              @xx
-<<<<<<< HEAD
-
              condor_config_val -dump munges it into something indigestable in a config file:
 
              CONDOR_SETTING_1 = REQUIREMENTS regexp("^docker://[^/]+$", SingularityImage)
@@ -286,11 +275,6 @@
              mlcd['CONDOR_SETTING_1'] = "@=xx\n   REQUIREMENTS regexp("^docker://[^/]+$", SingularityImage).......  @xx"
 
              the (incorrect) settings from above going through condor_config_val -dump will be filtered out of 
-=======
-             an mlcd entry will be
-             mlcd['CONDOR_SETTING_1'] = "@=xx\n   REQUIREMENTS regexp("^docker://[^/]+$", SingularityImage)......."
-             the (incorrect) settings from above going through condor_config_val -dump will be filtered out of
->>>>>>> e1bb7c86
              attrs, and replaced with correct formatting from contents of mlcd
 
      Returns:
@@ -336,7 +320,6 @@
             if len(attrs[i].split("=")) > 0:
                 attr = ((attrs[i].split("="))[0]).strip()
             if attr == uattr:
-<<<<<<< HEAD
                 attrs[i] = "#%s" % attrs[i]
     
     # comment out  multi-line unwanted_attrs from attrs
@@ -371,18 +354,6 @@
     # we commented mlcd attrs in a way that they are easy to identify
     # not strictly necessarry to do this step but 
     # frontend.condor_config looks ugly if this  is not done
-=======
-                if attr in mlcd:
-                    attrs[i] = "#mlcd  %s" % attrs[i]
-                    suspects = mlcd[attr].split("\n")
-                    for ctr in range(len(suspects)):
-                        for ctr2 in range(len(suspects)):
-                            if attrs[i + ctr + 1].strip() == suspects[ctr2].strip():
-                                attrs[i + ctr + 1] = "#mlcd  %s" % attrs[i + ctr + 1]
-                                break
-                else:
-                    attrs[i] = "#  %s" % attrs[i]
->>>>>>> e1bb7c86
     for attr in reversed(attrs):
         if "#mlcd" in attr:
             attrs.remove(attr)
