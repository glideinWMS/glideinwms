--- conflicted
+++ resolved
@@ -1,7 +1,3 @@
-<<<<<<< HEAD
-
-=======
->>>>>>> 0d4a8956
 import copy
 import os
 from collections.abc import MutableMapping
@@ -9,11 +5,7 @@
 
 INDENT_WIDTH = 3
 
-<<<<<<< HEAD
-LIST_TAGS = { 
-=======
 LIST_TAGS = {
->>>>>>> 0d4a8956
     'attrs': lambda d: d['name'],
     'files': lambda d: d['absfname']
 }
@@ -121,11 +113,7 @@
     def __delitem__(self, key):
         del (self.attrs[key])
 
-<<<<<<< HEAD
-    #def __contains__(self, key):
-=======
     # def __contains__(self, key):
->>>>>>> 0d4a8956
     #    return key in self.attrs
 
     def __iter__(self):
@@ -273,10 +261,7 @@
         self.check_boolean('glidein_publish')
         self.check_boolean('job_publish')
         self.check_boolean('parameter')
-<<<<<<< HEAD
-=======
-
->>>>>>> 0d4a8956
+
 
 TAG_CLASS_MAPPING.update({'attr': AttrElement})
 
@@ -311,13 +296,9 @@
         if not is_exec and period > 0:
             raise RuntimeError(self.err_str('cannot have execution period if type is not "executable"'))
 
-<<<<<<< HEAD
+
 TAG_CLASS_MAPPING.update({'file': FileElement})
-=======
-
-TAG_CLASS_MAPPING.update({'file': FileElement})
-
->>>>>>> 0d4a8956
+
 
 #######################
 #
