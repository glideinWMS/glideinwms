--- conflicted
+++ resolved
@@ -182,23 +182,16 @@
         self.web_url = None
 
     def validate(self):
-<<<<<<< HEAD
         self.check_missing('factory_name')
         self.check_boolean('factory_versioning')
         for mon_coll in self.get_child_list('monitoring_collectors'):
             mon_coll.check_missing('DN')
             mon_coll.check_missing('node')
-=======
-        self.check_missing(u'factory_name')
-        self.check_boolean(u'factory_versioning')
-        for mon_coll in self.get_child_list(u'monitoring_collectors'):
-            mon_coll.check_missing(u'DN')
-            mon_coll.check_missing(u'node')
         self.check_recoverable_exitcodes()
 
     def check_recoverable_exitcodes(self):
         try:
-            for codestr in self.get(u'recoverable_exitcodes', '').split(','):
+            for codestr in self.get('recoverable_exitcodes', '').split(','):
                 if not codestr:
                     continue
                 splitstr = codestr.split(' ')
@@ -206,7 +199,6 @@
                     int(subcode)
         except ValueError:
             raise RuntimeError("recoverable_exitcodes should be list of integers. See configuration.html for more info")
->>>>>>> 31950f77
 
     #######################
     #
