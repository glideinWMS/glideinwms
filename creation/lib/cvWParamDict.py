--- conflicted
+++ resolved
@@ -663,21 +663,12 @@
 def apply_multicore_policy(descript_dict):
     match_expr = descript_dict['MatchExpr']
 
-<<<<<<< HEAD
-    # Only consider sites that provide enough GLIDEIN_CPUS (GLIDEIN_ESTIMATED_CPUS) jobs to run
+    # Only consider sites that provide enough GLIDEIN_CPUS (GLIDEIN_ESTIMATED_CPUS) for jobs to run
     match_expr = '(%s) and (getGlideinCpusNum(glidein) >= int(job.get("RequestCpus", 1)))' % match_expr
     descript_dict.add('MatchExpr', match_expr, allow_overwrite=True)
 
-    # Add GLIDEIN_CPUS and GLIDEIN_ESTIMATED_CPUS to the list of attrs queried in glidefactory classad
-    fact_ma = eval(descript_dict['FactoryMatchAttrs']) + [('GLIDEIN_CPUS', 's'), ('GLIDEIN_ESTIMATED_CPUS', 's')]
-=======
-    # Only consider sites that provide enough GLIDEIN_CPUS for jobs to run
-    match_expr = '(%s) and (getGlideinCpusNum(glidein) >= int(job.get("RequestCpus", 1)))' % match_expr
-    descript_dict.add('MatchExpr', match_expr, allow_overwrite=True)
-
-    # Add GLIDEIN_CPUS and GLIDEIN_NODES to the list of attrs queried in glidefactory classad
-    fact_ma = eval(descript_dict['FactoryMatchAttrs']) + [('GLIDEIN_CPUS', 's'), ('GLIDEIN_NODES', 's')]
->>>>>>> 47bb805c
+    # Add GLIDEIN_CPUS, GLIDEIN_ESTIMATED_CPUS and GLIDEIN_NODES to the list of attrs queried in glidefactory classad
+    fact_ma = eval(descript_dict['FactoryMatchAttrs']) + [('GLIDEIN_CPUS', 's'), ('GLIDEIN_ESTIMATED_CPUS', 's'), ('GLIDEIN_NODES', 's')]
     descript_dict.add('FactoryMatchAttrs', repr(fact_ma), allow_overwrite=True)
 
     # Add RequestCpus to the list of attrs queried in jobs classad
