from __future__ import absolute_import
from __future__ import print_function
#
# Project:
#   glideinWMS
#
# File Version:
#
# Description:
#   Frontend creation module
#   Classes and functions needed to handle dictionary files
#   created out of the parameter object
#

import os, os.path, shutil, string
from . import cvWDictFile, cWDictFile
from . import cvWConsts, cWConsts
from . import cvWCreate
from . import cWExpand
from .cWParamDict import is_true, add_file_unparsed, has_file_wrapper, has_file_wrapper_params
import shutil
# import re - not used
from glideinwms.lib import x509Support
from glideinwms.lib.util import str2bool
from glideinwms.frontend.glideinFrontendLib import getGlideinCpusNum
#from .cvWParams import MatchPolicy
from .matchPolicy import MatchPolicy


####################################################################################
# Functions to validate the match expression once expanded
# validate_node() was removed, should these also be removed or moved somewhere else?

def translate_match_attrs(loc_str, match_attrs_name, match_attrs):
    """Translate the passed factory/job match_attrs to a format useful
    for match validation step

    Args:
        loc_str:
        match_attrs_name:
        match_attrs:

    Returns:

    """

    translations = {'string': 'a', 'int': 1, 'bool': True, 'real': 1.0}
    translated_attrs = {}

    for attr_name in match_attrs.keys():
        attr_type = match_attrs[attr_name]['type']
        try:
            translated_attrs[attr_name] = translations[attr_type]
        except KeyError as e:
            raise RuntimeError("Invalid %s %s attr type '%s'" % (loc_str, match_attrs_name, attr_type))

    return translated_attrs


def validate_match(loc_str, match_str, factory_attrs,
                   job_attrs, attr_dict, policy_modules):
    """Validate match_expr, factory_match_attrs, job_match_attrs,
    <attrs> and their equivalents in policy_modules, by actually evaluating
    the match_expr string.
    Since it will likely use the external dictionaries,
      create a mock version of them, just making sure the types are correct

    Args:
        loc_str (str): Section to be validated. i.e. 'frontend' or 'group x'
        match_str (str): match_expr to be applied to this section
        factory_attrs (dict): factory_match_attrs for this section
        job_attrs (dict): job_match_attrs for this section
        attr_dict (dict): attrs for this section
        policy_modules (list): policy modules

    """

    # Globals/Locals that will be passed to the eval so that we
    # can validate the match_expr as well
    env = {'glidein': {'attrs': {}}, 'job': {}, 'attr_dict': {}, 'getGlideinCpusNum': getGlideinCpusNum}

    # Validate factory's match_attrs
    env['glidein']['attrs'] = translate_match_attrs(loc_str, 'factory', factory_attrs)

    # Validate job's match_attrs
    env['job'] = translate_match_attrs(loc_str, 'job', job_attrs)

    # Validate attr
    for attr_name in attr_dict.keys():
        attr_type = attr_dict[attr_name]['type']
        if attr_type == 'string':
            attr_val = 'a'
        elif attr_type == 'int':
            attr_val = 1
        elif attr_type == 'expr':
            attr_val = 'a'
        else:
            raise RuntimeError("Invalid %s attr type '%s'" % (loc_str, attr_type))
        env['attr_dict'][attr_name] = attr_val

    # Now that we have validated the match_attrs, compile match_obj
    try:
        match_obj = compile(match_str, "<string>", "exec")
#        if 'GLIDEIN_Site' not in env['glidein']['attrs']:
#            import pdb;pdb.set_trace()
        eval(match_obj, env)
    except KeyError as e:
        raise RuntimeError("Invalid %s match_expr '%s': Missing attribute %s" % (loc_str, match_str, e))
    except Exception as e:
        raise RuntimeError("Invalid %s match_expr '%s': %s" % (loc_str, match_str, e))

    # Validate the match(job, glidein) from the policy modules
    for pmodule in policy_modules:
        try:
            if 'match' in dir(pmodule.pyObject):
                match_result = pmodule.pyObject.match(env['job'], env['glidein'])
        except KeyError as e:
            raise RuntimeError(
                "Error in %s policy module's %s.match(job, glidein): Missing attribute %s" % (loc_str, pmodule.name, e))
        except Exception as e:
            raise RuntimeError("Error in %s policy module's %s.match(job, glidein): %s" % (loc_str, pmodule.name, e))

    return


# TODO: 5345 to move to cvWParamDict, replacing the validation functions, after expansion
# verify match data and create the attributes if needed

def derive_and_validate_match(group_name,
                              match_expr_pair,
                              factory_attr_list_pair,
                              job_attr_list_pair,
                              attr_dict_pair,
                              policy_files_pair):
    """Validate match strings, by first concatenating and then evaluating them
    Since the eval will likely use the external dictionaries,
      create a mock version of them, just making sure the types are correct
    The complete list of attributes is created by merging main and group dictionaries

    Args:
        group_name (str): name of the group (frontend for the global attributes only)
        match_expr_pair  (tuple): Pair of (main,group) match strings to validate
        factory_attr_list_pair (tuple): Pair of (main,group) descriptions of the queried factory attributes
        job_attr_list_pair (tuple): Pair of (main,group) descriptions of the queried user job attributes
        attr_dict_pair (tuple): Pair of (main,group) descriptions of the frontend attributes
        policy_modules_pair (tuple): Pair of (main,group) descriptions of the frontend attributes

    Returns:

    """

    # TODO: Do we really need to validate frontend main section?
    # This gets validated any ways in the groups section
    policy_modules = []
    if policy_files_pair[0]:
        policy_modules.append(MatchPolicy(policy_files_pair[0]))
#    validate_match('frontend',
#                   match_expr_pair[0],
#                   factory_attr_list_pair[0],
#                   job_attr_list_pair[0], attr_dict_pair[0],
#                   policy_modules)

    # Merge group match info and attrs from
    # global section with those specific to group
    # Match and query expressions are ANDed
    # attrs, job & factory match_attrs are appended with group
    # specific values overriding the global values

    # Get frontend and group specific policy modules to use
    pmodules = list(policy_modules)
    if policy_files_pair[1]:
        pmodules.append(MatchPolicy(policy_files_pair[1]))

    # Construct group specific dict of attrs in <attrs>
    attrs_dict = {}
    for d in attr_dict_pair:
        for attr_name in d.keys():
            # they are all strings
            # just make group override main
            attrs_dict[attr_name] = d[attr_name]  # "string"
    # Construct group specific dict of factory_attrs in <match_attrs>
    # and those from the policy_modules
    factory_attrs = {}
    for d in factory_attr_list_pair:
        for attr_name in d.keys():
            if ((attr_name in factory_attrs) and
                (factory_attrs[attr_name] != d[attr_name]['type'])):
                raise RuntimeError("Conflicting factory attribute type %s (%s,%s)" % (
                    attr_name, factory_attrs[attr_name], d[attr_name]['type'])
                )
            else:
                factory_attrs[attr_name] = d[attr_name]
    for pmodule in pmodules:
        if pmodule.factoryMatchAttrs:
            for attr_name in pmodule.factoryMatchAttrs.keys():
                factory_attrs[attr_name] = pmodule.factoryMatchAttrs[attr_name]

    # Construct group specific dict of job_attrs in <match_attrs>
    # and those from the policy_modules
    job_attrs = {}
    for d in job_attr_list_pair:
        for attr_name in d.keys():
            if ((attr_name in job_attrs) and
                (job_attrs[attr_name]['type'] != d[attr_name]['type'])):
                raise RuntimeError("Conflicting job attribute type %s (%s,%s)" % (
                   attr_name, job_attrs[attr_name], d[attr_name]['type'])
                )
            else:
                job_attrs[attr_name] = d[attr_name]
    for pmodule in pmodules:
        if pmodule.jobMatchAttrs:
            for attr_name in pmodule.jobMatchAttrs.keys():
                job_attrs[attr_name] = pmodule.jobMatchAttrs[attr_name]

    # AND global and group specific match_expr
    # and those from the policy_modules
    match_expr = "(%s) and (%s)" % (match_expr_pair)

    return validate_match('group %s' % group_name, match_expr,
                          factory_attrs, job_attrs, attrs_dict,
                          pmodules)


################################################
#
# This Class contains the main dicts
#
################################################

class frontendMainDicts(cvWDictFile.frontendMainDicts):
    def __init__(self, params, workdir_name):
        cvWDictFile.frontendMainDicts.__init__(self, params.work_dir, params.stage_dir, workdir_name, simple_work_dir=False, assume_groups=True, log_dir=params.log_dir)
        self.monitor_dir = params.monitor_dir
        self.add_dir_obj(cWDictFile.monitorWLinkDirSupport(self.monitor_dir, self.work_dir))
        self.monitor_jslibs_dir = os.path.join(self.monitor_dir, 'jslibs')
        self.add_dir_obj(cWDictFile.simpleDirSupport(self.monitor_jslibs_dir, "monitor"))
        self.params = params
        self.enable_expansion = str2bool(self.params.data.get('enable_attribute_expansion', 'False'))
        self.active_sub_list = []
        self.monitor_jslibs = []
        self.monitor_htmls = []
        self.client_security = {}

    def populate(self, params=None):
        """Populate the main dictionary. Return a dictionary of attributes that must go into the group section

        Args:
            params:

        Returns:
            dict: dictionary of attributes that must go into the group section

        """
        if params is None:
            params=self.params

        outdict = {'descript': {}}

        # put default files in place first
        self.dicts['preentry_file_list'].add_placeholder(cWConsts.CONSTS_FILE, allow_overwrite=True)
        self.dicts['preentry_file_list'].add_placeholder(cWConsts.VARS_FILE, allow_overwrite=True)
        self.dicts['preentry_file_list'].add_placeholder(cWConsts.UNTAR_CFG_FILE, allow_overwrite=True) # this one must be loaded before any tarball
        self.dicts['preentry_file_list'].add_placeholder(cWConsts.GRIDMAP_FILE, allow_overwrite=True) # this one must be loaded before factory runs setup_x509.sh

        # follow by the blacklist file
        file_name = cWConsts.BLACKLIST_FILE
        self.dicts['preentry_file_list'].add_from_file(file_name,
                                                       cWDictFile.FileDictFile.make_val_tuple(file_name, "nocache",
                                                                                              config_out='BLACKLIST_FILE'),
                                                       os.path.join(params.src_dir, file_name))

        # Load initial system scripts
        # These should be executed before the other scripts
        for script_name in ('cat_consts.sh', 'check_blacklist.sh'):
            self.dicts['preentry_file_list'].add_from_file(script_name,
                                                           cWDictFile.FileDictFile.make_val_tuple(cWConsts.insert_timestr(script_name), 'exec'),
                                                           os.path.join(params.src_dir, script_name))
        # TODO: gwms25073 change the following lines, this file will have to be fixed w/ special type/time 
        #  to be picked as file to source pre-job
        for script_name in ('setup_prejob.sh',):
            self.dicts['preentry_file_list'].add_from_file(script_name,
                                                           cWDictFile.FileDictFile.make_val_tuple(cWConsts.insert_timestr(script_name), 'regular'),
                                                           os.path.join(params.src_dir, script_name))

        # put user files in stage
        for user_file in params.files:
            add_file_unparsed(user_file, self.dicts, False)

        # start expr is special
        start_expr = None

        # put user attributes into config files
        for attr_name in params.attrs.keys():
            if attr_name in ('GLIDECLIENT_Start', 'GLIDECLIENT_Group_Start'):
                if start_expr is None:
                    start_expr=params.attrs[attr_name].value
                elif not (params.attrs[attr_name].value in (None, 'True')):
                    start_expr="(%s)&&(%s)"%(start_expr, params.attrs[attr_name].value)
                # delete from the internal structure... that's legacy only
                del params.data['attrs'][attr_name]
            elif params.attrs[attr_name].value.find('$') == -1 or not self.enable_expansion:  # does not need to be expanded
                add_attr_unparsed(attr_name, params, self.dicts, "main")
            # ignore attributes in the global section that need expansion

        real_start_expr=params.match.start_expr
        if start_expr is not None:
            if real_start_expr != 'True':
                real_start_expr = "(%s)&&(%s)"%(real_start_expr, start_expr)
            else:
                real_start_expr = start_expr
            # since I removed the attributes, roll back into the match.start_expr
            params.data['match']['start_expr'] = real_start_expr

<<<<<<< HEAD
        self.dicts['consts'].add('GLIDECLIENT_Start', real_start_expr)
=======
        if real_start_expr.find('$') == -1 or not self.enable_expansion:
            self.dicts['consts'].add('GLIDECLIENT_Start', real_start_expr)
        else:
            # the start expression must be expanded, so will deal with it in the group section
            # use a simple placeholder, since the glideins expect it
            self.dicts['consts'].add('GLIDECLIENT_Start', 'True')
>>>>>>> 08423d90

        # create GLIDEIN_Collector attribute
        self.dicts['params'].add_extended('GLIDEIN_Collector', False, str(calc_glidein_collectors(params.collectors)))
        # create GLIDEIN_CCB attribute only if CCBs list is in config file
        tmp_glidein_ccbs_string = str(calc_glidein_ccbs(params.ccbs))
        if tmp_glidein_ccbs_string:
            self.dicts['params'].add_extended('GLIDEIN_CCB', False, tmp_glidein_ccbs_string)
        populate_gridmap(params, self.dicts['gridmap'])

        if self.dicts['preentry_file_list'].is_placeholder(cWConsts.GRIDMAP_FILE):  # gridmapfile is optional, so if not loaded, remove the placeholder
            self.dicts['preentry_file_list'].remove(cWConsts.GRIDMAP_FILE)

        # Tell condor to advertise GLIDECLIENT_ReqNode
        self.dicts['vars'].add_extended('GLIDECLIENT_ReqNode', 'string', None, None, False, True, False)

        # derive attributes
        populate_common_attrs(self.dicts)

        # populate complex files
        populate_frontend_descript(self.work_dir, self.dicts['frontend_descript'], self.active_sub_list, params)
        populate_common_descript(self.dicts['frontend_descript'], params)

        # some of the descript attributes may need expansion... push them into group
        for attr_name in ('JobQueryExpr', 'FactoryQueryExpr', 'MatchExpr'):
            if ((type(self.dicts['frontend_descript'][attr_name]) in (type('a'), type(u'a'))) and
                (self.dicts['frontend_descript'][attr_name].find('$') != -1) and self.enable_expansion):
                # needs to be expanded, put in group
                outdict['descript'][attr_name] = self.dicts['frontend_descript'][attr_name]
                # set it to the default True value here
                self.dicts['frontend_descript'].add(attr_name, 'True', allow_overwrite=True)

        # Apply multicore policy so frontend can deal with multicore
        # glideins and requests correctly
        apply_multicore_policy(self.dicts['frontend_descript'])

        # populate the monitor files
        javascriptrrd_dir = params.monitor.javascriptRRD_dir
        for mfarr in ((params.src_dir, 'frontend_support.js'),
                      (javascriptrrd_dir, 'javascriptrrd.wlibs.js')):
            mfdir, mfname=mfarr
            parent_dir = self.find_parent_dir(mfdir, mfname)
            mfobj=cWDictFile.SimpleFile(parent_dir, mfname)
            mfobj.load()
            self.monitor_jslibs.append(mfobj)

        for mfarr in ((params.src_dir, 'frontendRRDBrowse.html'),
                      (params.src_dir, 'frontendRRDGroupMatrix.html'),
                      (params.src_dir, 'frontendGroupGraphStatusNow.html'),
                      (params.src_dir, 'frontendStatus.html')):
            mfdir, mfname=mfarr
            mfobj=cWDictFile.SimpleFile(mfdir, mfname)
            mfobj.load()
            self.monitor_htmls.append(mfobj)

        mfobj = cWDictFile.SimpleFile(params.src_dir + '/frontend', 'index.html')
        mfobj.load()
        self.monitor_htmls.append(mfobj)

        for imgfil in ('frontendGroupGraphsNow.small.png',
                       'frontendRRDBrowse.small.png',
                       'frontendRRDGroupMatix.small.png',
                       'frontendStatus.small.png'):
            mfobj = cWDictFile.SimpleFile(params.src_dir + '/frontend/images', imgfil)
            mfobj.load()
            self.monitor_htmls.append(mfobj)

        # populate security data
        populate_main_security(self.client_security, params)

        return outdict

    def find_parent_dir(self, search_path, name):
        """ Given a search path, determine if the given file exists
            somewhere in the path.
            Returns: if found. returns the parent directory
                     if not found, raises an Exception
        """
        for root, dirs, files in os.walk(search_path, topdown=True):
            for filename in files:
                if filename == name:
                    return root
        raise RuntimeError("Unable to find %(file)s in %(dir)s path" % \
                           { "file": name,  "dir": search_path, })

    def reuse(self, other):
        """
        Reuse as much of the other as possible
        other must be of the same class

        @type other: frontendMainDicts
        @param other: Object to reuse
        """
        if self.monitor_dir!=other.monitor_dir:
            print("WARNING: main monitor base_dir has changed, stats may be lost: '%s'!='%s'"%(self.monitor_dir, other.monitor_dir))

        return cvWDictFile.frontendMainDicts.reuse(self, other)

    def save(self, set_readonly=True):
        cvWDictFile.frontendMainDicts.save(self, set_readonly)
        self.save_monitor()
        self.save_client_security()
        # Create a local copy of the policy file so we are not impacted
        # if the admin is changing the file and if it has errors
        if self.params.match['policy_file']:
            shutil.copy(self.params.match['policy_file'], self.work_dir)

    ########################################
    # INTERNAL
    ########################################

    def save_monitor(self):
        for fobj in self.monitor_jslibs:
            fobj.save(dir=self.monitor_jslibs_dir, save_only_if_changed=False)
        for fobj in self.monitor_htmls:
            fobj.save(dir=self.monitor_dir, save_only_if_changed=False)
        return

    def save_client_security(self):
        # create a dummy mapfile so we have a reasonable default
        cvWCreate.create_client_mapfile(os.path.join(self.work_dir, cvWConsts.FRONTEND_MAP_FILE),
                                        self.client_security['proxy_DN'], [], [], [])
        # but the real mapfile will be (potentially) different for each
        # group, so frontend daemons will need to point to the real one at runtime
        cvWCreate.create_client_condor_config(os.path.join(self.work_dir, cvWConsts.FRONTEND_CONDOR_CONFIG_FILE),
                                              os.path.join(self.work_dir, cvWConsts.FRONTEND_MAP_FILE),
                                              self.client_security['collector_nodes'],
                                              self.params.security['classad_proxy'])
        return


################################################
#
# This Class contains the group dicts
#
################################################

class frontendGroupDicts(cvWDictFile.frontendGroupDicts):
    def __init__(self, params, sub_name,
                 summary_signature, workdir_name):
        cvWDictFile.frontendGroupDicts.__init__(self, params.work_dir, params.stage_dir, sub_name, summary_signature, workdir_name, simple_work_dir=False, base_log_dir=params.log_dir)
        self.monitor_dir = cvWConsts.get_group_monitor_dir(params.monitor_dir, sub_name)
        self.add_dir_obj(cWDictFile.monitorWLinkDirSupport(self.monitor_dir, self.work_dir))
        self.params = params
        self.enable_expansion = str2bool(self.params.data.get('enable_attribute_expansion', 'False'))
        self.client_security = {}

    def populate(self, promote_dicts, main_dicts, params=None):
        if params is None:
            params = self.params

        sub_params = params.groups[self.sub_name]

        # put default files in place first
        self.dicts['preentry_file_list'].add_placeholder(cWConsts.CONSTS_FILE, allow_overwrite=True)
        self.dicts['preentry_file_list'].add_placeholder(cWConsts.VARS_FILE, allow_overwrite=True)
        self.dicts['preentry_file_list'].add_placeholder(cWConsts.UNTAR_CFG_FILE, allow_overwrite=True)  # this one must be loaded before any tarball

        # follow by the blacklist file
        file_name = cWConsts.BLACKLIST_FILE
        self.dicts['preentry_file_list'].add_from_file(file_name,
                                                       cWDictFile.FileDictFile.make_val_tuple(file_name, "nocache",
                                                                                              config_out='BLACKLIST_FILE'),
                                                       os.path.join(params.src_dir, file_name))

        # TODO: should these 2 scripts be removed? files above and blacklist may be different between global and group
        #  but the scripts should be the same and could be used from the other client directory 
        #  or should all be duplicate?
        # Load initial system scripts
        # These should be executed before the other scripts
        for script_name in ('cat_consts.sh', "check_blacklist.sh"):
            self.dicts['preentry_file_list'].add_from_file(script_name,
                                                           cWDictFile.FileDictFile.make_val_tuple(cWConsts.insert_timestr(script_name), 'exec'),
                                                           os.path.join(params.src_dir, script_name))

        # put user files in stage
        for user_file in sub_params.files:
            add_file_unparsed(user_file, self.dicts, False)

        # insert the global values that need to be expanded
        # will be in the group section now
        for attr_name in params.attrs.keys():
            if params.attrs[attr_name].value.find('$') != -1 and self.enable_expansion:
                if not (attr_name in sub_params.attrs.keys()):
                    add_attr_unparsed(attr_name, params, self.dicts, self.sub_name)
                # else the group value will override it later on

        # start expr is special
        start_expr = None

        # put user attributes into config files
        for attr_name in sub_params.attrs.keys():
            if attr_name in ('GLIDECLIENT_Group_Start', 'GLIDECLIENT_Start'):
                if start_expr is None:
                    start_expr = sub_params.attrs[attr_name].value
                elif sub_params.attrs[attr_name].value is not None:
                    start_expr = "(%s)&&(%s)" % (start_expr, sub_params.attrs[attr_name].value)
                # delete from the internal structure... that's legacy only
                del sub_params.data['attrs'][attr_name]
            else:
                add_attr_unparsed(attr_name, sub_params, self.dicts, self.sub_name)

        real_start_expr = sub_params.match.start_expr
        if start_expr is not None:
            if real_start_expr != 'True':
                real_start_expr = "(%s)&&(%s)" % (real_start_expr, start_expr)
            else:
                real_start_expr=start_expr
            # since I removed the attributes, roll back into the match.start_expr
            sub_params.data['match']['start_expr'] = real_start_expr

<<<<<<< HEAD
=======
        if params.match.start_expr.find('$') != -1 and self.enable_expansion:
            # the global one must be expanded, so deal with it at the group level
            real_start_expr = "(%s)&&(%s)" % (params.match.start_expr, real_start_expr)

>>>>>>> 08423d90
        self.dicts['consts'].add('GLIDECLIENT_Group_Start', real_start_expr)

        # derive attributes
        populate_common_attrs(self.dicts)

        # populate complex files
        populate_group_descript(self.work_dir, self.dicts['group_descript'],
                                self.sub_name, sub_params)
        populate_common_descript(self.dicts['group_descript'], sub_params)  # MMDB 5345 , self.dicts['attrs'])

        # Apply group specific singularity policy
        validate_singularity(self.dicts, sub_params, params, self.sub_name)
        apply_group_singularity_policy(self.dicts['group_descript'], sub_params, params)

        # look up global descript value, and if they need to be expanded, move them in the entry
        for kt in (('JobQueryExpr', '&&'), ('FactoryQueryExpr', '&&'), ('MatchExpr', 'and')):
            attr_name, connector = kt
            if attr_name in promote_dicts['descript']:
                # needs to be expanded, put it here, already joined with local one
                self.dicts['group_descript'].add(attr_name,
                                                 '(%s)%s(%s)' % (promote_dicts['descript'][attr_name], connector, self.dicts['group_descript'][attr_name]),
                                                 allow_overwrite=True)

        # populate security data
        populate_main_security(self.client_security, params)
        populate_group_security(self.client_security, params, sub_params, self.sub_name)

        # we now have all the attributes... do the expansion
        # first, let's merge the attributes
        summed_attrs = {}
        for d in (main_dicts['attrs'], self.dicts['attrs']):
            for k in d.keys:
                # if the same key is in both global and group (i.e. local), group wins
                summed_attrs[k] = d[k]

        for dname in ('attrs', 'consts', 'group_descript'):
            for attr_name in self.dicts[dname].keys:
                if ((type(self.dicts[dname][attr_name]) in (type('a'), type(u'a'))) and
                    (self.dicts[dname][attr_name].find('$') != -1) and self.enable_expansion):
                    self.dicts[dname].add(attr_name,
                                          cWExpand.expand_DLR(self.dicts[dname][attr_name], summed_attrs),
                                          allow_overwrite=True)
        for dname in ('params',):
            for attr_name in self.dicts[dname].keys:
                if ((type(self.dicts[dname][attr_name][1]) in (type('a'), type(u'a'))) and
                    (self.dicts[dname][attr_name][1].find('$') != -1) and self.enable_expansion):
                    self.dicts[dname].add(attr_name,
                                          (self.dicts[dname][attr_name][0],cWExpand.expand_DLR(self.dicts[dname][attr_name][1], summed_attrs)),
                                          allow_overwrite=True)

        # now that all is expanded, validate match_expression

        derive_and_validate_match(self.sub_name,
                                  (main_dicts['frontend_descript']['MatchExpr'], self.dicts['group_descript']['MatchExpr']),
                                  (params.match.factory.match_attrs, sub_params.match.factory.match_attrs),
                                  (params.match.job.match_attrs, sub_params.match.job.match_attrs),
#                                  (main_dicts['attrs'], self.dicts['attrs']),
                                  (self.params.attrs, self.params.groups[self.sub_name]['attrs']),
                                  (params.match.policy_file, sub_params.match.policy_file))

    def reuse(self, other):
        """
        Reuse as much of the other as possible
        other must be of the same class

        @type other: frontendGroupDicts
        @param other: Object to reuse
        """
        if self.monitor_dir != other.monitor_dir:
            print("WARNING: group monitor base_dir has changed, stats may be lost: '%s'!='%s'" % (self.monitor_dir,
                                                                                                  other.monitor_dir))
        return cvWDictFile.frontendGroupDicts.reuse(self, other)

    def save(self, set_readonly=True):
        cvWDictFile.frontendGroupDicts.save(self, set_readonly)
        self.save_client_security()
        # Create a local copy of the policy file so we are not impacted
        # if the admin is changing the file and if it has errors
        if self.params.groups[self.sub_name].match['policy_file']:
            shutil.copy(self.params.groups[self.sub_name].match['policy_file'],
                        self.work_dir)

    ########################################
    # INTERNAL
    ########################################

    def save_client_security(self):
        # create the real mapfiles
        cvWCreate.create_client_mapfile(os.path.join(self.work_dir, cvWConsts.GROUP_MAP_FILE),
                                        self.client_security['proxy_DN'],
                                        self.client_security['factory_DNs'],
                                        self.client_security['schedd_DNs'],
                                        self.client_security['collector_DNs'])
        cvWCreate.create_client_mapfile(os.path.join(self.work_dir, cvWConsts.GROUP_WPILOTS_MAP_FILE),
                                        self.client_security['proxy_DN'],
                                        self.client_security['factory_DNs'],
                                        self.client_security['schedd_DNs'],
                                        self.client_security['collector_DNs'],
                                        self.client_security['pilot_DNs'])
        return


################################################
#
# This Class contains both the main and
# the group dicts
#
################################################

class frontendDicts(cvWDictFile.frontendDicts):
    def __init__(self, params, sub_list=None):  # if sub_list None, get it from params
        if sub_list is None:
            sub_list = params.groups.keys()

        self.params = params
        cvWDictFile.frontendDicts.__init__(self, params.work_dir, params.stage_dir, sub_list, simple_work_dir=False, log_dir=params.log_dir)

        self.monitor_dir = params.monitor_dir
        self.active_sub_list = []
        return

    def populate(self, params=None):  # will update params (or self.params)
        if params is None:
            params = self.params

<<<<<<< HEAD
        self.main_dicts.populate(params)
=======
        promote_dicts = self.main_dicts.populate(params)
>>>>>>> 08423d90
        self.active_sub_list = self.main_dicts.active_sub_list

        self.local_populate(params)
        for sub_name in self.sub_list:
            self.sub_dicts[sub_name].populate(promote_dicts, self.main_dicts.dicts, params)

    # reuse as much of the other as possible
    def reuse(self, other):             # other must be of the same class
        if self.monitor_dir != other.monitor_dir:
            print("WARNING: monitor base_dir has changed, stats may be lost: '%s'!='%s'" %
                  (self.monitor_dir, other.monitor_dir))

        return cvWDictFile.frontendDicts.reuse(self, other)

    ###########
    # PRIVATE
    ###########

    def local_populate(self, params):
        return  # nothing to do

    ######################################
    # Redefine methods needed by parent
    def new_MainDicts(self):
        return frontendMainDicts(self.params, self.workdir_name)

    def new_SubDicts(self, sub_name):
        return frontendGroupDicts(self.params, sub_name, self.main_dicts.get_summary_signature(), self.workdir_name)


############################################################
#
# P R I V A T E - Do not use
#
############################################################

#######################
# Register an attribute
# attr_obj as described by Params.attr_defaults
def add_attr_unparsed(attr_name, params, dicts, description):
    try:
        add_attr_unparsed_real(attr_name, params, dicts)
    except RuntimeError as e:
        raise RuntimeError("Error parsing attr %s[%s]: %s" % (description, attr_name, str(e)))


def validate_attribute(attr_name, attr_val):
    """Check the attribute value is valid. Otherwise throw RuntimeError"""
    if not attr_name or not attr_val:
        return
    # Consider adding a common one in cWParamDict
    # Series of if/elif sections validating the attributes
    if attr_name == "GLIDEIN_Singularity_Use":
        if attr_val not in ('DISABLE_GWMS', 'NEVER', 'OPTIONAL', 'PREFERRED', 'REQUIRED'):
            raise RuntimeError("Invalid value for GLIDEIN_Singularity_Use: %s not in DISABLE_GWMS, NEVER, OPTIONAL, PREFERRED, REQUIRED." %
                               attr_val)


def add_attr_unparsed_real(attr_name, params, dicts):
    attr_obj = params.attrs[attr_name]

    if attr_obj.value is None:
        raise RuntimeError("Attribute '%s' does not have a value: %s" % (attr_name, attr_obj))

    is_parameter = is_true(attr_obj.parameter)
    # attr_obj.type=="expr" is now used for HTCondor expression
    is_expr = False
    attr_val = params.extract_attr_val(attr_obj)

    validate_attribute(attr_name, attr_val)

    if is_parameter:
        dicts['params'].add_extended(attr_name, is_expr, attr_val)
    else:
        dicts['consts'].add(attr_name, attr_val)

    do_glidein_publish = is_true(attr_obj.glidein_publish)
    do_job_publish = is_true(attr_obj.job_publish)

    if do_glidein_publish or do_job_publish:
            # need to add a line only if will be published
            if attr_name in dicts['vars']:
                # already in the var file, check if compatible
                attr_var_el = dicts['vars'][attr_name]
                attr_var_type = attr_var_el[0]
                if (((attr_obj.type == "int") and (attr_var_type != 'I')) or
                    ((attr_obj.type == "expr") and (attr_var_type == 'I')) or
                    ((attr_obj.type == "string") and (attr_var_type == 'I'))):
                    raise RuntimeError("Types not compatible (%s,%s)" % (attr_obj.type, attr_var_type))
                attr_var_export = attr_var_el[4]
                if do_glidein_publish and (attr_var_export == 'N'):
                    raise RuntimeError("Cannot force glidein publishing")
                attr_var_job_publish = attr_var_el[5]
                if do_job_publish and (attr_var_job_publish == '-'):
                    raise RuntimeError("Cannot force job publishing")
            else:
                dicts['vars'].add_extended(attr_name, attr_obj.type, None, None, False,
                                           do_glidein_publish, do_job_publish)


###################################
# Create the frontend descript file
def populate_frontend_descript(work_dir,
                               frontend_dict, active_sub_list,        # will be modified
                               params):

        frontend_dict.add('DowntimesFile', params.downtimes_file)
        frontend_dict.add('FrontendName', params.frontend_name)
        frontend_dict.add('WebURL', params.web_url)
        if hasattr(params, "monitoring_web_url") and (params.monitoring_web_url is not None):
            frontend_dict.add('MonitoringWebURL', params.monitoring_web_url)
        else:
            frontend_dict.add('MonitoringWebURL', params.web_url.replace("stage", "monitor"))

        if params.security.classad_proxy is None:
            raise RuntimeError("Missing security.classad_proxy")
        params.subparams.data['security']['classad_proxy'] = os.path.abspath(params.security.classad_proxy)
        if not os.path.isfile(params.security.classad_proxy):
            raise RuntimeError("security.classad_proxy(%s) is not a file" % params.security.classad_proxy)
        frontend_dict.add('ClassAdProxy', params.security.classad_proxy)

        frontend_dict.add('SymKeyType', params.security.sym_key)

        active_sub_list[:]  # erase all
        for sub in params.groups.keys():
            if is_true(params.groups[sub].enabled):
                active_sub_list.append(sub)
        frontend_dict.add('Groups', string.join(active_sub_list, ','))

        frontend_dict.add('LoopDelay', params.loop_delay)
        frontend_dict.add('AdvertiseDelay', params.advertise_delay)
        frontend_dict.add('GroupParallelWorkers', params.group_parallel_workers)
        frontend_dict.add('RestartAttempts', params.restart_attempts)
        frontend_dict.add('RestartInterval', params.restart_interval)
        frontend_dict.add('AdvertiseWithTCP', params.advertise_with_tcp)
        frontend_dict.add('AdvertiseWithMultiple', params.advertise_with_multiple)

        frontend_dict.add('MonitorDisplayText', params.monitor_footer.display_txt)
        frontend_dict.add('MonitorLink', params.monitor_footer.href_link)

        frontend_dict.add('CondorConfig', os.path.join(work_dir, cvWConsts.FRONTEND_CONDOR_CONFIG_FILE))

        frontend_dict.add('LogDir', params.log_dir)
        frontend_dict.add('ProcessLogs', str(params.log_retention['process_logs']))

        frontend_dict.add('IgnoreDownEntries', params.config.ignore_down_entries)
        frontend_dict.add('MaxIdleVMsTotal', params.config.idle_vms_total.max)
        frontend_dict.add('CurbIdleVMsTotal', params.config.idle_vms_total.curb)
        frontend_dict.add('MaxIdleVMsTotalGlobal', params.config.idle_vms_total_global.max)
        frontend_dict.add('CurbIdleVMsTotalGlobal', params.config.idle_vms_total_global.curb)
        frontend_dict.add('MaxRunningTotal', params.config.running_glideins_total.max)
        frontend_dict.add('CurbRunningTotal', params.config.running_glideins_total.curb)
        frontend_dict.add('MaxRunningTotalGlobal', params.config.running_glideins_total_global.max)
        frontend_dict.add('CurbRunningTotalGlobal', params.config.running_glideins_total_global.curb)
        frontend_dict.add('HighAvailability', params.high_availability)


#######################
# Populate group descript
def populate_group_descript(work_dir, group_descript_dict,        # will be modified
                            sub_name, sub_params):

    group_descript_dict.add('GroupName', sub_name)

    group_descript_dict.add('MapFile', os.path.join(work_dir, cvWConsts.GROUP_MAP_FILE))
    group_descript_dict.add('MapFileWPilots', os.path.join(work_dir, cvWConsts.GROUP_WPILOTS_MAP_FILE))

    group_descript_dict.add('IgnoreDownEntries', sub_params.config.ignore_down_entries)
    group_descript_dict.add('MaxRunningPerEntry', sub_params.config.running_glideins_per_entry.max)
    group_descript_dict.add('MinRunningPerEntry', sub_params.config.running_glideins_per_entry.min)
    group_descript_dict.add('FracRunningPerEntry', sub_params.config.running_glideins_per_entry.relative_to_queue)
    group_descript_dict.add('MaxIdlePerEntry', sub_params.config.idle_glideins_per_entry.max)
    group_descript_dict.add('ReserveIdlePerEntry', sub_params.config.idle_glideins_per_entry.reserve)
    group_descript_dict.add('IdleLifetime', sub_params.config.idle_glideins_lifetime.max)
    group_descript_dict.add('MaxIdleVMsPerEntry', sub_params.config.idle_vms_per_entry.max)
    group_descript_dict.add('CurbIdleVMsPerEntry', sub_params.config.idle_vms_per_entry.curb)
    group_descript_dict.add('MaxIdleVMsTotal', sub_params.config.idle_vms_total.max)
    group_descript_dict.add('CurbIdleVMsTotal', sub_params.config.idle_vms_total.curb)
    group_descript_dict.add('MaxRunningTotal', sub_params.config.running_glideins_total.max)
    group_descript_dict.add('CurbRunningTotal', sub_params.config.running_glideins_total.curb)
    group_descript_dict.add('MaxMatchmakers', sub_params.config.processing_workers.matchmakers)
    group_descript_dict.add('RemovalType', sub_params.config.glideins_removal.type)
    group_descript_dict.add('RemovalWait', sub_params.config.glideins_removal.wait)
    group_descript_dict.add('RemovalRequestsTracking', sub_params.config.glideins_removal.requests_tracking)
    group_descript_dict.add('RemovalMargin', sub_params.config.glideins_removal.margin)


#####################################################
# Populate values common to frontend and group dicts
MATCH_ATTR_CONV={'string':'s','int':'i','real':'r','bool':'b'}


def apply_group_singularity_policy(descript_dict, sub_params, params):

    glidein_singularity_use = None
    query_expr = descript_dict['FactoryQueryExpr']
    match_expr = descript_dict['MatchExpr']
    ma_arr = []
    match_attrs = None

    # Consider GLIDEIN_Singularity_Use from Group level, else global
    if 'GLIDEIN_Singularity_Use' in sub_params.attrs:
        glidein_singularity_use = sub_params.attrs['GLIDEIN_Singularity_Use']['value']
    elif 'GLIDEIN_Singularity_Use' in params.attrs:
        glidein_singularity_use = params.attrs['GLIDEIN_Singularity_Use']['value']

    if (glidein_singularity_use):
        descript_dict.add('GLIDEIN_Singularity_Use', glidein_singularity_use)

        if (glidein_singularity_use == 'REQUIRED'):  # avoid NEVER and undefiled (probably will not have Singularity)
            # NOTE: 3.5 behavior is different from 3.4.x or earlier, the SINGULARITY_BIN meaning changes
            #  SINGULARITY_BIN is no more used as flag to select Singularity, only for the binary selection
            query_expr = '(%s) && (GLIDEIN_SINGULARITY_REQUIRE=!="NEVER") && (GLIDEIN_SINGULARITY_REQUIRE=!=UNDEFINED)' % query_expr
            match_expr = '(%s) and (glidein["attrs"].get("GLIDEIN_SINGULARITY_REQUIRE", "NEVER") != "NEVER")' % match_expr
            ma_arr.append(('GLIDEIN_SINGULARITY_REQUIRE', 's'))
        elif (glidein_singularity_use == 'NEVER'):  # avoid REQUIRED, REQUIRED_GWMS
            query_expr = '(%s) && (GLIDEIN_SINGULARITY_REQUIRE=!="REQUIRED") && (GLIDEIN_SINGULARITY_REQUIRE=!="REQUIRED_GWMS")' % query_expr
            match_expr = '(%s) and (glidein["attrs"].get("GLIDEIN_SINGULARITY_REQUIRE", "NEVER")[:8] != "REQUIRED")' % match_expr
            ma_arr.append(('GLIDEIN_SINGULARITY_REQUIRE', 's'))

        if ma_arr:
            match_attrs = eval(descript_dict['FactoryMatchAttrs']) + ma_arr
            descript_dict.add('FactoryMatchAttrs', repr(match_attrs), allow_overwrite=True)

        descript_dict.add('FactoryQueryExpr', query_expr, allow_overwrite=True)
        descript_dict.add('MatchExpr', match_expr, allow_overwrite=True)


def validate_singularity(descript_dict, sub_params, params, name):
    """If Singularity is enabled in a group, there should be at least one user wrapper for that group

    @param descript_dict: dictionaries with user files
    @param sub_params: attributes in the group section of the XML file
    @param params: attributes in the general section of the XML file
    @param name: group name
    @return:
    """
    glidein_singularity_use = ""
    if 'GLIDEIN_Singularity_Use' in sub_params.attrs:
        glidein_singularity_use = sub_params.attrs['GLIDEIN_Singularity_Use']['value']
    elif 'GLIDEIN_Singularity_Use' in params.attrs:
        glidein_singularity_use = params.attrs['GLIDEIN_Singularity_Use']['value']

    if glidein_singularity_use in ['OPTIONAL', 'PREFERRED', 'REQUIRED', 'REQUIRED_GWMS']:
        # Using Singularity, check that there is a wrapper
        if not has_file_wrapper(descript_dict):  # Checks within the group files
            if not has_file_wrapper_params(params.files):  # Check global files using the params (main file dict is not accessible)
                raise RuntimeError("Error: group %s allows Singularity (%s) but has no wrapper file in the files list" %
                                   (name, glidein_singularity_use))


def apply_multicore_policy(descript_dict):
    match_expr = descript_dict['MatchExpr']

    # Only consider sites that provide enough GLIDEIN_CPUS (GLIDEIN_ESTIMATED_CPUS) for jobs to run
    match_expr = '(%s) and (getGlideinCpusNum(glidein) >= int(job.get("RequestCpus", 1)))' % match_expr
    descript_dict.add('MatchExpr', match_expr, allow_overwrite=True)

    # Add GLIDEIN_CPUS, GLIDEIN_ESTIMATED_CPUS and GLIDEIN_NODES to the list of attrs queried in glidefactory classad
    fact_ma = eval(descript_dict['FactoryMatchAttrs']) + [('GLIDEIN_CPUS', 's'), ('GLIDEIN_ESTIMATED_CPUS', 's'),
                                                          ('GLIDEIN_NODES', 's')]
    descript_dict.add('FactoryMatchAttrs', repr(fact_ma), allow_overwrite=True)

    # Add RequestCpus to the list of attrs queried in jobs classad
    job_ma = eval(descript_dict['JobMatchAttrs']) + [('RequestCpus', 'i')]
    descript_dict.add('JobMatchAttrs', repr(job_ma), allow_overwrite=True)


def get_pool_list(credential):
    pool_idx_len = credential['pool_idx_len']
    if pool_idx_len is None:
        pool_idx_len = 0
    else:
        pool_idx_len = int(pool_idx_len)
    pool_idx_list_unexpanded = credential['pool_idx_list'].split(',')
    pool_idx_list_expanded = []

    # Expand ranges in pool list
    for idx in pool_idx_list_unexpanded:
        if '-' in idx:
            idx_range = idx.split('-')
            for i in range(int(idx_range[0]), int(idx_range[1])+1):
                pool_idx_list_expanded.append(str(i))
        else:
            pool_idx_list_expanded.append(idx.strip())

    pool_idx_list_strings = []
    for idx in pool_idx_list_expanded:
        pool_idx_list_strings.append(idx.zfill(pool_idx_len))
    return pool_idx_list_strings


def match_attrs_to_array(match_attrs):
    ma_array = []

    for attr_name in match_attrs.keys():
        attr_type = match_attrs[attr_name]['type']
        if not (attr_type in MATCH_ATTR_CONV):
            raise RuntimeError("match_attr type '%s' not one of %s" % (attr_type, MATCH_ATTR_CONV.keys()))
        ma_array.append((str(attr_name), MATCH_ATTR_CONV[attr_type]))

    return ma_array


# In 5345 there was an additional parameter but it was not used in the function:
# def populate_common_descript(descript_dict, params, attrs_dict):
#    attrs_dict: dictionary of attributes to expand attributes (but expansion is handles later)
def populate_common_descript(descript_dict, params):
    """Populate info common for both frontend (global) and group in the descript dict.
    descript_dict will be modified in this function

    Args:
        descript_dict (dict):  description dictionary, modified in this function (side effect)
        params: params or sub_params from the config file
    """

    if params.match.policy_file:
        policy_module = MatchPolicy(params.match.policy_file)

        # Populate the descript_dict
        descript_dict.add('MatchPolicyFile', params.match.policy_file)
        descript_dict.add('MatchPolicyModuleFactoryMatchAttrs',
                          match_attrs_to_array(policy_module.factoryMatchAttrs))
        descript_dict.add('MatchPolicyModuleJobMatchAttrs',
                          match_attrs_to_array(policy_module.jobMatchAttrs))
        descript_dict.add('MatchPolicyModuleFactoryQueryExpr',
                          policy_module.factoryQueryExpr)
        descript_dict.add('MatchPolicyModuleJobQueryExpr',
                          policy_module.jobQueryExpr)

    for tel in (("factory", "Factory"), ("job", "Job")):
        param_tname, str_tname = tel
        qry_expr = params.match[param_tname]['query_expr']
        descript_dict.add('%sQueryExpr' % str_tname, qry_expr)
        ma_arr = match_attrs_to_array(params.match[param_tname]['match_attrs'])
        descript_dict.add('%sMatchAttrs' % str_tname, repr(ma_arr))

    if params.security.security_name is not None:
        descript_dict.add('SecurityName', params.security.security_name)

    collectors = []
    for el in params.match.factory.collectors:
        if el['factory_identity'][-9:] == '@fake.org':
            raise RuntimeError("factory_identity for %s not set! (i.e. it is fake)" % el['node'])
        if el['my_identity'][-9:] == '@fake.org':
            raise RuntimeError("my_identity for %s not set! (i.e. it is fake)" % el['node'])
        cWDictFile.validate_node(el['node'])
        collectors.append((el['node'], el['factory_identity'], el['my_identity']))
    descript_dict.add('FactoryCollectors', repr(collectors))

    schedds = []
    for el in params.match.job.schedds:
        cWDictFile.validate_node(el['fullname'])
        schedds.append(el['fullname'])
    descript_dict.add('JobSchedds', string.join(schedds, ','))

    if params.security.proxy_selection_plugin is not None:
        descript_dict.add('ProxySelectionPlugin', params.security.proxy_selection_plugin)

    if len(params.security.credentials) > 0:
        proxies = []
        proxy_attr_names = {'security_class': 'ProxySecurityClasses',
                            'trust_domain': 'ProxyTrustDomains',
                            'type': 'ProxyTypes',
                            'keyabsfname': 'ProxyKeyFiles',
                            'pilotabsfname': 'ProxyPilotFiles',
                            'remote_username': 'ProxyRemoteUsernames',
                            'vm_id': 'ProxyVMIds',
                            'vm_type': 'ProxyVMTypes',
                            'creation_script': 'ProxyCreationScripts',
                            'project_id': 'ProxyProjectIds',
                            'update_frequency': 'ProxyUpdateFrequency'}
        # translation of attributes that can be added to the base type (name in list -> attribute name)
        proxy_attr_type_list = {'vm_id': 'vm_id',
                                'vm_type': 'vm_type',
                                'username': 'remote_username',
                                'project_id': 'project_id'}

        # TODO: this list is used in for loops, replace with "for i in proxy_attr_names"
        proxy_attrs = proxy_attr_names.keys()
        proxy_descript_values = {}
        for attr in proxy_attrs:
            proxy_descript_values[attr] = {}
        proxy_trust_domains = {}  # TODO: not used, remove
        # print params.security.credentials
        for pel in params.security.credentials:
            validate_credential_type(pel['type'])
            if pel['absfname'] is None:
                raise RuntimeError("All credentials need a absfname!")
            for i in pel['type'].split('+'):
                attr = proxy_attr_type_list.get(i)
                if attr and pel[attr] is None:
                    raise RuntimeError("Required attribute '%s' ('%s') missing in credential type '%s'" %
                                       (attr, i, pel['type']))
            if (pel['pool_idx_len'] is None) and (pel['pool_idx_list'] is None):
                # only one
                proxies.append(pel['absfname'])
                for attr in proxy_attrs:
                    if pel[attr] is not None:
                        proxy_descript_values[attr][pel['absfname']] = pel[attr]
            else:  # pool
                pool_idx_list_expanded_strings = get_pool_list(pel)
                for idx in pool_idx_list_expanded_strings:
                    absfname = "%s%s" % (pel['absfname'], idx)
                    proxies.append(absfname)
                    for attr in proxy_attrs:
                        if pel[attr] is not None:
                            proxy_descript_values[attr][pel['absfname']] = pel[attr]

        descript_dict.add('Proxies', repr(proxies))
        for attr in proxy_attrs:
            if len(proxy_descript_values[attr].keys()) > 0:
                descript_dict.add(proxy_attr_names[attr], repr(proxy_descript_values[attr]))

    match_expr = params.match.match_expr
    descript_dict.add('MatchExpr', match_expr)


def validate_credential_type(cred_type):
    mutually_exclusive = set(['grid_proxy', 'cert_pair', 'key_pair',
                              'username_password', 'auth_file'])
    types_set = set(cred_type.split('+'))
    common_types = mutually_exclusive.intersection(types_set)

    # turn this off temporarily while we figure out how to include tokens
    # in auth_file with grid_proxy
    #if len(common_types) > 1:
    #    raise RuntimeError("Credential type '%s' has mutually exclusive components %s" % (cred_type, list(common_types)))


#####################################################
# Returns a string usable for GLIDEIN_Collector
def calc_glidein_collectors(collectors):
    collector_nodes = {}
    glidein_collectors = []

    for el in collectors:
        if el.group not in collector_nodes:
            collector_nodes[el.group] = {'primary': [], 'secondary': []}
        if is_true(el.secondary):
            if 'sock=' in el.node:
                cWDictFile.validate_node(el.node,allow_range=True)
                collector_nodes[el.group]['secondary'].append(el.node)
            else:  # single port in secondary
                cWDictFile.validate_node(el.node,allow_range=True)
                collector_nodes[el.group]['secondary'].append(el.node)
        else:
            cWDictFile.validate_node(el.node)
            collector_nodes[el.group]['primary'].append(el.node)

    for group in collector_nodes.keys():
        if len(collector_nodes[group]['secondary']) > 0:
            glidein_collectors.append(string.join(collector_nodes[group]['secondary'], ","))
        else:
            glidein_collectors.append(string.join(collector_nodes[group]['primary'], ","))
    return string.join(glidein_collectors, ";")


#####################################################
# Returns a string usable for GLIDEIN_CCB
def calc_glidein_ccbs(collectors):
    # CCB collectors are subdivided in groups, mainly to control how many to use at the same time
    ccb_nodes = {}
    glidein_ccbs = []

    for el in collectors:
        if el.group not in ccb_nodes:
            ccb_nodes[el.group] = []
        if 'sock=' in el.node:
           cWDictFile.validate_node(el.node, allow_range=True)
           ccb_nodes[el.group].append(el.node)
        elif '-' in el.node: #if ccb node has port range
                cWDictFile.validate_node(el.node, allow_range=True)
                ccb_nodes[el.group].append(el.node)
        else:
            cWDictFile.validate_node(el.node)
            ccb_nodes[el.group].append(el.node)

    for group in ccb_nodes.keys():
        glidein_ccbs.append(string.join(ccb_nodes[group], ","))

    return string.join(glidein_ccbs, ";")


#####################################################
# Populate gridmap to be used by the glideins
def populate_gridmap(params, gridmap_dict):
    collector_dns=[]
    for coll_list in (params.collectors, params.ccbs):
        # Add both collectors and CCB DNs (if any). Duplicates are skipped
        # The name is for both collector%i.
        for el in coll_list:
            dn=el.DN
            if dn is None:
                raise RuntimeError("DN not defined for pool collector or CCB %s"%el.node)
            if not (dn in collector_dns):  #skip duplicates
                collector_dns.append(dn)
                gridmap_dict.add(dn, 'collector%i'%len(collector_dns))

    # Add also the frontend DN, so it is easier to debug
    if params.security.proxy_DN is not None:
        if not (params.security.proxy_DN in collector_dns):
            gridmap_dict.add(params.security.proxy_DN, 'frontend')


#####################################################
# Populate security values
def populate_main_security(client_security, params):
    if params.security.proxy_DN is None:
        raise RuntimeError("DN not defined for classad_proxy")
    client_security['proxy_DN']=params.security.proxy_DN

    collector_dns=[]
    collector_nodes=[]
    for el in params.collectors:
        dn=el.DN
        if dn is None:
            raise RuntimeError("DN not defined for pool collector %s"%el.node)
        is_secondary=is_true(el.secondary)
        if is_secondary:
            continue # only consider primary collectors for the main security config
        collector_nodes.append(el.node)
        collector_dns.append(dn)
    if len(collector_nodes)==0:
        raise RuntimeError("Need at least one non-secondary pool collector")
    client_security['collector_nodes']=collector_nodes
    client_security['collector_DNs']=collector_dns


def populate_group_security(client_security, params, sub_params, group_name):
    factory_dns=[]
    for collectors in (params.match.factory.collectors, sub_params.match.factory.collectors):
      for el in collectors:
        dn=el.DN
        if dn is None:
            raise RuntimeError("DN not defined for factory %s"%el.node)
        # don't worry about conflict... there is nothing wrong if the DN is listed twice
        factory_dns.append(dn)
    client_security['factory_DNs']=factory_dns

    schedd_dns=[]
    for schedds in (params.match.job.schedds, sub_params.match.job.schedds):
      for el in schedds:
        dn=el.DN
        if dn is None:
            raise RuntimeError("DN not defined for schedd %s"%el.fullname)
        # don't worry about conflict... there is nothing wrong if the DN is listed twice
        schedd_dns.append(dn)
    client_security['schedd_DNs']=schedd_dns

    pilot_dns=[]
    exclude_from_pilot_dns = ['SCITOKEN', 'IDTOKEN']
    for credentials in (params.security.credentials, sub_params.security.credentials):
      if is_true(params.groups[group_name].enabled):
        for pel in credentials:
            if pel['type'].upper()  in exclude_from_pilot_dns:
                continue
            if pel['pilotabsfname'] is None:
                proxy_fname=pel['absfname']
            else:
                proxy_fname=pel['pilotabsfname']

            if (pel['pool_idx_len'] is None) and (pel['pool_idx_list'] is None):
                # only one
                dn=x509Support.extract_DN(proxy_fname)
                # don't worry about conflict... there is nothing wrong if the DN is listed twice
                pilot_dns.append(dn)
            else:
                # pool
                pool_idx_list_expanded_strings = get_pool_list(pel)
                for idx in pool_idx_list_expanded_strings:
                    real_proxy_fname = "%s%s" % (proxy_fname, idx)
                    dn=x509Support.extract_DN(real_proxy_fname)
                    # don't worry about conflict... there is nothing wrong if the DN is listed twice
                    pilot_dns.append(dn)

    client_security['pilot_DNs']=pilot_dns


#####################################################
# Populate attrs
# This is a digest of the other values

def populate_common_attrs(dicts):
    # there should be no conflicts, so does not matter in which order I put them together
    for k in dicts['params'].keys:
        dicts['attrs'].add(k, dicts['params'].get_true_val(k))
    for k in dicts['consts'].keys:
        dicts['attrs'].add(k, dicts['consts'].get_typed_val(k))<|MERGE_RESOLUTION|>--- conflicted
+++ resolved
@@ -311,16 +311,12 @@
             # since I removed the attributes, roll back into the match.start_expr
             params.data['match']['start_expr'] = real_start_expr
 
-<<<<<<< HEAD
-        self.dicts['consts'].add('GLIDECLIENT_Start', real_start_expr)
-=======
         if real_start_expr.find('$') == -1 or not self.enable_expansion:
             self.dicts['consts'].add('GLIDECLIENT_Start', real_start_expr)
         else:
             # the start expression must be expanded, so will deal with it in the group section
             # use a simple placeholder, since the glideins expect it
             self.dicts['consts'].add('GLIDECLIENT_Start', 'True')
->>>>>>> 08423d90
 
         # create GLIDEIN_Collector attribute
         self.dicts['params'].add_extended('GLIDEIN_Collector', False, str(calc_glidein_collectors(params.collectors)))
@@ -531,13 +527,10 @@
             # since I removed the attributes, roll back into the match.start_expr
             sub_params.data['match']['start_expr'] = real_start_expr
 
-<<<<<<< HEAD
-=======
         if params.match.start_expr.find('$') != -1 and self.enable_expansion:
             # the global one must be expanded, so deal with it at the group level
             real_start_expr = "(%s)&&(%s)" % (params.match.start_expr, real_start_expr)
 
->>>>>>> 08423d90
         self.dicts['consts'].add('GLIDECLIENT_Group_Start', real_start_expr)
 
         # derive attributes
@@ -663,11 +656,7 @@
         if params is None:
             params = self.params
 
-<<<<<<< HEAD
-        self.main_dicts.populate(params)
-=======
         promote_dicts = self.main_dicts.populate(params)
->>>>>>> 08423d90
         self.active_sub_list = self.main_dicts.active_sub_list
 
         self.local_populate(params)
