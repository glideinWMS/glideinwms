--- conflicted
+++ resolved
@@ -214,11 +214,7 @@
 
         file_list_scripts = ['collector_setup.sh',
                              'create_temp_mapfile.sh',
-<<<<<<< HEAD
-=======
-                             'setup_x509.sh',
                              'gwms-python',
->>>>>>> 0b6921e0
                              cgWConsts.CONDOR_STARTUP_FILE]
         # The order in the following list is important
         after_file_list_scripts = ['check_proxy.sh',
@@ -263,8 +259,6 @@
         self.dicts['file_list'].add_from_file(mjf_script,
                                               cWDictFile.FileDictFile.make_val_tuple(cWConsts.insert_timestr(mjf_script), 'exec', 1800, 'MJF_'),
                                               os.path.join(cgWConsts.WEB_BASE_DIR, mjf_script))
-<<<<<<< HEAD
-=======
 
         # Add pychirp
         pychirp_tarball = "htchirp.tar.gz"
@@ -273,7 +267,6 @@
                                               os.path.join(cgWConsts.WEB_BASE_DIR, pychirp_tarball))
         self.dicts['untar_cfg'].add(pychirp_tarball, "lib/python/htchirp")
 
->>>>>>> 0b6921e0
         # make sure condor_startup does not get executed ahead of time under normal circumstances
         # but must be loaded early, as it also works as a reporting script in case of error
         self.dicts['description'].add(cgWConsts.CONDOR_STARTUP_FILE, "last_script")
