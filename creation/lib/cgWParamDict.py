from __future__ import absolute_import
from __future__ import print_function
# Project:
#   glideinWMS
#
# File Version:
#
# Description:
#   Glidein creation module
#   Classes and functions needed to handle dictionary files
#   created out of the parameter object
#

import os, os.path, shutil, string
import sys
import glob
from . import cgWDictFile, cWDictFile
from . import cgWCreate
from . import cgWConsts, cWConsts
from . import factoryXmlConfig
from . import cWExpand

#
# see the note in add_file_unparsed def below to understand
# why this is commented out for now
#
#from cWParamDict import is_true, add_file_unparsed

from glideinwms.lib import pubCrypto
from glideinwms.lib.util import str2bool
#from factoryXmlConfig import EntrySetElement

class UnconfiguredScheddError(Exception):

    def __init__(self, schedd):
        self.schedd = schedd
        self.err_str = "Schedd '%s' used by one or more entries is not configured." % (schedd)

    def __str__(self):
        return repr(self.err_str)


################################################
#
# This Class contains the main dicts
#
################################################

class glideinMainDicts(cgWDictFile.glideinMainDicts):
    def __init__(self, conf, workdir_name):
        submit_dir = conf.get_submit_dir()
        stage_dir = conf.get_stage_dir()
        monitor_dir = conf.get_monitor_dir()
        log_dir = conf.get_log_dir()
        client_log_dirs = conf.get_client_log_dirs()
        client_proxy_dirs = conf.get_client_proxy_dirs()
        enable_expansion = conf.get('enable_attribute_expansion', 'False')
        cgWDictFile.glideinMainDicts.__init__(self, submit_dir, stage_dir, workdir_name,
                                              log_dir,
                                              client_log_dirs, client_proxy_dirs)
        self.monitor_dir = monitor_dir
        self.add_dir_obj(cWDictFile.monitorWLinkDirSupport(self.monitor_dir, self.work_dir))
        self.monitor_jslibs_dir = os.path.join(self.monitor_dir, 'jslibs')
        self.add_dir_obj(cWDictFile.simpleDirSupport(self.monitor_jslibs_dir, "monitor"))
        self.monitor_images_dir = os.path.join(self.monitor_dir, 'images')
        self.add_dir_obj(cWDictFile.simpleDirSupport(self.monitor_images_dir, "monitor"))
        self.enable_expansion = str2bool(enable_expansion)
        self.conf = conf
        self.active_sub_list = []
        self.disabled_sub_list = []
        self.monitor_jslibs = []
        self.monitor_images = []
        self.monitor_htmls = []

    def populate(self, other=None):
        # put default files in place first
        # Why placeholder and right after the file? error_gen, error_augment, setup_script, should be removed?
        self.dicts['file_list'].add_placeholder('error_gen.sh', allow_overwrite=True)
        self.dicts['file_list'].add_placeholder('error_augment.sh', allow_overwrite=True)
        self.dicts['file_list'].add_placeholder('setup_script.sh', allow_overwrite=True)
        self.dicts['file_list'].add_placeholder(cWConsts.CONSTS_FILE, allow_overwrite=True)
        self.dicts['file_list'].add_placeholder(cWConsts.VARS_FILE, allow_overwrite=True)
        self.dicts['file_list'].add_placeholder(cWConsts.UNTAR_CFG_FILE, allow_overwrite=True)  # this one must be loaded before any tarball
        self.dicts['file_list'].add_placeholder(cWConsts.GRIDMAP_FILE, allow_overwrite=True)  # this one must be loaded before setup_x509.sh is run
        # TODO: remove. these files are in the lists below, non need for defaults
        # self.dicts['file_list'].add_placeholder('singularity_lib.sh', allow_overwrite=True)  # this one must be loaded before singularity_setup.sh and any singularity wrapper are run
        # self.dicts['file_list'].add_placeholder('singularity_wrapper.sh', allow_overwrite=True)  # this one must be loaded after singularity_setup.sh and before any script running in singularity

        # Load system files
        for file_name in ('error_gen.sh', 'error_augment.sh', 'parse_starterlog.awk', 'advertise_failure.helper',
                          'condor_config', 'condor_config.multi_schedd.include',
                          'condor_config.dedicated_starter.include', 'condor_config.check.include',
                          'condor_config.monitor.include', 'glidein_lib.sh', 'singularity_lib.sh'):
            self.dicts['file_list'].add_from_file(file_name,
                                                  cWDictFile.FileDictFile.make_val_tuple(cWConsts.insert_timestr(file_name), 'regular'),
                                                  os.path.join(cgWConsts.WEB_BASE_DIR, file_name))
        self.dicts['description'].add("condor_config", "condor_config")
        self.dicts['description'].add("condor_config.multi_schedd.include", "condor_config_multi_include")
        self.dicts['description'].add("condor_config.dedicated_starter.include", "condor_config_main_include")
        self.dicts['description'].add("condor_config.monitor.include", "condor_config_monitor_include")
        self.dicts['description'].add("condor_config.check.include", "condor_config_check_include")
        self.dicts['vars'].load(cgWConsts.WEB_BASE_DIR, 'condor_vars.lst', change_self=False, set_not_changed=False)

        #
        # Note:
        #  We expect the condor platform info to be coming in as parameters
        #  as FE provided consts file is not available at this time
        #

        # add the basic standard params
        self.dicts['params'].add("GLIDEIN_Report_Failed", 'NEVER')
        self.dicts['params'].add("CONDOR_OS", 'default')
        self.dicts['params'].add("CONDOR_ARCH", 'default')
        self.dicts['params'].add("CONDOR_VERSION", 'default')

        # Load initial system scripts
        # These should be executed before the other scripts
        for script_name in ('setup_script.sh', 'cat_consts.sh', 'condor_platform_select.sh', 'singularity_wrapper.sh'):
            self.dicts['file_list'].add_from_file(script_name,
                                                  cWDictFile.FileDictFile.make_val_tuple(cWConsts.insert_timestr(script_name), 'exec'),
                                                  os.path.join(cgWConsts.WEB_BASE_DIR, script_name))

        #load condor tarballs
        # only one will be downloaded in the end... based on what condor_platform_select.sh decides
        condor_tarballs = self.conf.get_child_list(u'condor_tarballs')

        prev_tar_dir_map = {}
        if other is not None and 'CondorTarballDirMap' in other.main_dicts.dicts['glidein']:
            prev_tar_dir_map = eval(other.main_dicts.dicts['glidein']['CondorTarballDirMap'])

        tar_dir_map = {}

        for condor_idx in range(len(condor_tarballs)):
            condor_el=condor_tarballs[condor_idx]

            # condor_el now is a combination of csv version+os+arch
            # Get list of valid tarballs for this condor_el
            # Register the tarball, but make download conditional to cond_name

            condor_el_valid_tarballs = get_valid_condor_tarballs([condor_el])
            condor_fname = cWConsts.insert_timestr(cgWConsts.CONDOR_FILE % condor_idx)
            condor_fd = None

            if u'tar_file' in condor_el:
                # Condor tarball available. Just add it to the list of tarballs
                # with every possible condor_platform string
                condor_tarfile = condor_el[u'tar_file']
            # already built this tarball, just reuse it
            elif condor_el[u'base_dir'] in prev_tar_dir_map:
                condor_tarfile = prev_tar_dir_map[condor_el[u'base_dir']]
                tar_dir_map[condor_el[u'base_dir']] = condor_tarfile
            else:
                # Create a new tarball as usual
                condor_fd = cgWCreate.create_condor_tar_fd(condor_el[u'base_dir'])
                tar_dir_map[condor_el[u'base_dir']] = os.path.join(self.dicts['file_list'].dir, condor_fname)

            for tar in condor_el_valid_tarballs:
                condor_platform = "%s-%s-%s" % (tar['version'], tar['os'],
                                                tar['arch'])
                cond_name = "CONDOR_PLATFORM_%s" % condor_platform
                condor_platform_fname = cgWConsts.CONDOR_FILE % condor_platform

                if condor_fd is None:
                    # tar file exists. Just use it
                    self.dicts['file_list'].add_from_file(
                        condor_platform_fname,
                        cWDictFile.FileDictFile.make_val_tuple(condor_fname, 'untar',
                                                               cond_download=cond_name,
                                                               config_out=cgWConsts.CONDOR_ATTR),
                        condor_tarfile
                    )
                else:
                    # This is addition of new tarfile
                    # Need to rewind fd every time
                    condor_fd.seek(0)
                    self.dicts['file_list'].add_from_fd(
                        condor_platform_fname,
                        cWDictFile.FileDictFile.make_val_tuple(condor_fname, 'untar',
                                                               cond_download=cond_name,
                                                               config_out=cgWConsts.CONDOR_ATTR),
                        condor_fd
                    )

                self.dicts['untar_cfg'].add(condor_platform_fname,
                                            cgWConsts.CONDOR_DIR)
                # Add cond_name in the config, so that it is known
                # But leave it disabled by default
                self.dicts['consts'].add(cond_name, "0",
                                         allow_overwrite=False)
            if condor_fd is not None:
                condor_fd.close()

        self.dicts['glidein'].add('CondorTarballDirMap', str(tar_dir_map))

        #
        # Note:
        #  We expect the collector info to be coming in as parameter
        #  as FE consts file is not available at this time
        #

        # add the basic standard params
        self.dicts['params'].add("GLIDEIN_Collector", 'Fake')

        # add the factory monitoring collector parameter, if any collectors are defined
        # this is purely a factory thing
        factory_monitoring_collector=calc_monitoring_collectors_string(self.conf.get_child_list(u'monitoring_collectors'))
        if factory_monitoring_collector is not None:
            self.dicts['params'].add('GLIDEIN_Factory_Collector', str(factory_monitoring_collector))
        populate_gridmap(self.conf, self.dicts['gridmap'])

        file_list_scripts = ['collector_setup.sh',
                             'create_temp_mapfile.sh',
                             'gwms-python',
                             cgWConsts.CONDOR_STARTUP_FILE]
        # These are right after the entry, before some VO scripts. The order in the following list is important
        at_file_list_scripts = ['singularity_setup.sh',
                                'condor_chirp']
        # The order in the following list is important
        after_file_list_scripts = ['check_proxy.sh',
                                   'create_mapfile.sh',
                                   'validate_node.sh',
                                   'setup_network.sh',
                                   'gcb_setup.sh',
                                   'java_setup.sh',
                                   'glidein_memory_setup.sh',
                                   'glidein_cpus_setup.sh',  # glidein_cpus_setup.sh must be before smart_partitionable.sh
                                   'glidein_sitewms_setup.sh',
                                   'script_wrapper.sh',
                                   'smart_partitionable.sh',
                                   'cvmfs_setup.sh',
                                   'cvmfs_umount.sh']
        # Only execute scripts once
        duplicate_scripts = list(set(file_list_scripts).intersection(after_file_list_scripts))
        duplicate_scripts += list(set(file_list_scripts).intersection(at_file_list_scripts))
        duplicate_scripts += list(set(at_file_list_scripts).intersection(after_file_list_scripts))
        if duplicate_scripts:
            raise RuntimeError("Duplicates found in the list of files to execute '%s'" % ','.join(duplicate_scripts))

        # Load more system scripts
        for script_name in file_list_scripts:
            self.dicts['file_list'].add_from_file(script_name,
                                                  cWDictFile.FileDictFile.make_val_tuple(cWConsts.insert_timestr(script_name), 'exec'),
                                                  os.path.join(cgWConsts.WEB_BASE_DIR, script_name))

        # Add the x509 setup script. It is periodical since it will refresh the pilot as well
        x509script = 'setup_x509.sh'
        self.dicts['file_list'].add_from_file(x509script,
                                              cWDictFile.FileDictFile.make_val_tuple(cWConsts.insert_timestr(x509script), 'exec', 60, 'NOPREFIX'),
                                              os.path.join(cgWConsts.WEB_BASE_DIR, x509script))

        # Add the drainer script
        drain_script = "check_wn_drainstate.sh"
        self.dicts['file_list'].add_from_file(drain_script,
                                              cWDictFile.FileDictFile.make_val_tuple(cWConsts.insert_timestr(drain_script), 'exec', 60, 'NOPREFIX'),
                                              os.path.join(cgWConsts.WEB_BASE_DIR, drain_script))

        # Add the MJF script
        mjf_script = "mjf_setparams.sh"
        self.dicts['file_list'].add_from_file(mjf_script,
                                              cWDictFile.FileDictFile.make_val_tuple(cWConsts.insert_timestr(mjf_script), 'exec', 1800, 'MJF_'),
                                              os.path.join(cgWConsts.WEB_BASE_DIR, mjf_script))

        # Add pychirp
        pychirp_tarball = "htchirp.tar.gz"
        self.dicts['file_list'].add_from_file(pychirp_tarball,
                                              cWDictFile.FileDictFile.make_val_tuple(cWConsts.insert_timestr(pychirp_tarball), 'untar'),
                                              os.path.join(cgWConsts.WEB_BASE_DIR, pychirp_tarball))
        self.dicts['untar_cfg'].add(pychirp_tarball, "lib/python/htchirp")

        # Add cvmfsexec
        cvmfsexec_tarball = "cvmfs_utils.tar.gz"
        self.dicts['file_list'].add_from_file(cvmfsexec_tarball,
                                              cWDictFile.FileDictFile.make_val_tuple(cWConsts.insert_timestr(cvmfsexec_tarball),
                                                                                     'untar', cond_download="GLIDEIN_USE_CVMFSEXEC"),
                                              os.path.join(cgWConsts.WEB_BASE_DIR, cvmfsexec_tarball))
        self.dicts['untar_cfg'].add(cvmfsexec_tarball, "cvmfs_utils")

        # make sure condor_startup does not get executed ahead of time under normal circumstances
        # but must be loaded early, as it also works as a reporting script in case of error
        self.dicts['description'].add(cgWConsts.CONDOR_STARTUP_FILE, "last_script")

        # At this point in the glideins, condor_advertise should be able to
        # talk to the FE collector

        # put user files in stage
        for file in self.conf.get_child_list(u'files'):
            add_file_unparsed(file, self.dicts, True)

        # put user attributes into config files
        for attr in self.conf.get_child_list(u'attrs'):
            # ignore attributes that need expansion in the global section
            if str(attr.get_val()).find('$') == -1 or not self.enable_expansion:  # does not need to be expanded
                add_attr_unparsed(attr, self.dicts, "main")

        # add additional system scripts
        for script_name in at_file_list_scripts:
            self.dicts['at_file_list'].add_from_file(script_name,
                                                     cWDictFile.FileDictFile.make_val_tuple(cWConsts.insert_timestr(script_name), 'exec'),
                                                     os.path.join(cgWConsts.WEB_BASE_DIR, script_name))
        for script_name in after_file_list_scripts:
            self.dicts['after_file_list'].add_from_file(script_name,
                                                        cWDictFile.FileDictFile.make_val_tuple(cWConsts.insert_timestr(script_name), 'exec'),
                                                        os.path.join(cgWConsts.WEB_BASE_DIR, script_name))

        # populate complex files
        populate_factory_descript(self.work_dir, self.dicts['glidein'],
                                  self.active_sub_list, self.disabled_sub_list,
                                  self.conf)
        populate_frontend_descript(self.dicts['frontend_descript'], self.conf)

        # populate the monitor files
        javascriptrrd_dir = self.conf.get_child(u'monitor')[u'javascriptRRD_dir']
        for mfarr in ((cgWConsts.WEB_BASE_DIR, 'factory_support.js'),
                      (javascriptrrd_dir, 'javascriptrrd.wlibs.js')):
            mfdir, mfname=mfarr
            parent_dir = self.find_parent_dir(mfdir, mfname)
            mfobj=cWDictFile.SimpleFile(parent_dir, mfname)
            mfobj.load()
            self.monitor_jslibs.append(mfobj)

        for mfarr in ((cgWConsts.WEB_BASE_DIR, 'factoryRRDBrowse.html'),
                      (cgWConsts.WEB_BASE_DIR, 'factoryRRDEntryMatrix.html'),
                      (cgWConsts.WEB_BASE_DIR, 'factoryStatus.html'),
                      (cgWConsts.WEB_BASE_DIR, 'factoryLogStatus.html'),
                      (cgWConsts.WEB_BASE_DIR, 'factoryCompletedStats.html'),
                      (cgWConsts.WEB_BASE_DIR, 'factoryStatusNow.html'),
                      (cgWConsts.WEB_BASE_DIR, 'factoryEntryStatusNow.html')):
            mfdir, mfname=mfarr
            mfobj=cWDictFile.SimpleFile(mfdir, mfname)
            mfobj.load()
            self.monitor_htmls.append(mfobj)

        # add the index page and its images
        mfobj=cWDictFile.SimpleFile(cgWConsts.WEB_BASE_DIR + '/factory/', 'index.html')
        mfobj.load()
        self.monitor_htmls.append(mfobj)
        for imgfile in ('factoryCompletedStats.png',
                        'factoryEntryStatusNow.png',
                        'factoryLogStatus.png',
                        'factoryRRDBrowse.png',
                        'factoryRRDEntryMatrix.png',
                        'factoryStatus.png',
                        'factoryStatusNow.png'):
            mfobj=cWDictFile.SimpleFile(cgWConsts.WEB_BASE_DIR + '/factory/images/', imgfile)
            mfobj.load()
            self.monitor_images.append(mfobj)

        # populate the monitor configuration file
        #populate_monitor_config(self.work_dir,self.dicts['glidein'],params)

    def find_parent_dir(self, search_path, name):
        """ Given a search path, determine if the given file exists
            somewhere in the path.
            Returns: if found. returns the parent directory
                     if not found, raises an Exception
        """
        for root, dirs, files in os.walk(search_path, topdown=True):
            for file_name in files:
                if file_name == name:
                    return root
        raise RuntimeError("Unable to find %(file)s in %(dir)s path" % { "file": name,  "dir": search_path, })

    # reuse as much of the other as possible
    def reuse(self, other):             # other must be of the same class
        if self.monitor_dir != other.monitor_dir:
            print("WARNING: main monitor base_dir has changed, stats may be lost: '%s'!='%s'" % (self.monitor_dir, other.monitor_dir))
        return cgWDictFile.glideinMainDicts.reuse(self, other)

    def save(self, set_readonly=True):
        cgWDictFile.glideinMainDicts.save(self, set_readonly)
        self.save_pub_key()
        self.save_monitor()
        self.save_monitor_config(self.work_dir, self.dicts['glidein'])

    ########################################
    # INTERNAL
    ########################################

    def save_pub_key(self):
        sec_el = self.conf.get_child(u'security')
        if u'pub_key' not in sec_el:
            pass # nothing to do
        elif sec_el[u'pub_key']=='RSA':
            rsa_key_fname=os.path.join(self.work_dir, cgWConsts.RSA_KEY)

            if not os.path.isfile(rsa_key_fname):
                # create the key only once

                # touch the file with correct flags first
                # I have no way to do it in  RSAKey class
                fd=os.open(rsa_key_fname, os.O_CREAT, 0o600)
                os.close(fd)

                key_obj=pubCrypto.RSAKey()
                key_obj.new(int(sec_el[u'key_length']))
                key_obj.save(rsa_key_fname)
        else:
            raise RuntimeError("Invalid value for security.pub_key(%s), must be either None or RSA"%sec_el[u'pub_key'])

    def save_monitor(self):
        for fobj in self.monitor_jslibs:
            fobj.save(dir=self.monitor_jslibs_dir, save_only_if_changed=False)
        for fobj in self.monitor_images:
            fobj.save(dir=self.monitor_images_dir, save_only_if_changed=False)
        for fobj in self.monitor_htmls:
            fobj.save(dir=self.monitor_dir, save_only_if_changed=False)
        return

    ###################################
    # Create the monitor config file
    def save_monitor_config(self, work_dir, glidein_dict):
        monitor_config_file = os.path.join(self.conf.get_monitor_dir(), cgWConsts.MONITOR_CONFIG_FILE)
        monitor_config_line = []

        monitor_config_fd = open(monitor_config_file, 'w')
        monitor_config_line.append("<monitor_config>")
        monitor_config_line.append("  <entries>")
        try:
            try:
                for entry in self.conf.get_entries():
                    if eval(entry[u'enabled'], {}, {}):
                        monitor_config_line.append("    <entry name=\"%s\">" % entry.getName())
                        monitor_config_line.append("      <monitorgroups>")
                        for group in entry.get_child_list(u'monitorgroups'):
                            monitor_config_line.append("        <monitorgroup group_name=\"%s\">" % group[u'group_name'])
                            monitor_config_line.append("        </monitorgroup>")

                        monitor_config_line.append("      </monitorgroups>")
                        monitor_config_line.append("    </entry>")

                monitor_config_line.append("  </entries>")
                monitor_config_line.append("</monitor_config>")

                for line in monitor_config_line:
                    monitor_config_fd.write(line + "\n")
            except IOError as e:
                raise RuntimeError("Error writing into file %s"%monitor_config_file)
        finally:
            monitor_config_fd.close()


################################################
#
# This Class contains the entry and entry set dicts
#
################################################

class glideinEntryDicts(cgWDictFile.glideinEntryDicts):
    def __init__(self, conf, sub_name,
                 summary_signature, workdir_name):
        self.conf=conf
        self.entry_name=sub_name
        submit_dir = conf.get_submit_dir()
        stage_dir = conf.get_stage_dir()
        monitor_dir = conf.get_monitor_dir()
        log_dir = conf.get_log_dir()
        client_log_dirs = conf.get_client_log_dirs()
        client_proxy_dirs = conf.get_client_proxy_dirs()
        cgWDictFile.glideinEntryDicts.__init__(self, submit_dir, stage_dir, sub_name, summary_signature, workdir_name,
                                               log_dir, client_log_dirs, client_proxy_dirs)

        self.enable_expansion = str2bool(conf.get('enable_attribute_expansion', 'False'))
        self.monitor_dir=cgWConsts.get_entry_monitor_dir(monitor_dir, sub_name)
        self.add_dir_obj(cWDictFile.monitorWLinkDirSupport(self.monitor_dir, self.work_dir))

    def erase(self):
        cgWDictFile.glideinEntryDicts.erase(self)
        for entry in self.conf.get_entries():
            if entry.getName()==self.entry_name:
                break
        else:
            # This happens when old_dictionary contains something (e.g.: entries are removed from the conf)
            entry = None
        if entry and isinstance(entry, factoryXmlConfig.EntrySetElement):
            self.dicts['condor_jdl'] = []
            for sub_entry in entry.get_subentries():
                self.dicts['condor_jdl'].append(cgWCreate.GlideinSubmitDictFile(self.work_dir,
                                                os.path.join(self.work_dir, cgWConsts.SUBMIT_FILE_ENTRYSET % sub_entry.getName())))
        else:
            self.dicts['condor_jdl'] = [cgWCreate.GlideinSubmitDictFile(self.work_dir, cgWConsts.SUBMIT_FILE)]

    def load(self):
        cgWDictFile.glideinEntryDicts.load(self)
        for cj in self.dicts['condor_jdl']:
            cj.load()

    def save_final(self,set_readonly=True):
        sub_stage_dir = cgWConsts.get_entry_stage_dir("", self.sub_name)

        # Let's remove the job.condor single entry file (in case the entry_set has the same name of an old entry)
        if len(self.dicts['condor_jdl']) > 1:
            fname = os.path.join(self.work_dir, cgWConsts.SUBMIT_FILE)
            if os.path.isfile(fname):
                os.remove(fname)

        for cj in self.dicts['condor_jdl']:
            cj.finalize(self.summary_signature['main'][0], self.summary_signature[sub_stage_dir][0],
                        self.summary_signature['main'][1],self.summary_signature[sub_stage_dir][1])
            cj.save(set_readonly=set_readonly)

    def populate(self, entry, schedd, main_dicts):
        """Populate the entry dictionary

        Args:
            entry:
            schedd:
            main_dicts:

        Returns:

        """
        # put default files in place first
        self.dicts['file_list'].add_placeholder(cWConsts.CONSTS_FILE, allow_overwrite=True)
        self.dicts['file_list'].add_placeholder(cWConsts.VARS_FILE, allow_overwrite=True)
        self.dicts['file_list'].add_placeholder(cWConsts.UNTAR_CFG_FILE, allow_overwrite=True) # this one must be loaded before any tarball

        # follow by the blacklist file
        file_name=cWConsts.BLACKLIST_FILE
        self.dicts['file_list'].add_from_file(file_name,
                                              cWDictFile.FileDictFile.make_val_tuple(file_name, 'nocache', config_out='BLACKLIST_FILE'),
                                              os.path.join(cgWConsts.WEB_BASE_DIR, file_name))

        # Load initial system scripts
        # These should be executed before the other scripts
        for script_name in ('cat_consts.sh', "check_blacklist.sh"):
            self.dicts['file_list'].add_from_file(script_name,
                                                  cWDictFile.FileDictFile.make_val_tuple(cWConsts.insert_timestr(script_name), 'exec'),
                                                  os.path.join(cgWConsts.WEB_BASE_DIR, script_name))

        #load system files
        self.dicts['vars'].load(cgWConsts.WEB_BASE_DIR, 'condor_vars.lst.entry', change_self=False, set_not_changed=False)

        # put user files in stage
        for user_file in entry.get_child_list(u'files'):
            add_file_unparsed(user_file, self.dicts, True)

        # Add attribute for voms

        entry_attrs = entry.get_child_list(u'attrs')

        # Insert the global values that need to be expanded and had been skipped in the global section
        # will be in the entry section now
        for attr in self.conf.get_child_list(u'attrs'):
            if str(attr.get_val()).find('$') != -1 and self.enable_expansion:
                if not (attr[u'name'] in [i[u'name'] for i in entry_attrs]):
                    add_attr_unparsed(attr, self.dicts, self.sub_name)
                # else the entry value will override it later on (here below)

        # put user attributes into config files
        for attr in entry_attrs:
            add_attr_unparsed(attr, self.dicts, self.sub_name)

        # put standard attributes into config file
        # override anything the user set
        config = entry.get_child(u'config')
        restrictions = config.get_child(u'restrictions')
        submit = config.get_child(u'submit')
        for dtype in ('attrs', 'consts'):
            self.dicts[dtype].add("GLIDEIN_Gatekeeper", entry[u'gatekeeper'], allow_overwrite=True)
            self.dicts[dtype].add("GLIDEIN_GridType", entry[u'gridtype'], allow_overwrite=True)
            # MERGENOTE:
            # GLIDEIN_REQUIRE_VOMS publishes an attribute so that users
            # without VOMS proxies can avoid sites that require VOMS proxies
            # using the normal Condor Requirements string.
            self.dicts[dtype].add("GLIDEIN_REQUIRE_VOMS", restrictions[u'require_voms_proxy'], allow_overwrite=True)
            self.dicts[dtype].add("GLIDEIN_TrustDomain", entry[u'trust_domain'], allow_overwrite=True)
            self.dicts[dtype].add("GLIDEIN_SupportedAuthenticationMethod", entry[u'auth_method'], allow_overwrite=True)
            if u'rsl' in entry:
                self.dicts[dtype].add('GLIDEIN_GlobusRSL', entry[u'rsl'], allow_overwrite=True)
            if u'bosco_dir' in entry:
                self.dicts[dtype].add('GLIDEIN_BoscoDir', entry[u'bosco_dir'], allow_overwrite=True)
            self.dicts[dtype].add("GLIDEIN_SlotsLayout", submit[u'slots_layout'], allow_overwrite=True)
            self.dicts[dtype].add("GLIDEIN_WorkDir", entry[u'work_dir'], allow_overwrite=True)
            self.dicts[dtype].add("GLIDEIN_Verbosity", entry[u'verbosity'], allow_overwrite=True)
            if u'proxy_url' in entry:
                self.dicts[dtype].add("GLIDEIN_ProxyURL", entry[u'proxy_url'], allow_overwrite=True)

        summed_attrs={}
        if self.enable_expansion:
            # we now have all the attributes... do the expansion
            # first, let's merge the attributes
            for d in (main_dicts['attrs'], self.dicts['attrs']):
                for k in d.keys:
                    # if the same key is in both global and entry (i.e. local), entry wins
                    summed_attrs[k] = d[k]

            for dname in ('attrs','consts','params'):
                for attr_name in self.dicts[dname].keys:
                    if ((type(self.dicts[dname][attr_name]) in (type('a'), type(u'a'))) and
                        (self.dicts[dname][attr_name].find('$') != -1)):
                        self.dicts[dname].add(attr_name,
                                              cWExpand.expand_DLR(self.dicts[dname][attr_name], summed_attrs),
                                              allow_overwrite=True)

        self.dicts['vars'].add_extended("GLIDEIN_REQUIRE_VOMS", "boolean", restrictions[u'require_voms_proxy'], None, False, True, True)

        # populate infosys
        for infosys_ref in entry.get_child_list(u'infosys_refs'):
            self.dicts['infosys'].add_extended(infosys_ref[u'type'], infosys_ref[u'server'], infosys_ref[u'ref'], allow_overwrite=True)

        # populate monitorgroups
        for monitorgroup in entry.get_child_list(u'monitorgroups'):
            self.dicts['mongroup'].add_extended(monitorgroup[u'group_name'], allow_overwrite=True)

        # populate complex files
        populate_job_descript(self.work_dir, self.dicts['job_descript'], self.conf.num_factories,
                              self.sub_name, entry, schedd, summed_attrs, self.enable_expansion)

        # Now that we have the EntrySet fill the condor_jdl for its entries
        if isinstance(entry, factoryXmlConfig.EntrySetElement):
            for subentry in entry.get_child_list(u'entries'):
                entry.select(subentry)
                # Find subentry
                for cj in self.dicts[u'condor_jdl']:
                    cj_entryname = cj.fname.split('.')[1]
                    if cj_entryname==subentry.getName():
                        cj.populate(cgWConsts.STARTUP_FILE, self.sub_name, self.conf, entry)
                        break
                entry.select(None)
        else:
            ################################################################################################################
            # This is the original function call:
            #
            # self.dicts['condor_jdl'].populate(cgWConsts.STARTUP_FILE,
            #                                   params.factory_name,params.glidein_name,self.sub_name,
            #                                   sub_params.gridtype,sub_params.gatekeeper, sub_params.rsl, sub_params.auth_method,
            #                                   params.web_url,sub_params.proxy_url,sub_params.work_dir,
            #                                   params.submit.base_client_log_dir, sub_params.submit.submit_attrs)
            #
            # Almost all of the parameters are attributes of params and/or sub_params.  Instead of maintaining an ever
            # increasing parameter list for this function, lets just pass params, sub_params, and the 2 other parameters
            # to the function and call it a day.
            ################################################################################################################
            self.dicts[u'condor_jdl'][0].populate(cgWConsts.STARTUP_FILE, self.sub_name, self.conf, entry)

    # reuse as much of the other as possible
    def reuse(self, other):             # other must be of the same class
        if self.monitor_dir != other.monitor_dir:
            print("WARNING: entry monitor base_dir has changed, stats may be lost: '%s'!='%s'" % (self.monitor_dir, other.monitor_dir))
        return cgWDictFile.glideinEntryDicts.reuse(self, other)


################################################
#
# This Class contains both the main, the entry,
# and the entry set dicts
#
################################################

class glideinDicts(cgWDictFile.glideinDicts):
    def __init__(self, conf,
                 sub_list=None):  # if None, get it from params
        if sub_list is None:
            sub_list = [e.getName() for e in conf.get_entries()]

        self.conf = conf
        submit_dir = conf.get_submit_dir()
        stage_dir = conf.get_stage_dir()
        monitor_dir = conf.get_monitor_dir()
        log_dir = conf.get_log_dir()
        client_log_dirs = conf.get_client_log_dirs()
        client_proxy_dirs = conf.get_client_proxy_dirs()
        cgWDictFile.glideinDicts.__init__(self, submit_dir, stage_dir, log_dir, client_log_dirs, client_proxy_dirs, sub_list)

<<<<<<< HEAD
        self.monitor_dir = monitor_dir
        self.active_sub_list = []
=======
        self.monitor_dir=monitor_dir
        self.active_sub_list=[]
        self.enable_expansion = str2bool(conf.get('enable_attribute_expansion', 'False'))

>>>>>>> 08423d90
        return

    def populate(self, other=None):  # will update params (or self.params)
        self.main_dicts.populate(other)
        self.active_sub_list = self.main_dicts.active_sub_list

        schedds = self.conf[u'schedd_name'].split(u',')
        schedd_counts = {}
        for s in schedds:
            schedd_counts[s] = 0

        prev_entries = {}

        # count all schedds we will reuse and keep track of the entries
        if other is not None:
            for entry in self.conf.get_entries():
                entry_name = entry.getName()
                if entry_name in other.sub_dicts:
                    schedd = other.sub_dicts[entry_name]['job_descript']['Schedd']
                    if schedd in schedd_counts:
                        prev_entries[entry_name] = schedd
                        # always reuse the old schedd but only count it against us if the entry is active
                        if eval(entry[u'enabled']):
                            schedd_counts[schedd] += 1

        # now that we have the counts, populate with the best schedd
        for entry in self.conf.get_entries():
            entry_name = entry.getName()
            if entry_name in prev_entries:
                schedd = prev_entries[entry_name]
            else:
                # pick the schedd with the lowest count
                schedd = sorted(schedd_counts, key=schedd_counts.get)[0]
                # only count it against us if new entry is active
                if eval(entry[u'enabled']):
                    schedd_counts[schedd] += 1
            self.sub_dicts[entry_name].populate(entry, schedd, self.main_dicts.dicts)
            # MM5345 self.sub_dicts[entry_name].populate(self.main_dicts.dicts, other)

        validate_condor_tarball_attrs(self.conf)

    # reuse as much of the other as possible
    def reuse(self, other):             # other must be of the same class
        if self.monitor_dir != other.monitor_dir:
            print("WARNING: monitor base_dir has changed, stats may be lost: '%s'!='%s'" % (self.monitor_dir, other.monitor_dir))
        return cgWDictFile.glideinDicts.reuse(self, other)

    ###########
    # PRIVATE
    ###########

    ######################################
    def sortit(self, unsorted_dict):
        """ A temporary method for sorting a dictionary based on
            the value of the dictionary item.  In python 2.4+,
            a 'key' arguement can be used in the 'sort' and 'sorted'
            functions.  This is not available in python 2.3.4/SL4
            platforms.
            Returns a sorted list of the dictionary items based on
            their value.
        """
        d = {}
        i = 0
        for key in unsorted_dict.keys():
            d[i] = (key, unsorted_dict[key])
            i = i + 1
        temp_list = sorted([ (x[1][1], x[0]) for x in d.items() ])
        sortedList = []
        for (tmp, key) in temp_list:
            sortedList.append(d[key][0])
        return sortedList

    ######################################
    # Redefine methods needed by parent
    def new_MainDicts(self):
        return glideinMainDicts(self.conf, self.workdir_name)

    def new_SubDicts(self, sub_name):
        return glideinEntryDicts(self.conf, sub_name,
                                 self.main_dicts.get_summary_signature(), self.workdir_name)


############################################################
#
# P R I V A T E - Do not use
#
############################################################

#############################################
# Add a user file residing in the stage area
# file as described by Params.file_defaults
#
# !!! NOTE !!! keep using this function in factory. Until
# FE code is updated to use new xml parsing we can't use
# the common cWParamDict version
#
# is_factory is just a dummy placeholder to make the transition easier later
def add_file_unparsed(user_file, dicts, is_factory):
    absfname = user_file['absfname']

    if 'relfname' not in user_file:
        relfname = os.path.basename(absfname)  # defualt is the final part of absfname
    else:
        relfname = user_file['relfname']

    is_const = eval(user_file['const'])
    is_executable = eval(user_file['executable'])
    is_wrapper = eval(user_file['wrapper'])
    do_untar = eval(user_file['untar'])

    prefix = user_file['prefix']

    period_value = int(user_file['period'])

    file_list_idx = 'file_list'
    if 'after_entry' in user_file:
        if eval(user_file['after_entry']):
            file_list_idx = 'after_file_list'

    if is_executable:  # a script
        dicts[file_list_idx].add_from_file(relfname,
                                           cWDictFile.FileDictFile.make_val_tuple(cWConsts.insert_timestr(relfname), 'exec', period_value, prefix),
                                           absfname)
    elif is_wrapper:  # a source-able script for the wrapper
        dicts[file_list_idx].add_from_file(relfname,
                                           cWDictFile.FileDictFile.make_val_tuple(cWConsts.insert_timestr(relfname), 'wrapper'),
                                           absfname)
    elif do_untar:  # a tarball
        untar_opts = user_file.get_child('untar_options')
        if u'dir' in untar_opts:
            wnsubdir = untar_opts['dir']
        else:
            wnsubdir = string.split(relfname, '.', 1)[0]  # default is relfname up to the first .

        if 'absdir_outattr' in untar_opts:
            config_out = untar_opts['absdir_outattr']
        else:
            config_out = 'FALSE'
        cond_attr = untar_opts['cond_attr']

        dicts[file_list_idx].add_from_file(relfname,
                                           cWDictFile.FileDictFile.make_val_tuple(cWConsts.insert_timestr(relfname),
                                                                                  'untar',
                                                                                  cond_download=cond_attr,
                                                                                  config_out=config_out),
                                           absfname)
        dicts['untar_cfg'].add(relfname, wnsubdir)
    else:  # not executable nor tarball => simple file
        if is_const:
            val = 'regular'
            dicts[file_list_idx].add_from_file(relfname,
                                               cWDictFile.FileDictFile.make_val_tuple(cWConsts.insert_timestr(relfname), val),
                                               absfname)
        else:
            val = 'nocache'
            dicts[file_list_idx].add_from_file(relfname,
                                               cWDictFile.FileDictFile.make_val_tuple(relfname, val),
                                               absfname)  # no timestamp if it can be modified


#######################
# Register an attribute
# attr_obj as described by Params.attr_defaults
def add_attr_unparsed(attr, dicts, description):
    try:
        add_attr_unparsed_real(attr, dicts)
    except RuntimeError as e:
        raise RuntimeError("Error parsing attr %s[%s]: %s" % (description, attr[u'name'], str(e)))


def validate_attribute(attr_name, attr_val):
    """Check the attribute value is valid. Otherwise throw RuntimeError"""
    if not attr_name or not attr_val:
        return
    # Consider adding a common one in cWParamDict
    # Series of if/elif sections validating the attributes
    if attr_name == "GLIDEIN_SINGULARITY_REQUIRE":
        if attr_val.lower == 'true':
            raise RuntimeError("Invalid value for GLIDEIN_SINGULARITY_REQUIRE: use REQUIRED or REQUIRED_GWMS instead of True")
        if attr_val not in ('REQUIRED_GWMS', 'NEVER', 'OPTIONAL', 'PREFERRED', 'REQUIRED'):
            raise RuntimeError("Invalid value for GLIDEIN_SINGULARITY_REQUIRE: %s not in REQUIRED_GWMS, NEVER, OPTIONAL, PREFERRED, REQUIRED." %
                               attr_val)


def add_attr_unparsed_real(attr, dicts):
    attr_name = attr[u'name']
    do_publish = eval(attr[u'publish'], {}, {})
    is_parameter = eval(attr[u'parameter'], {}, {})
    is_const = eval(attr[u'const'], {}, {})
    attr_val = attr.get_val()

    validate_attribute(attr_name, attr_val)

    # Validation of consistent combinations od publish, parameter and const has been removed somewhere after
    #  63e06efb33ba0bdbd2df6509e50c6e02d42c482c
    #  dicts['attrs'] instead of dicts['consts'] was populated when both do_publish and is_parameter are fales
    #  (and is_const is true)
    if do_publish:  # publish in factory ClassAd
        if is_parameter:  # but also push to glidein
            if is_const:
                dicts['attrs'].add(attr_name, attr_val)
                dicts['consts'].add(attr_name, attr_val)
            else:
                dicts['params'].add(attr_name, attr_val)
        else:  # only publish
            dicts['attrs'].add(attr_name, attr_val)
            dicts['consts'].add(attr_name, attr_val)
    else:  # do not publish, only to glidein
        dicts['consts'].add(attr_name, attr_val)

    do_glidein_publish = eval(attr[u'glidein_publish'], {}, {})
    do_job_publish = eval(attr[u'job_publish'], {}, {})

    if do_glidein_publish or do_job_publish:
            # need to add a line only if will be published
            if attr_name in dicts['vars']:
                # already in the var file, check if compatible
                attr_var_el = dicts['vars'][attr_name]
                attr_var_type = attr_var_el[0]
                if (((attr[u'type'] == "int") and (attr_var_type != 'I')) or
                    ((attr[u'type'] == "expr") and (attr_var_type == 'I')) or
                    ((attr[u'type'] == "string") and (attr_var_type == 'I'))):
                    raise RuntimeError("Types not compatible (%s,%s)" % (attr[u'type'], attr_var_type))
                attr_var_export = attr_var_el[4]
                if do_glidein_publish and (attr_var_export == 'N'):
                    raise RuntimeError("Cannot force glidein publishing")
                attr_var_job_publish = attr_var_el[5]
                if do_job_publish and (attr_var_job_publish == '-'):
                    raise RuntimeError("Cannot force job publishing")
            else:
                dicts['vars'].add_extended(attr_name, attr[u'type'], None, None, False,
                                           do_glidein_publish, do_job_publish)


##################################
# Used in populate_factory_descript for compatibility with Python 2.4
def iter_to_dict(dictObject):
    """Traverses a iterable (DictMixin) recursively to convert to proper dict any nested classes"""
    newDict = {}
    try:
        for prop, val in dictObject.iteritems():
            newDict[prop] = iter_to_dict(val)
        return newDict
    except AttributeError:
        return dictObject


###################################
# Create the glidein descript file
def populate_factory_descript(work_dir, glidein_dict,
                              active_sub_list,        # will be modified
                              disabled_sub_list,        # will be modified
                              conf):

        down_fname = os.path.join(work_dir, 'glideinWMS.downtimes')

        sec_el = conf.get_child(u'security')
        sub_el = conf.get_child(u'submit')
        mon_foot_el = conf.get_child(u'monitor_footer')
        if u'factory_collector' in conf:
            glidein_dict.add('FactoryCollector', conf[u'factory_collector'])
        else:
            glidein_dict.add('FactoryCollector', None)
        glidein_dict.add('FactoryName', conf[u'factory_name'])
        glidein_dict.add('GlideinName', conf[u'glidein_name'])
        glidein_dict.add('WebURL', conf.get_web_url())
        glidein_dict.add('PubKeyType', sec_el[u'pub_key'])
        glidein_dict.add('OldPubKeyGraceTime', sec_el[u'reuse_oldkey_onstartup_gracetime'])
        glidein_dict.add('MonitorUpdateThreadCount', conf.get_child(u'monitor')[u'update_thread_count'])
        glidein_dict.add('RemoveOldCredFreq', sec_el[u'remove_old_cred_freq'])
        glidein_dict.add('RemoveOldCredAge', sec_el[u'remove_old_cred_age'])
        del active_sub_list[:]  # clean

        for entry in conf.get_entries():
            if eval(entry[u'enabled'], {}, {}):
                active_sub_list.append(entry.getName())
            else:
                disabled_sub_list.append(entry.getName())

        glidein_dict.add('Entries', string.join(active_sub_list, ','))
        glidein_dict.add('AdvertiseWithTCP', conf[u'advertise_with_tcp'])
        glidein_dict.add('AdvertiseWithMultiple', conf[u'advertise_with_multiple'])
        glidein_dict.add('LoopDelay', conf[u'loop_delay'])
        glidein_dict.add('AdvertisePilotAccounting', conf[u'advertise_pilot_accounting'])
        glidein_dict.add('AdvertiseDelay', conf[u'advertise_delay'])
        glidein_dict.add('RestartAttempts', conf[u'restart_attempts'])
        glidein_dict.add('RestartInterval', conf[u'restart_interval'])
        glidein_dict.add('EntryParallelWorkers', conf[u'entry_parallel_workers'])

        glidein_dict.add('RecoverableExitcodes', conf[u'recoverable_exitcodes'])
        glidein_dict.add('LogDir', conf.get_log_dir())
        glidein_dict.add('ClientLogBaseDir', sub_el[u'base_client_log_dir'])
        glidein_dict.add('ClientProxiesBaseDir', sub_el[u'base_client_proxies_dir'])
        glidein_dict.add('DowntimesFile', down_fname)

        glidein_dict.add('MonitorDisplayText', mon_foot_el[u'display_txt'])
        glidein_dict.add('MonitorLink', mon_foot_el[u'href_link'])

        monitoring_collectors = calc_primary_monitoring_collectors(conf.get_child_list(u'monitoring_collectors'))
        if monitoring_collectors is not None:
            glidein_dict.add('PrimaryMonitoringCollectors', str(monitoring_collectors))

        log_retention = conf.get_child(u'log_retention')
        for lel in (("job_logs", 'JobLog'), ("summary_logs", 'SummaryLog'), ("condor_logs", 'CondorLog')):
            param_lname, str_lname = lel
            for tel in (("max_days", 'MaxDays'), ("min_days", 'MinDays'), ("max_mbytes", 'MaxMBs')):
                param_tname, str_tname = tel
                glidein_dict.add('%sRetention%s' % (str_lname, str_tname), log_retention.get_child(param_lname)[param_tname])

        # convert to list of dicts so that str() below gives expected results
        proc_logs = []
        for pl in log_retention.get_child_list(u'process_logs'):
            try:
                di_pl = dict(pl)
            except ValueError:
                # For compatibility with Python 2.4 (DictMixin)
                di_pl = iter_to_dict(pl)
            proc_logs.append(di_pl)
        glidein_dict.add('ProcessLogs', str(proc_logs))


#######################
def populate_job_descript(work_dir, job_descript_dict, num_factories,
                          sub_name, entry, schedd,
                          attrs_dict, enable_expansion):
    """
    Modifies the job_descript_dict to contain the factory configuration values.

    Args:
        work_dir (str): location of entry files
        job_descript_dict (dict): contains the values of the job.descript file
        num_factories:
        sub_name (str): entry name
        entry:
        schedd:
        attrs_dict (dict): dictionary of attributes
        enable_expansion: whether or not expand the attribute values with a $ in them

    Returns:

    """

    down_fname = os.path.join(work_dir, 'glideinWMS.downtimes')

    config = entry.get_child(u'config')
    max_jobs = config.get_child(u'max_jobs')
    num_factories = int(max_jobs.get('num_factories', num_factories))  # prefer entry settings

    job_descript_dict.add('EntryName', sub_name)
    job_descript_dict.add('GridType', entry[u'gridtype'])
    job_descript_dict.add('Gatekeeper', entry[u'gatekeeper'])
    job_descript_dict.add('AuthMethod', entry[u'auth_method'])
    job_descript_dict.add('TrustDomain', entry[u'trust_domain'])
    if u'vm_id' in entry:
        job_descript_dict.add('EntryVMId', entry[u'vm_id'])
    if u'vm_type' in entry:
        job_descript_dict.add('EntryVMType', entry[u'vm_type'])
    if u'rsl' in entry:
        job_descript_dict.add('GlobusRSL', entry[u'rsl'])
    if u'bosco_dir' in entry:
        job_descript_dict.add('BoscoDir', entry[u'bosco_dir'])
    job_descript_dict.add('Schedd', schedd)
    job_descript_dict.add('StartupDir', entry[u'work_dir'])
    if u'proxy_url' in entry:
        job_descript_dict.add('ProxyURL', entry[u'proxy_url'])
    job_descript_dict.add('Verbosity', entry[u'verbosity'])
    job_descript_dict.add('DowntimesFile', down_fname)
    per_entry = max_jobs.get_child(u'per_entry')
    job_descript_dict.add('PerEntryMaxGlideins', int(per_entry[u'glideins'])//num_factories)
    job_descript_dict.add('PerEntryMaxIdle', int(per_entry[u'idle'])//num_factories)
    job_descript_dict.add('PerEntryMaxHeld', int(per_entry[u'held'])//num_factories)
    def_per_fe = max_jobs.get_child(u'default_per_frontend')
    job_descript_dict.add('DefaultPerFrontendMaxGlideins', int(def_per_fe[u'glideins'])//num_factories)
    job_descript_dict.add('DefaultPerFrontendMaxIdle', int(def_per_fe[u'idle'])//num_factories)
    job_descript_dict.add('DefaultPerFrontendMaxHeld', int(def_per_fe[u'held'])//num_factories)
    submit = config.get_child(u'submit')
    job_descript_dict.add('MaxSubmitRate', submit[u'max_per_cycle'])
    job_descript_dict.add('SubmitCluster', submit[u'cluster_size'])
    job_descript_dict.add('SubmitSlotsLayout', submit[u'slots_layout'])
    job_descript_dict.add('SubmitSleep', submit[u'sleep'])
    remove = config.get_child(u'remove')
    job_descript_dict.add('MaxRemoveRate', remove[u'max_per_cycle'])
    job_descript_dict.add('RemoveSleep', remove[u'sleep'])
    release = config.get_child(u'release')
    job_descript_dict.add('MaxReleaseRate', release[u'max_per_cycle'])
    job_descript_dict.add('ReleaseSleep', release[u'sleep'])
    restrictions = config.get_child(u'restrictions')
    job_descript_dict.add('RequireVomsProxy', restrictions[u'require_voms_proxy'])

    # Job submit file pick algorithm. Only present for metasites, will be Default otherwise
    if 'entry_selection' in config.children:
        entry_selection = config.children.get('entry_selection')
        job_descript_dict.add("EntrySelectionAlgorithm", entry_selection.get("algorithm_name", "Default"))  # Keeping "Default" although not necessary

    # Add the frontend specific job limits to the job.descript file
    max_held_frontend = ""
    max_idle_frontend = ""
    max_glideins_frontend = ""
    for per_fe in entry.get_child(u'config').get_child(u'max_jobs').get_child_list(u'per_frontends'):
        frontend_name = per_fe[u'name']
        max_held_frontend += frontend_name + ";" + str(int(per_fe[u'held'])//num_factories) + ","
        max_idle_frontend += frontend_name + ";" + str(int(per_fe[u'idle'])//num_factories) + ","
        max_glideins_frontend += frontend_name + ";" + str(int(per_fe[u'glideins'])//num_factories) + ","
    job_descript_dict.add("PerFrontendMaxGlideins", max_glideins_frontend[:-1])
    job_descript_dict.add("PerFrontendMaxHeld", max_held_frontend[:-1])
    job_descript_dict.add("PerFrontendMaxIdle", max_idle_frontend[:-1])

    #  If the configuration has a non-empty frontend_allowlist
    #  then create a white list and add all the frontends:security_classes
    #  to it.
    white_mode = "Off"
    allowed_vos = ""
    allowed_fes = entry.get_child_list(u'allow_frontends')
    if len(allowed_fes) > 0:
        white_mode = "On"
    for allowed_fe in allowed_fes:
        allowed_vos = allowed_vos + allowed_fe[u'name'] + ":" + allowed_fe[u'security_class'] + ","
    job_descript_dict.add("WhitelistMode", white_mode)
    job_descript_dict.add("AllowedVOs", allowed_vos[:-1])

    if enable_expansion:
        # finally, expand as needed
        for attr_name in job_descript_dict.keys:
            job_descript_dict.add(attr_name,
                                  cWExpand.expand_DLR(job_descript_dict[attr_name], attrs_dict),
                                  allow_overwrite=True)

#        # Submit attributes are a bit special, since they need to be serialized, so we will deal with them explicitly
#        submit_attrs = {}
#        for attr in submit.get_child_list(u'submit_attrs'):
#            expkey = cWExpand.expand_DLR(attr[u'name'], attrs_dict)
##            expel = cWExpand.expand_DLR(attr.get_val(), attrs_dict)  # attr[u'value'] instead?
#            expel = cWExpand.expand_DLR(attr[u'value'], attrs_dict)  # attr[u'value'] instead?
#            submit_attrs[expkey] = expel
#
#        job_descript_dict.add('SubmitAttrs', repr(submit_attrs))


###################################
# Create the frontend descript file
def populate_frontend_descript(frontend_dict,     # will be modified
                               conf):
    for fe_el in conf.get_child(u'security').get_child_list(u'frontends'):
        fe_name = fe_el[u'name']

        ident = fe_el['identity']
        maps = {}
        for sc_el in fe_el.get_child_list(u'security_classes'):
            sc_name = sc_el[u'name']
            username = sc_el['username']
            maps[sc_name] = username

        frontend_dict.add(fe_name, {'ident': ident, 'usermap': maps})


#####################################################
# Populate gridmap to be used by the glideins
def populate_gridmap(conf, gridmap_dict):
    collector_dns = []
    for el in conf.get_child_list(u'monitoring_collectors'):
        dn = el[u'DN']
        if not (dn in collector_dns):  # skip duplicates
            collector_dns.append(dn)
            gridmap_dict.add(dn, 'fcollector%i' % len(collector_dns))

    # TODO: We should also have a Factory DN, for ease of debugging
    #       None available now, but we should add it


#####################
# Simply copy a file
def copy_file(infile, outfile):
    try:
        shutil.copy2(infile, outfile)
    except IOError as e:
        raise RuntimeError("Error copying %s in %s: %s" % (infile, outfile, e))


###############################################
# Validate CONDOR_OS CONDOR_ARCH CONDOR_VERSION

def validate_condor_tarball_attrs(conf):
    valid_tarballs = get_valid_condor_tarballs(conf.get_child_list(u'condor_tarballs'))

    common_version = None
    common_os = None
    common_arch = None

    for attr in conf.get_child_list(u'attrs'):
        if attr[u'name'] == u'CONDOR_VERSION':
            common_version = attr[u'value']
        elif attr[u'name'] == u'CONDOR_OS':
            common_os = attr[u'value']
        elif attr[u'name'] == u'CONDOR_ARCH':
            common_arch = attr[u'value']
        if common_version is not None and common_os is not None and common_arch is not None:
            break

    if common_version is None:
        common_version = "default"
    if common_os is None:
        common_os = "default"
    if common_arch is None:
        common_arch = "default"

    # Check the configuration for every entry and entry set
    for entry in conf.get_entries():
        my_version = None
        my_os = None
        my_arch = None
        match_found = False

        for attr in entry.get_child_list(u'attrs'):
            if attr[u'name'] == u'CONDOR_VERSION':
                my_version = attr[u'value']
            elif attr[u'name'] == u'CONDOR_OS':
                my_os = attr[u'value']
            elif attr[u'name'] == u'CONDOR_ARCH':
                my_arch = attr[u'value']
            if my_version is not None and my_os is not None and my_arch is not None:
                break

        if my_version is None:
            my_version = common_version
        if my_os is None:
            my_os = common_os
        if my_arch is None:
            my_arch = common_arch

        # If either os or arch is auto, handle is carefully
        if ((my_os == "auto") and (my_arch == "auto")):
            for tar in valid_tarballs:
                if (tar['version'] == my_version):
                    match_found = True
                    break
        elif (my_os == "auto"):
            for tar in valid_tarballs:
                if ((tar['version'] == my_version) and (tar['arch'] == my_arch)):
                    match_found = True
                    break
        elif (my_arch == "auto"):
            for tar in valid_tarballs:
                if ((tar['version'] == my_version) and (tar['os'] == my_os)):
                    match_found = True
                    break
        else:
            tarball = { 'version': my_version,
                        'os'     : my_os,
                        'arch'   : my_arch
                      }
            if tarball in valid_tarballs:
                match_found = True

        if match_found == False:
            raise RuntimeError("Condor (version=%s, os=%s, arch=%s) for entry %s could not be resolved from <glidein><condor_tarballs>...</condor_tarballs></glidein> configuration." % (my_version, my_os, my_arch, entry[u'name']))


####################################################
# Extract valid CONDOR_OS CONDOR_ARCH CONDOR_VERSION

def old_get_valid_condor_tarballs(params):
    valid_tarballs = []

    for t in params.condor_tarballs:
        tarball = { 'version': t['version'],
                    'os'     : t['os'],
                    'arch'   : t['arch']
                  }
        valid_tarballs.append(tarball)
    return valid_tarballs


def get_valid_condor_tarballs(condor_tarballs):
    valid_tarballs = []
    tarball_matrix = []

    for tar in condor_tarballs:
        # Each condor_tarball entry is a comma-separated list of possible
        # version, os, arch this tarball can be used
        version = tar['version'].split(',')
        os = tar['os'].split(',')
        arch = tar['arch'].split(',')

        # Generate the combinations (version x os x arch)
        matrix = list(itertools_product(version, os, arch))

        for tup in matrix:
            tarball = { 'version': tup[0].strip(),
                        'os'     : tup[1].strip(),
                        'arch'   : tup[2].strip()
                      }
            valid_tarballs.append(tarball)
    return valid_tarballs


def itertools_product(*args, **kwds):
    """
    itertools.product() from Python 2.6
    """

    pools = map(tuple, args) * kwds.get('repeat', 1)
    result = [[]]
    for pool in pools:
        result = [x+[y] for x in result for y in pool]
    for prod in result:
        yield tuple(prod)


#####################################################
# Returns a string usable for GLIDEIN_Factory_Collector
# Returns None if there are no collectors defined
def calc_monitoring_collectors_string(collectors):
    collector_nodes = {}
    monitoring_collectors = []

    for el in collectors:
        if el[u'group'] not in collector_nodes:
            collector_nodes[el[u'group']] = {'primary': [], 'secondary': []}
        if eval(el[u'secondary']):
            cWDictFile.validate_node(el[u'node'])
            collector_nodes[el[u'group']]['secondary'].append(el[u'node'])
        else:
            cWDictFile.validate_node(el[u'node'])
            collector_nodes[el[u'group']]['primary'].append(el[u'node'])

    for group in collector_nodes.keys():
        if len(collector_nodes[group]['secondary']) > 0:
            monitoring_collectors.append(string.join(collector_nodes[group]['secondary'], ","))
        else:
            monitoring_collectors.append(string.join(collector_nodes[group]['primary'], ","))

    if len(monitoring_collectors) == 0:
        return None
    else:
        return string.join(monitoring_collectors, ";")


# Returns a string listing the primary monitoring collectors
# Returns None if there are no collectors defined
def calc_primary_monitoring_collectors(collectors):
    collector_nodes = {}

    for el in collectors:
        if not eval(el[u'secondary']):
            # only consider the primary collectors
            cWDictFile.validate_node(el[u'node'])
            # we only expect one per group
            if el[u'group'] in collector_nodes:
                raise RuntimeError("Duplicate primary monitoring collector found for group %s" % el[u'group'])
            collector_nodes[el[u'group']] = el[u'node']

    if len(collector_nodes) == 0:
        return None
    else:
        return string.join(collector_nodes.values(), ",")
<|MERGE_RESOLUTION|>--- conflicted
+++ resolved
@@ -662,15 +662,10 @@
         client_proxy_dirs = conf.get_client_proxy_dirs()
         cgWDictFile.glideinDicts.__init__(self, submit_dir, stage_dir, log_dir, client_log_dirs, client_proxy_dirs, sub_list)
 
-<<<<<<< HEAD
         self.monitor_dir = monitor_dir
         self.active_sub_list = []
-=======
-        self.monitor_dir=monitor_dir
-        self.active_sub_list=[]
         self.enable_expansion = str2bool(conf.get('enable_attribute_expansion', 'False'))
 
->>>>>>> 08423d90
         return
 
     def populate(self, other=None):  # will update params (or self.params)
