# Project:
#   glideinWMS
#
# File Version: 
#
# Description:
#   Glidein creation module
#   Classes and functions needed to handle dictionary files
#   created out of the parameter object
#

import os,os.path,shutil,string
import sys
import cgWDictFile,cWDictFile
import cgWCreate
import cgWConsts,cWConsts
import cWExpand

from glideinwms.lib import pubCrypto

class UnconfiguredScheddError(Exception):

    def __init__(self, schedd):
        self.schedd = schedd
        self.err_str = "Schedd '%s' used by one or more entries is not configured." % (schedd)

    def __str__(self):
        return repr(self.err_str)

################################################
#
# This Class contains the main dicts
#
################################################

class glideinMainDicts(cgWDictFile.glideinMainDicts):
    def __init__(self,params,workdir_name):
        cgWDictFile.glideinMainDicts.__init__(self,params.submit_dir,params.stage_dir,workdir_name,
                                              params.log_dir,
                                              params.client_log_dirs,params.client_proxies_dirs)
        self.monitor_dir=params.monitor_dir
        self.add_dir_obj(cWDictFile.monitorWLinkDirSupport(self.monitor_dir,self.work_dir))
        self.monitor_jslibs_dir=os.path.join(self.monitor_dir,'jslibs')
        self.add_dir_obj(cWDictFile.simpleDirSupport(self.monitor_jslibs_dir,"monitor"))
        self.monitor_images_dir=os.path.join(self.monitor_dir,'images')
        self.add_dir_obj(cWDictFile.simpleDirSupport(self.monitor_images_dir,"monitor"))
        self.params=params
        self.active_sub_list=[]
        self.monitor_jslibs=[]
        self.monitor_images=[]
        self.monitor_htmls=[]

    def populate(self,params=None):
        if params is None:
            params=self.params

        # put default files in place first       
        self.dicts['file_list'].add_placeholder('error_gen.sh',allow_overwrite=True)
        self.dicts['file_list'].add_placeholder('error_augment.sh',allow_overwrite=True)
        self.dicts['file_list'].add_placeholder('setup_script.sh',allow_overwrite=True)
        self.dicts['file_list'].add_placeholder(cWConsts.CONSTS_FILE,allow_overwrite=True)
        self.dicts['file_list'].add_placeholder(cWConsts.VARS_FILE,allow_overwrite=True)
        self.dicts['file_list'].add_placeholder(cWConsts.UNTAR_CFG_FILE,allow_overwrite=True) # this one must be loaded before any tarball
                
        #load system files
        for file_name in ('error_gen.sh','error_augment.sh','parse_starterlog.awk', 'advertise_failure.helper',
                          "condor_config", "condor_config.multi_schedd.include", "condor_config.dedicated_starter.include", "condor_config.check.include", "condor_config.monitor.include"):
            self.dicts['file_list'].add_from_file(file_name,(cWConsts.insert_timestr(file_name),"regular","TRUE",'FALSE'),os.path.join(params.src_dir,file_name))
        self.dicts['description'].add("condor_config","condor_config")
        self.dicts['description'].add("condor_config.multi_schedd.include","condor_config_multi_include")
        self.dicts['description'].add("condor_config.dedicated_starter.include","condor_config_main_include")
        self.dicts['description'].add("condor_config.monitor.include","condor_config_monitor_include")
        self.dicts['description'].add("condor_config.check.include","condor_config_check_include")
        self.dicts['vars'].load(params.src_dir,'condor_vars.lst',change_self=False,set_not_changed=False)

        #
        # Note:
        #  We expect the condor platform info to be coming in as parameters
        #  as FE provided consts file is not available at this time
        #

        # add the basic standard params
        self.dicts['params'].add("GLIDEIN_Report_Failed",'NEVER')
        self.dicts['params'].add("CONDOR_OS",'default')
        self.dicts['params'].add("CONDOR_ARCH",'default')
        self.dicts['params'].add("CONDOR_VERSION",'default')

        # Load initial system scripts
        # These should be executed before the other scripts
        for script_name in ('setup_script.sh','cat_consts.sh','condor_platform_select.sh'):
            self.dicts['file_list'].add_from_file(script_name,(cWConsts.insert_timestr(script_name),'exec','TRUE','FALSE'),os.path.join(params.src_dir,script_name))

        #load condor tarballs
        # only one will be downloaded in the end... based on what condor_platform_select.sh decides
        for condor_idx in range(len(params.condor_tarballs)):
            condor_el=params.condor_tarballs[condor_idx]

            # condor_el now is a combination of csv version+os+arch
            # Get list of valid tarballs for this condor_el
            # Register the tarball, but make download conditional to cond_name

            condor_el_valid_tarballs = get_valid_condor_tarballs([condor_el])
            condor_fname = cWConsts.insert_timestr(cgWConsts.CONDOR_FILE % condor_idx)
            condor_tarfile = ""
            condor_fd = None

            if condor_el.tar_file is not None:
                # Condor tarball available. Just add it to the list of tarballs
                # with every possible condor_platform string
                condor_tarfile = condor_el.tar_file
            else:
                # Create a new tarball as usual
                condor_fd = cgWCreate.create_condor_tar_fd(condor_el.base_dir)
                condor_tarfile = os.path.join(self.dicts['file_list'].dir,
                                              condor_fname)
                # insert the newly created tarball fname back into the config
                params.subparams.data['condor_tarballs'][condor_idx]['tar_file'] = condor_tarfile

            for tar in condor_el_valid_tarballs:
                condor_platform = "%s-%s-%s" % (tar['version'], tar['os'],
                                                tar['arch'])
                cond_name = "CONDOR_PLATFORM_%s" % condor_platform
                condor_platform_fname = cgWConsts.CONDOR_FILE % condor_platform

                if condor_fd is None:
                    # tar file exists. Just use it
                    self.dicts['file_list'].add_from_file(
                        condor_platform_fname, (condor_fname,
                                                "untar", cond_name,
                                                cgWConsts.CONDOR_ATTR),
                        condor_el.tar_file)
                else:
                    # This is addition of new tarfile
                    # Need to rewind fd everytime
                    condor_fd.seek(0)
                    self.dicts['file_list'].add_from_fd(
                        condor_platform_fname,
                        (condor_fname,"untar",cond_name,cgWConsts.CONDOR_ATTR),
                        condor_fd)

                self.dicts['untar_cfg'].add(condor_platform_fname,
                                            cgWConsts.CONDOR_DIR)
                # Add cond_name in the config, so that it is known 
                # But leave it disabled by default
                self.dicts['consts'].add(cond_name, "0",
                                         allow_overwrite=False)
            if condor_fd is not None:
                condor_fd.close()

        #
        # Note:
        #  We expect the collector info to be coming in as parameter
        #  as FE consts file is not available at this time
        #

        # add the basic standard params
        self.dicts['params'].add("GLIDEIN_Collector",'Fake')

        file_list_scripts = ['collector_setup.sh',
                             'create_temp_mapfile.sh',
                             'setup_x509.sh',
                             cgWConsts.CONDOR_STARTUP_FILE]
        after_file_list_scripts = ['check_proxy.sh',
                                   'create_mapfile.sh',
                                   'validate_node.sh',
                                   'gcb_setup.sh',
                                   'glexec_setup.sh',
                                   'java_setup.sh',
                                   'glidein_memory_setup.sh',
                                   'glidein_cpus_setup.sh',
                                   'glidein_sitewms_setup.sh']
        # Only execute scripts once
        duplicate_scripts = set(file_list_scripts).intersection(after_file_list_scripts)
        if duplicate_scripts:
            raise RuntimeError, "Duplicates found in the list of files to execute '%s'" % ','.join(duplicate_scripts)

        # Load more system scripts
        for script_name in file_list_scripts:
            self.dicts['file_list'].add_from_file(script_name,(cWConsts.insert_timestr(script_name),'exec','TRUE','FALSE'),os.path.join(params.src_dir,script_name))

        # make sure condor_startup does not get executed ahead of time under normal circumstances
        # but must be loaded early, as it also works as a reporting script in case of error
        self.dicts['description'].add(cgWConsts.CONDOR_STARTUP_FILE,"last_script")

        #
        # At this point in the glideins, condor_advertize should be able to talk to the FE collector
        #

        # put user files in stage
        for file in params.files:
            add_file_unparsed(file,self.dicts)

        # put user attributes into config files
        for attr_name in params.attrs.keys():
            if params.attrs[attr_name].value.find('$')==-1: #does not need to be expanded
                add_attr_unparsed(attr_name, params,self.dicts,"main")
            # ignore attributes that need expansion in the global section

        # add additional system scripts
        for script_name in after_file_list_scripts:
            self.dicts['after_file_list'].add_from_file(script_name,(cWConsts.insert_timestr(script_name),'exec','TRUE','FALSE'),os.path.join(params.src_dir,script_name))

        # populate complex files
        populate_factory_descript(self.work_dir,self.dicts['glidein'],self.active_sub_list,params)
        populate_frontend_descript(self.dicts['frontend_descript'],params)


        # populate the monitor files
        javascriptrrd_dir = params.monitor.javascriptRRD_dir
        for mfarr in ((params.src_dir,'factory_support.js'),
                      (javascriptrrd_dir,'javascriptrrd.wlibs.js')):
            mfdir,mfname=mfarr
            parent_dir = self.find_parent_dir(mfdir,mfname)
            mfobj=cWDictFile.SimpleFile(parent_dir,mfname)
            mfobj.load()
            self.monitor_jslibs.append(mfobj)

        for mfarr in ((params.src_dir,'factoryRRDBrowse.html'),
                      (params.src_dir,'factoryRRDEntryMatrix.html'),
                      (params.src_dir,'factoryStatus.html'),
                      (params.src_dir,'factoryLogStatus.html'),
                      (params.src_dir,'factoryCompletedStats.html'),
                      (params.src_dir,'factoryStatusNow.html'),
                      (params.src_dir,'factoryEntryStatusNow.html')):
            mfdir,mfname=mfarr
            mfobj=cWDictFile.SimpleFile(mfdir,mfname)
            mfobj.load()
            self.monitor_htmls.append(mfobj)            
        
        # add the index page and its images
        mfobj=cWDictFile.SimpleFile(params.src_dir + '/factory/', 'index.html')
        mfobj.load()
        self.monitor_htmls.append(mfobj)
        for imgfile in ('factoryCompletedStats.png',
                        'factoryEntryStatusNow.png',
                        'factoryLogStatus.png',
                        'factoryRRDBrowse.png',
                        'factoryRRDEntryMatrix.png',
                        'factoryStatus.png',
                        'factoryStatusNow.png'):
            mfobj=cWDictFile.SimpleFile(params.src_dir + '/factory/images/', imgfile)
            mfobj.load()
            self.monitor_images.append(mfobj)

        # populate the monitor configuration file
        #populate_monitor_config(self.work_dir,self.dicts['glidein'],params)

    def find_parent_dir(self,search_path,name):
        """ Given a search path, determine if the given file exists
            somewhere in the path.
            Returns: if found. returns the parent directory
                     if not found, raises an Exception
        """
        for root, dirs, files in os.walk(search_path,topdown=True):
            for file_name in files:
                if file_name == name:
                    return root
        raise RuntimeError,"Unable to find %(file)s in %(dir)s path" % \
                           { "file" : name,  "dir" : search_path, } 

    # reuse as much of the other as possible
    def reuse(self,other):             # other must be of the same class
        if self.monitor_dir!=other.monitor_dir:
            print "WARNING: main monitor base_dir has changed, stats may be lost: '%s'!='%s'"%(self.monitor_dir,other.monitor_dir)
        
        return cgWDictFile.glideinMainDicts.reuse(self,other)

    def save(self,set_readonly=True):
        cgWDictFile.glideinMainDicts.save(self,set_readonly)
        self.save_pub_key()
        self.save_monitor()
        self.save_monitor_config(self.work_dir,self.dicts['glidein'],self.params)


    ########################################
    # INTERNAL
    ########################################
    
    def save_pub_key(self):
        if self.params.security.pub_key=='None':
            pass # nothing to do
        elif self.params.security.pub_key=='RSA':
            rsa_key_fname=os.path.join(self.work_dir,cgWConsts.RSA_KEY)

            if not os.path.isfile(rsa_key_fname):
                # create the key only once

                # touch the file with correct flags first
                # I have no way to do it in  RSAKey class
                fd=os.open(rsa_key_fname,os.O_CREAT,0600)
                os.close(fd)
                
                key_obj=pubCrypto.RSAKey()
                key_obj.new(int(self.params.security.key_length))
                key_obj.save(rsa_key_fname)            
        else:
            raise RuntimeError,"Invalid value for security.pub_key(%s), must be either None or RSA"%self.params.security.pub_key

    def save_monitor(self):
        for fobj in self.monitor_jslibs:
            fobj.save(dir=self.monitor_jslibs_dir,save_only_if_changed=False)
        for fobj in self.monitor_images:
            fobj.save(dir=self.monitor_images_dir,save_only_if_changed=False)
        for fobj in self.monitor_htmls:
            fobj.save(dir=self.monitor_dir,save_only_if_changed=False)
        return

    ###################################
    # Create the monitor config file
    def save_monitor_config(self, work_dir, glidein_dict, params):
        monitor_config_file = os.path.join(params.monitor_dir, cgWConsts.MONITOR_CONFIG_FILE)
        monitor_config_line = []
        
        monitor_config_fd = open(monitor_config_file,'w')
        monitor_config_line.append("<monitor_config>")
        monitor_config_line.append("  <entries>")
        try:
            try:
                for sub in params.entries.keys():
                    if eval(params.entries[sub].enabled,{},{}):
                        monitor_config_line.append("    <entry name=\"%s\">" % sub)
                        monitor_config_line.append("      <monitorgroups>")                
                        for group in params.entries[sub].monitorgroups:
                            monitor_config_line.append("        <monitorgroup group_name=\"%s\">" % group['group_name'])
                            monitor_config_line.append("        </monitorgroup>")
                        
                        monitor_config_line.append("      </monitorgroups>")
                        monitor_config_line.append("    </entry>")
        
                monitor_config_line.append("  </entries>")
                monitor_config_line.append("</monitor_config>")
        
                for line in monitor_config_line:
                    monitor_config_fd.write(line + "\n")
            except IOError,e:
                raise RuntimeError,"Error writing into file %s"%monitor_config_file
        finally:
            monitor_config_fd.close()
    
################################################
#
# This Class contains the entry dicts
#
################################################

class glideinEntryDicts(cgWDictFile.glideinEntryDicts):
    def __init__(self,params,sub_name,
                 summary_signature,workdir_name):
        cgWDictFile.glideinEntryDicts.__init__(self,params.submit_dir,params.stage_dir,sub_name,summary_signature,workdir_name,
                                               params.log_dir,params.client_log_dirs,params.client_proxies_dirs)
                                               
        self.monitor_dir=cgWConsts.get_entry_monitor_dir(params.monitor_dir,sub_name)
        self.add_dir_obj(cWDictFile.monitorWLinkDirSupport(self.monitor_dir,self.work_dir))
        self.params=params

    def erase(self):
        cgWDictFile.glideinEntryDicts.erase(self)
        self.dicts['condor_jdl']=cgWCreate.GlideinSubmitDictFile(self.work_dir,cgWConsts.SUBMIT_FILE)
        
    def load(self):
        cgWDictFile.glideinEntryDicts.load(self)
        self.dicts['condor_jdl'].load()

    def save_final(self,set_readonly=True):
        sub_stage_dir=cgWConsts.get_entry_stage_dir("",self.sub_name)
        
        self.dicts['condor_jdl'].finalize(self.summary_signature['main'][0],self.summary_signature[sub_stage_dir][0],
                                          self.summary_signature['main'][1],self.summary_signature[sub_stage_dir][1])
        self.dicts['condor_jdl'].save(set_readonly=set_readonly)
        
    
    def populate(self,main_dicts,params=None):
        if params is None:
            params=self.params
        sub_params=params.entries[self.sub_name]

        # put default files in place first
        self.dicts['file_list'].add_placeholder(cWConsts.CONSTS_FILE,allow_overwrite=True)
        self.dicts['file_list'].add_placeholder(cWConsts.VARS_FILE,allow_overwrite=True)
        self.dicts['file_list'].add_placeholder(cWConsts.UNTAR_CFG_FILE,allow_overwrite=True) # this one must be loaded before any tarball

        # follow by the blacklist file
        file_name=cWConsts.BLACKLIST_FILE
        self.dicts['file_list'].add_from_file(file_name,(file_name,"nocache","TRUE",'BLACKLIST_FILE'),os.path.join(params.src_dir,file_name))

        # Load initial system scripts
        # These should be executed before the other scripts
        for script_name in ('cat_consts.sh',"check_blacklist.sh"):
            self.dicts['file_list'].add_from_file(script_name,(cWConsts.insert_timestr(script_name),'exec','TRUE','FALSE'),os.path.join(params.src_dir,script_name))

        #load system files
        self.dicts['vars'].load(params.src_dir,'condor_vars.lst.entry',change_self=False,set_not_changed=False)
        
        
        # put user files in stage
        for user_file in sub_params.files:
            add_file_unparsed(user_file,self.dicts)

        # Add attribute for voms

        # insert the global values that need to be expanded
        # will be in the entry section now
        for attr_name in params.attrs.keys():
             if params.attrs[attr_name].value.find('$')!=-1:
                 if not (attr_name in sub_params.attrs.keys()):
                     add_attr_unparsed(attr_name, params,self.dicts,self.sub_name)
                 # else the entry value will override it later on

        # put user attributes into config files
        for attr_name in sub_params.attrs.keys():
            add_attr_unparsed(attr_name, sub_params,self.dicts,self.sub_name)

        # put standard attributes into config file
        # override anything the user set
        for dtype in ('attrs','consts'):
            self.dicts[dtype].add("GLIDEIN_Gatekeeper",sub_params.gatekeeper,allow_overwrite=True)
            self.dicts[dtype].add("GLIDEIN_GridType",sub_params.gridtype,allow_overwrite=True)
            # MERGENOTE:
            # GLIDEIN_REQUIRE_VOMS publishes an attribute so that users without VOMS proxies
            #   can avoid sites that require VOMS proxies (using the normal Condor Requirements
            #   string. 
            self.dicts[dtype].add("GLIDEIN_REQUIRE_VOMS",sub_params.config.restrictions.require_voms_proxy,allow_overwrite=True)
            self.dicts[dtype].add("GLIDEIN_REQUIRE_GLEXEC_USE",sub_params.config.restrictions.require_glidein_glexec_use,allow_overwrite=True)
            self.dicts[dtype].add("GLIDEIN_TrustDomain",sub_params.trust_domain,allow_overwrite=True)
            self.dicts[dtype].add("GLIDEIN_SupportedAuthenticationMethod",sub_params.auth_method,allow_overwrite=True)
            if sub_params.rsl is not None:
                self.dicts[dtype].add('GLIDEIN_GlobusRSL',sub_params.rsl,allow_overwrite=True)
            self.dicts[dtype].add("GLIDEIN_SlotsLayout", sub_params.config.submit.slots_layout, allow_overwrite=True)

        # we now have all the attributes... do the expansion
        # first, let's merge the attributes
        summed_attrs={}
        for d in (main_dicts['attrs'],self.dicts['attrs']):
            for k in d.keys:
                # if the same key is in both global and entry (i.e. local), entry wins
                summed_attrs[k]=d[k] 

        for dname in ('attrs','consts','params'):
            for attr_name in self.dicts[dname].keys:
                if ((type(self.dicts[dname][attr_name]) in (type('a'),type(u'a'))) and
                    (self.dicts[dname][attr_name].find('$')!=-1)):
                    self.dicts[dname].add(attr_name,
                                          cWExpand.expand_DLR(self.dicts[dname][attr_name],summed_attrs),
                                          allow_overwrite=True)

        self.dicts['vars'].add_extended("GLIDEIN_REQUIRE_VOMS","boolean",sub_params.config.restrictions.require_voms_proxy,None,False,True,True)
        self.dicts['vars'].add_extended("GLIDEIN_REQUIRE_GLEXEC_USE","boolean",sub_params.config.restrictions.require_glidein_glexec_use,None,False,True,True)

        # populate infosys
        for infosys_ref in sub_params.infosys_refs:
            self.dicts['infosys'].add_extended(infosys_ref['type'],infosys_ref['server'],infosys_ref['ref'],allow_overwrite=True)

        # populate monitorgroups
        for monitorgroup in sub_params.monitorgroups:
            self.dicts['mongroup'].add_extended(monitorgroup['group_name'],allow_overwrite=True)

        # populate complex files
        jd=self.dicts['job_descript']
        populate_job_descript(self.work_dir,jd,
                              self.sub_name,sub_params,
                              summed_attrs)

<<<<<<< HEAD
        ################################################################################################################
        # This is the original function call:
        #
        # self.dicts['condor_jdl'].populate(cgWConsts.STARTUP_FILE,
        #                                   params.factory_name,params.glidein_name,self.sub_name,
        #                                   sub_params.gridtype,sub_params.gatekeeper, sub_params.rsl, sub_params.auth_method,
        #                                   params.web_url,sub_params.proxy_url,sub_params.work_dir,
        #                                   params.submit.base_client_log_dir, sub_params.submit.submit_attrs)
        #
        # Almost all of the parameters are attributes of params and/or sub_params.  Instead of maintaining an ever
        # increasing parameter list for this function, lets just pass params, sub_params, and the 2 other parameters
        # to the function and call it a day.
        ################################################################################################################
        self.dicts['condor_jdl'].populate(cgWConsts.STARTUP_FILE, self.sub_name, params, sub_params)
=======
        if jd.has_key('GlobusRSL'):
            rsl=jd['GlobusRSL']
        else:
            rsl=None
        if jd.has_key('ProxyURL'):
            proxy_url=jd['ProxyURL']
        else:
            proxy_url=None
        self.dicts['condor_jdl'].populate(cgWConsts.STARTUP_FILE,
                                          params.factory_name,params.glidein_name,self.sub_name,
                                          jd['GridType'],jd['Gatekeeper'], rsl, jd['AuthMethod'],
                                          params.web_url,proxy_url,jd['StartupDir'],
                                          params.submit.base_client_log_dir)
>>>>>>> 9e0a2ddb

    # reuse as much of the other as possible
    def reuse(self,other):             # other must be of the same class
        if self.monitor_dir!=other.monitor_dir:
            print "WARNING: entry monitor base_dir has changed, stats may be lost: '%s'!='%s'"%(self.monitor_dir,other.monitor_dir)
        
        return cgWDictFile.glideinEntryDicts.reuse(self,other)

################################################
#
# This Class contains both the main and
# the entry dicts
#
################################################

class glideinDicts(cgWDictFile.glideinDicts):
    def __init__(self,params,
                 sub_list=None): # if None, get it from params
        if sub_list is None:
            sub_list=params.entries.keys()

        self.params=params
        cgWDictFile.glideinDicts.__init__(self,params.submit_dir,params.stage_dir,params.log_dir,params.client_log_dirs,params.client_proxies_dirs,sub_list)

        self.monitor_dir=params.monitor_dir
        self.active_sub_list=[]
        return

    def populate(self,params=None): # will update params (or self.params)
        if params is None:
            params=self.params
        
        self.main_dicts.populate(params)
        self.active_sub_list=self.main_dicts.active_sub_list

        self.local_populate(params)
        for sub_name in self.sub_list:
            self.sub_dicts[sub_name].populate(self.main_dicts.dicts,params)

        validate_condor_tarball_attrs(params)

    # reuse as much of the other as possible
    def reuse(self,other):             # other must be of the same class
        if self.monitor_dir!=other.monitor_dir:
            print "WARNING: monitor base_dir has changed, stats may be lost: '%s'!='%s'"%(self.monitor_dir,other.monitor_dir)
        
        return cgWDictFile.glideinDicts.reuse(self,other)

    ###########
    # PRIVATE
    ###########

    def local_populate(self,params):
        # make sure all the schedds are defined
        # if not, define them, in place, so thet it get recorded
        global_schedd_names=string.split(params.schedd_name,',')

        # we will need to know how loaded are the schedds
        # so we properly load balance
        global_schedd_count={}
        for n in global_schedd_names:
            global_schedd_count[n]=0
        for sub_name in self.sub_list:
            if params.entries[sub_name].schedd_name is not None:
                try:
                    global_schedd_count[params.entries[sub_name].schedd_name]+=1
                except KeyError:
                    raise UnconfiguredScheddError(params.entries[sub_name].schedd_name)

        # now actually check the schedds
        for sub_name in self.sub_list:
            if params.entries[sub_name].schedd_name is None:
                # now find the least used one
                # NOTE: The self.sortit method should be removed, when SL4 and
                #       python 2.3.4 are no longer supported
                if sys.version_info < (2,4): # python 2.3.4 /SL4
                    gs = self.sortit(global_schedd_count)
                else:  # python 2.4+ / SL5
                    gs = global_schedd_count.keys()
                    gs.sort(key=global_schedd_count.__getitem__)
                min_schedd=gs[0]
                params.subparams.data['entries'][sub_name]['schedd_name']=min_schedd
                global_schedd_count[min_schedd]+=1
        return
        
    ######################################
    def sortit(self, unsorted_dict):
        """ A temporary method for sorting a dictionary based on
            the value of the dictionary item.  In python 2.4+,
            a 'key' arguement can be used in the 'sort' and 'sorted'
            functions.  This is not available in python 2.3.4/SL4
            platforms.
            Returns a sorted list of the dictionary items based on
            their value.
        """
        d = {}
        i = 0
        for key in unsorted_dict.keys():
            d[i] = (key,unsorted_dict[key])
            i = i + 1
        temp_list = [ (x[1][1], x[0]) for x in d.items() ]
        temp_list.sort()
        sortedList = []
        for (tmp, key) in temp_list:
            sortedList.append(d[key][0])
        return sortedList


    ######################################
    # Redefine methods needed by parent
    def new_MainDicts(self):
        return glideinMainDicts(self.params,self.workdir_name)

    def new_SubDicts(self,sub_name):
        return glideinEntryDicts(self.params,sub_name,
                                 self.main_dicts.get_summary_signature(),self.workdir_name)
        
############################################################
#
# P R I V A T E - Do not use
# 
############################################################

#############################################
# Add a user file residing in the stage area
# file as described by Params.file_defaults
def add_file_unparsed(user_file,dicts):
    absfname=user_file.absfname
    if absfname is None:
        raise RuntimeError, "Found a file element without an absname: %s"%user_file
    
    relfname=user_file.relfname
    if relfname is None:
        relfname=os.path.basename(absfname) # defualt is the final part of absfname
    if len(relfname)<1:
        raise RuntimeError, "Found a file element with an empty relfname: %s"%user_file

    is_const=eval(user_file.const,{},{})
    is_executable=eval(user_file.executable,{},{})
    is_wrapper=eval(user_file.wrapper,{},{})
    do_untar=eval(user_file.untar,{},{})

    file_list_idx='file_list'
    if user_file.has_key('after_entry'):
        if eval(user_file.after_entry,{},{}):
            file_list_idx='after_file_list'

    if is_executable: # a script
        if not is_const:
            raise RuntimeError, "A file cannot be executable if it is not constant: %s"%user_file
    
        if do_untar:
            raise RuntimeError, "A tar file cannot be executable: %s"%user_file

        if is_wrapper:
            raise RuntimeError, "A wrapper file cannot be executable: %s"%user_file

        dicts[file_list_idx].add_from_file(relfname,(cWConsts.insert_timestr(relfname),"exec","TRUE",'FALSE'),absfname)
    elif is_wrapper: # a sourceable script for the wrapper
        if not is_const:
            raise RuntimeError, "A file cannot be a wrapper if it is not constant: %s"%user_file
    
        if do_untar:
            raise RuntimeError, "A tar file cannot be a wrapper: %s"%user_file

        dicts[file_list_idx].add_from_file(relfname,(cWConsts.insert_timestr(relfname),"wrapper","TRUE",'FALSE'),absfname)
    elif do_untar: # a tarball
        if not is_const:
            raise RuntimeError, "A file cannot be untarred if it is not constant: %s"%user_file

        wnsubdir=user_file.untar_options.dir
        if wnsubdir is None:
            wnsubdir=string.split(relfname,'.',1)[0] # deafult is relfname up to the first .

        config_out=user_file.untar_options.absdir_outattr
        if config_out is None:
            config_out="FALSE"
        cond_attr=user_file.untar_options.cond_attr


        dicts[file_list_idx].add_from_file(relfname,(cWConsts.insert_timestr(relfname),"untar",cond_attr,config_out),absfname)
        dicts['untar_cfg'].add(relfname,wnsubdir)
    else: # not executable nor tarball => simple file
        if is_const:
            val='regular'
            dicts[file_list_idx].add_from_file(relfname,(cWConsts.insert_timestr(relfname),val,'TRUE','FALSE'),absfname)
        else:
            val='nocache'
            dicts[file_list_idx].add_from_file(relfname,(relfname,val,'TRUE','FALSE'),absfname) # no timestamp if it can be modified

#######################
# Register an attribute
# attr_obj as described by Params.attr_defaults
def add_attr_unparsed(attr_name,params,dicts,description):
    try:
        add_attr_unparsed_real(attr_name,params,dicts)
    except RuntimeError,e:
        raise RuntimeError, "Error parsing attr %s[%s]: %s"%(description,attr_name,str(e))

def add_attr_unparsed_real(attr_name,params,dicts):
    attr_obj=params.attrs[attr_name]
    
    if attr_obj.value is None:
        raise RuntimeError, "Attribute '%s' does not have a value: %s"%(attr_name,attr_obj)
    
    do_publish=eval(attr_obj.publish,{},{})
    is_parameter=eval(attr_obj.parameter,{},{})
    is_const=eval(attr_obj.const,{},{})
    attr_val=params.extract_attr_val(attr_obj)
    
    if do_publish: # publish in factory ClassAd
        if is_parameter: # but also push to glidein
            if is_const:
                dicts['attrs'].add(attr_name,attr_val)
                dicts['consts'].add(attr_name,attr_val)
            else:
                dicts['params'].add(attr_name,attr_val)
        else: # only publish
            if (not is_const):
                raise RuntimeError, "Published attribute '%s' must be either a parameter or constant: %s"%(attr_name,attr_obj)
            
            dicts['attrs'].add(attr_name,attr_val)
            dicts['consts'].add(attr_name,attr_val)
    else: # do not publish, only to glidein
        if is_parameter:
            if is_const:
                dicts['consts'].add(attr_name,attr_val)
            else:
                raise RuntimeError, "Parameter attributes '%s' must be either a published or constant: %s"%(attr_name,attr_obj)
        else:
            raise RuntimeError, "Attributes '%s' must be either a published or parameters: %s"%(attr_name,attr_obj) 

    do_glidein_publish=eval(attr_obj.glidein_publish,{},{})
    do_job_publish=eval(attr_obj.job_publish,{},{})

    if do_glidein_publish or do_job_publish:
            # need to add a line only if will be published
            if dicts['vars'].has_key(attr_name):
                # already in the var file, check if compatible
                attr_var_el=dicts['vars'][attr_name]
                attr_var_type=attr_var_el[0]
                if (((attr_obj.type=="int") and (attr_var_type!='I')) or
                    ((attr_obj.type=="expr") and (attr_var_type=='I')) or
                    ((attr_obj.type=="string") and (attr_var_type=='I'))):
                    raise RuntimeError, "Types not compatible (%s,%s)"%(attr_obj.type,attr_var_type)
                attr_var_export=attr_var_el[4]
                if do_glidein_publish and (attr_var_export=='N'):
                    raise RuntimeError, "Cannot force glidein publishing"
                attr_var_job_publish=attr_var_el[5]
                if do_job_publish and (attr_var_job_publish=='-'):
                    raise RuntimeError, "Cannot force job publishing"
            else:
                dicts['vars'].add_extended(attr_name,attr_obj.type,None,None,False,do_glidein_publish,do_job_publish)

###################################
# Create the glidein descript file
def populate_factory_descript(work_dir,
                              glidein_dict,active_sub_list,        # will be modified
                              params):
        
        down_fname=os.path.join(work_dir,'glideinWMS.downtimes')

        glidein_dict.add('FactoryName',params.factory_name)
        glidein_dict.add('GlideinName',params.glidein_name)
        glidein_dict.add('WebURL',params.web_url)
        glidein_dict.add('PubKeyType',params.security.pub_key)
        glidein_dict.add('OldPubKeyGraceTime',params.security.reuse_oldkey_onstartup_gracetime)
        glidein_dict.add('MonitorUpdateThreadCount',params.monitor.update_thread_count)
        glidein_dict.add('RemoveOldCredFreq', params.security.remove_old_cred_freq)
        glidein_dict.add('RemoveOldCredAge', params.security.remove_old_cred_age)
        del active_sub_list[:] # clean

        for sub in params.entries.keys():
            if eval(params.entries[sub].enabled,{},{}):
                active_sub_list.append(sub)

        glidein_dict.add('Entries',string.join(active_sub_list,','))
        glidein_dict.add('AdvertiseWithTCP',params.advertise_with_tcp)
        glidein_dict.add('AdvertiseWithMultiple',params.advertise_with_multiple)
        glidein_dict.add('AdvertiseWithTCP',params.advertise_with_tcp)
        glidein_dict.add('AdvertiseWithMultiple',params.advertise_with_multiple)
        glidein_dict.add('LoopDelay',params.loop_delay)
        glidein_dict.add('AdvertiseDelay',params.advertise_delay)
        glidein_dict.add('RestartAttempts',params.restart_attempts)
        glidein_dict.add('RestartInterval',params.restart_interval)
        glidein_dict.add('AdvertiseDelay',params.advertise_delay)
        glidein_dict.add('EntryParallelWorkers',params.entry_parallel_workers)
        glidein_dict.add('LogDir',params.log_dir)
        glidein_dict.add('ClientLogBaseDir',params.submit.base_client_log_dir)
        glidein_dict.add('ClientProxiesBaseDir',params.submit.base_client_proxies_dir)
        glidein_dict.add('DowntimesFile',down_fname)
        
        glidein_dict.add('MonitorDisplayText',params.monitor_footer.display_txt)
        glidein_dict.add('MonitorLink',params.monitor_footer.href_link)
        
        for lel in (("job_logs",'JobLog'),("summary_logs",'SummaryLog'),("condor_logs",'CondorLog')):
            param_lname,str_lname=lel
            for tel in (("max_days",'MaxDays'),("min_days",'MinDays'),("max_mbytes",'MaxMBs')):
                param_tname,str_tname=tel
                glidein_dict.add('%sRetention%s'%(str_lname,str_tname),params.log_retention[param_lname][param_tname])

        glidein_dict.add('ProcessLogs', str(params.log_retention['process_logs']))

#######################
def populate_job_descript(work_dir, job_descript_dict, 
                          sub_name, sub_params,
                          attrs_dict):
    """
    Modifies the job_descript_dict to contain the factory configuration values.
    
    @type work_dir: string
    @param work_dir: location of entry files
    @type job_descript_dict: dict
    @param job_descript_dict: contains the values of the job.descript file
    @type sub_name: string
    @param sub_name: entry name
    @type sub_params: dict
    @param sub_params: entry parameters
    @type attr_dict: dict
    @param attr_dict: dictionary of attributes
    """
    
    down_fname = os.path.join(work_dir, 'glideinWMS.downtimes')

    job_descript_dict.add('EntryName', sub_name)
    job_descript_dict.add('GridType', sub_params.gridtype)
    job_descript_dict.add('Gatekeeper', sub_params.gatekeeper)
    job_descript_dict.add('AuthMethod', sub_params.auth_method)
    job_descript_dict.add('TrustDomain', sub_params.trust_domain)
    if sub_params.vm_id is not None:
        job_descript_dict.add('EntryVMId', sub_params.vm_id)
    if sub_params.vm_type is not None:
        job_descript_dict.add('EntryVMType', sub_params.vm_type)
    if sub_params.rsl is not None:
        job_descript_dict.add('GlobusRSL', sub_params.rsl)
    job_descript_dict.add('Schedd', sub_params.schedd_name)
    job_descript_dict.add('StartupDir', sub_params.work_dir)
    if sub_params.proxy_url is not None:
        job_descript_dict.add('ProxyURL', sub_params.proxy_url)
    job_descript_dict.add('Verbosity', sub_params.verbosity)
    job_descript_dict.add('DowntimesFile', down_fname)
    job_descript_dict.add('PerEntryMaxGlideins', sub_params.config.max_jobs.per_entry.glideins)
    job_descript_dict.add('PerEntryMaxIdle', sub_params.config.max_jobs.per_entry.idle)
    job_descript_dict.add('PerEntryMaxHeld', sub_params.config.max_jobs.per_entry.held)
    job_descript_dict.add('DefaultPerFrontendMaxGlideins', sub_params.config.max_jobs.default_per_frontend.glideins)
    job_descript_dict.add('DefaultPerFrontendMaxIdle', sub_params.config.max_jobs.default_per_frontend.idle)
    job_descript_dict.add('DefaultPerFrontendMaxHeld', sub_params.config.max_jobs.default_per_frontend.held)
    job_descript_dict.add('MaxSubmitRate', sub_params.config.submit.max_per_cycle)
    job_descript_dict.add('SubmitCluster', sub_params.config.submit.cluster_size)
    job_descript_dict.add('SubmitSlotsLayout', sub_params.config.submit.slots_layout)
    job_descript_dict.add('SubmitSleep', sub_params.config.submit.sleep)
    job_descript_dict.add('MaxRemoveRate', sub_params.config.remove.max_per_cycle)
    job_descript_dict.add('RemoveSleep', sub_params.config.remove.sleep)
    job_descript_dict.add('MaxReleaseRate', sub_params.config.release.max_per_cycle)
    job_descript_dict.add('ReleaseSleep', sub_params.config.release.sleep)
    job_descript_dict.add('RequireVomsProxy',sub_params.config.restrictions.require_voms_proxy)
    job_descript_dict.add('RequireGlideinGlexecUse',sub_params.config.restrictions.require_glidein_glexec_use)
   
    # Add the frontend specific job limits to the job.descript file
    max_held_frontend = ""
    max_idle_frontend = ""
    max_glideins_frontend = ""
    for frontend_name in sub_params.config.max_jobs.per_frontends.keys():
        el = sub_params.config.max_jobs.per_frontends[frontend_name]
        max_held_frontend += frontend_name + ";" + el.held + ","
        max_idle_frontend += frontend_name + ";" + el.idle + ","
        max_glideins_frontend += frontend_name + ";" + el.glideins + ","
    job_descript_dict.add("PerFrontendMaxGlideins", max_glideins_frontend[:-1])
    job_descript_dict.add("PerFrontendMaxHeld", max_held_frontend[:-1])
    job_descript_dict.add("PerFrontendMaxIdle", max_idle_frontend[:-1])
    
    #  If the configuration has a non-empty frontend_allowlist
    #  then create a white list and add all the frontends:security_classes
    #  to it.
    white_mode = "Off"
    allowed_vos = ""
    for X in sub_params.allow_frontends.keys():
        white_mode = "On"
        allowed_vos = allowed_vos + X + ":" + sub_params.allow_frontends[X].security_class + ","
    job_descript_dict.add("WhitelistMode", white_mode)
    job_descript_dict.add("AllowedVOs", allowed_vos[:-1])

    # finally, expand as needed
    for attr_name in job_descript_dict.keys:
        job_descript_dict.add(attr_name,
                              cWExpand.expand_DLR(job_descript_dict[attr_name],attrs_dict),
                              allow_overwrite=True)


###################################
# Create the frontend descript file
def populate_frontend_descript(frontend_dict,     # will be modified
                               params):
    for fe in params.security.frontends.keys():
        fe_el=params.security.frontends[fe]

        ident=fe_el['identity']
        if ident is None:
            raise RuntimeError, 'security.frontends[%s][identity] not defined, but required'%fe

        maps={}
        for sc in fe_el['security_classes'].keys():
            sc_el=fe_el['security_classes'][sc]
            username=sc_el['username']
            if username is None:
                raise RuntimeError, 'security.frontends[%s].security_classes[%s][username] not defined, but required'%(fe,sc)
            maps[sc]=username
        
        frontend_dict.add(fe,{'ident':ident,'usermap':maps})



#####################
# Simply copy a file
def copy_file(infile,outfile):
    try:
        shutil.copy2(infile,outfile)
    except IOError, e:
        raise RuntimeError, "Error copying %s in %s: %s"%(infile,outfile,e)
 

###############################################
# Validate CONDOR_OS CONDOR_ARCH CONDOR_VERSION

def validate_condor_tarball_attrs(params):
    valid_tarballs = get_valid_condor_tarballs(params.condor_tarballs)

    common_version = "default"
    common_os = "default"
    common_arch = "default"
    if (params.attrs.has_key('CONDOR_VERSION')):
        common_version = params.attrs['CONDOR_VERSION']['value']
    if (params.attrs.has_key('CONDOR_OS')):
        common_os = params.attrs['CONDOR_OS']['value']
    if (params.attrs.has_key('CONDOR_ARCH')):
        common_arch = params.attrs['CONDOR_ARCH']['value']

    # Check the configuration for every entry
    for entry in params.entries.keys():
        my_version = common_version
        my_os = common_os
        my_arch = common_arch
        match_found = False        

        if (params.entries[entry].attrs.has_key('CONDOR_VERSION')):
            my_version = params.entries[entry].attrs['CONDOR_VERSION']['value']
        if (params.entries[entry].attrs.has_key('CONDOR_OS')):
            my_os = params.entries[entry].attrs['CONDOR_OS']['value']
        if (params.entries[entry].attrs.has_key('CONDOR_ARCH')):
            my_arch = params.entries[entry].attrs['CONDOR_ARCH']['value']

        # If either os or arch is auto, handle is carefully
        if ((my_os == "auto") and (my_arch == "auto")):
            for tar in valid_tarballs:
                if (tar['version'] == my_version):
                    match_found = True
                    break
        elif (my_os == "auto"):
            for tar in valid_tarballs:
                if ((tar['version'] == my_version) and (tar['arch'] == my_arch)):
                    match_found = True
                    break
        elif (my_arch == "auto"):
            for tar in valid_tarballs:
                if ((tar['version'] == my_version) and (tar['os'] == my_os)):
                    match_found = True
                    break
        else:
            tarball = { 'version': my_version, 
                        'os'     : my_os, 
                        'arch'   : my_arch
                      }
            if tarball in valid_tarballs:
                match_found = True

        if match_found == False:
            raise RuntimeError, "Condor (version=%s, os=%s, arch=%s) for entry %s could not be resolved from <glidein><condor_tarballs>...</condor_tarballs></glidein> configuration." % (my_version, my_os, my_arch, entry)



####################################################
# Extract valid CONDOR_OS CONDOR_ARCH CONDOR_VERSION

def old_get_valid_condor_tarballs(params):
    valid_tarballs = []

    for t in params.condor_tarballs:
        tarball = { 'version': t['version'],
                    'os'     : t['os'],
                    'arch'   : t['arch']
                  }
        valid_tarballs.append(tarball)
    return valid_tarballs


def get_valid_condor_tarballs(condor_tarballs):
    valid_tarballs = []
    tarball_matrix = []

    for tar in condor_tarballs:
        # Each condor_tarball entry is a comma-separated list of possible
        # version, os, arch this tarball can be used
        version = tar['version'].split(',')
        os = tar['os'].split(',')
        arch = tar['arch'].split(',')

        # Generate the combinations (version x os x arch)
        matrix = list(itertools_product(version, os, arch))

        for tup in matrix:
            tarball = { 'version': tup[0].strip(),
                        'os'     : tup[1].strip(),
                        'arch'   : tup[2].strip()
                      }
            valid_tarballs.append(tarball)
    return valid_tarballs


def itertools_product(*args, **kwds):
    """
    itertools.product() from Python 2.6
    """

    pools = map(tuple, args) * kwds.get('repeat', 1)
    result = [[]]
    for pool in pools:
        result = [x+[y] for x in result for y in pool]
    for prod in result:
        yield tuple(prod)
<|MERGE_RESOLUTION|>--- conflicted
+++ resolved
@@ -455,41 +455,26 @@
             self.dicts['mongroup'].add_extended(monitorgroup['group_name'],allow_overwrite=True)
 
         # populate complex files
-        jd=self.dicts['job_descript']
+        jd = self.dicts['job_descript']
         populate_job_descript(self.work_dir,jd,
                               self.sub_name,sub_params,
                               summed_attrs)
 
-<<<<<<< HEAD
         ################################################################################################################
         # This is the original function call:
         #
         # self.dicts['condor_jdl'].populate(cgWConsts.STARTUP_FILE,
         #                                   params.factory_name,params.glidein_name,self.sub_name,
-        #                                   sub_params.gridtype,sub_params.gatekeeper, sub_params.rsl, sub_params.auth_method,
-        #                                   params.web_url,sub_params.proxy_url,sub_params.work_dir,
-        #                                   params.submit.base_client_log_dir, sub_params.submit.submit_attrs)
+        #                                   jd['GridType'],jd['Gatekeeper'], rsl, jd['AuthMethod'],
+        #                                   params.web_url,proxy_url,jd['StartupDir'],
+        #                                   params.submit.base_client_log_dir,
+        #                                   eval(job_descript['SubmitAttrs']))
         #
-        # Almost all of the parameters are attributes of params and/or sub_params.  Instead of maintaining an ever
-        # increasing parameter list for this function, lets just pass params, sub_params, and the 2 other parameters
+        # Almost all of the parameters are attributes of params and/or job_descript.  Instead of maintaining an ever
+        # increasing parameter list for this function, lets just pass params, jd, and the 2 other parameters
         # to the function and call it a day.
         ################################################################################################################
-        self.dicts['condor_jdl'].populate(cgWConsts.STARTUP_FILE, self.sub_name, params, sub_params)
-=======
-        if jd.has_key('GlobusRSL'):
-            rsl=jd['GlobusRSL']
-        else:
-            rsl=None
-        if jd.has_key('ProxyURL'):
-            proxy_url=jd['ProxyURL']
-        else:
-            proxy_url=None
-        self.dicts['condor_jdl'].populate(cgWConsts.STARTUP_FILE,
-                                          params.factory_name,params.glidein_name,self.sub_name,
-                                          jd['GridType'],jd['Gatekeeper'], rsl, jd['AuthMethod'],
-                                          params.web_url,proxy_url,jd['StartupDir'],
-                                          params.submit.base_client_log_dir)
->>>>>>> 9e0a2ddb
+        self.dicts['condor_jdl'].populate(cgWConsts.STARTUP_FILE, self.sub_name, params, jd)
 
     # reuse as much of the other as possible
     def reuse(self,other):             # other must be of the same class
@@ -878,6 +863,15 @@
                               cWExpand.expand_DLR(job_descript_dict[attr_name],attrs_dict),
                               allow_overwrite=True)
 
+    # Submit attributes are a bit special, since they need to be serialized, so we will deal with them explictly
+    submit_attrs={}
+    for key in sub_params.config.submit.submit_attrs.keys():
+        el=sub_params.config.submit.submit_attrs[key]['value']
+        expkey=cWExpand.expand_DLR(key,attrs_dict)
+        expel=cWExpand.expand_DLR(el,attrs_dict)
+        submit_attrs[expkey] = expel
+    
+    job_descript_dict.add('SubmitAttrs', repr(submit_attrs))
 
 ###################################
 # Create the frontend descript file
