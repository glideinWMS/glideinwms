#
# Project:
#   glideinWMS
#
# File Version:
#
# Description:
#   This module contains the generic params classes
#
# Extracted from:
#   cgWParams.py
#
# Author:
#   Igor Sfiligoi
#

import os
import copy
import sys
import os.path
import string
<<<<<<< HEAD
# import socket
# import types
# import traceback
from collections import UserDict
#from collections import UserDict, OrderedDict
from glideinwms.lib.xmlParse import OrderedDict
=======
from collections.abc import Mapping
import xml.parsers.expat
>>>>>>> d6c46ea9

from glideinwms.lib import xmlParse
from glideinwms.lib.xmlParse import OrderedDict
from glideinwms.lib import xmlFormat


class SubParams(Mapping):
    """Read-only dictionary containing Configuration info   
    """
    def __init__(self, data):
        """Constructor, only method changing the value"""
        self.data = data

    # Abstract methods to implement for the Mapping
    def __getitem__(self, key): 
        return self.__get_el(key)

    def __len__(self):
        return len(self.data)

    def __iter__(self):
        return iter(self.data)

    # Copy interface to allow copy and deepcopy
    #def __copy__(self):
    #    self.data.copy

    #def __deepcopy__(self): 
    #    copy._deepcopy_dispatch.get(self.data)
    
    # Make data elements look like class attributes
    def __getattr__(self, name):
        if name == 'data':
            return super().__getattr__(self, name)
        # work around for pickle bug in Python 3.4
        # see http://bugs.python.org/issue16251
        if name == "__getnewargs_ex__" or name == "__getnewargs__":
            raise AttributeError("%r has no attribute %r" % (type(self), name))
        if name == "__deepcopy__" or name == "__copy__":
            raise AttributeError("%r has no attribute %r" % (type(self), name))
        # if not name in self.data:
        if name.startswith('__'):
            raise AttributeError("%r has no attribute %r" % (type(self), name))
        return self.__get_el(name)
        #return super().__getattr__(self, name)

    #
    # PROTECTED
    #

    def validate(self, base, path_text):
        """Validate input against base template (i.e. the defaults)

        Args:
            base:
            path_text:

        Returns:

        """
        for k in self.data:
            self.data
            if k not in base:
                # element not in base, report
                raise RuntimeError("Unknown parameter %s.%s" % (path_text, k))
            else:
                # verify sub-elements, if any
                defel = base[k]
                if isinstance(defel, OrderedDict):
                    # subdictionary
                    self[k].validate(defel, "%s.%s" % (path_text, k))
                else:
                    # final element
                    defvalue, ktype, txt, subdef = defel

                    if isinstance(defvalue, OrderedDict):
                        # dictionary el elements
                        data_el = self[k]
                        for data_subkey in list(data_el.keys()):
                            data_el[data_subkey].validate(subdef, "%s.%s.%s" % (path_text, k, data_subkey))
                    elif isinstance(defvalue, list):
                        # list of elements
                        if isinstance(self.data[k], OrderedDict):
                            if len(list(self.data[k].keys())) == 0:
                                self.data[k] = []  # XML does not know if an empty list is a dictionary or not.. fix this

                        mylist = self[k]
                        if not isinstance(mylist, list):
                            raise RuntimeError(
                                "Parameter %s.%s not a list: %s %s" % (path_text, k, type(mylist), mylist))
                        for data_el in mylist:
                            data_el.validate(subdef, "%s.*.%s" % (path_text, k))
                    else:
                        # a simple value
                        pass  # nothing to be done

    def use_defaults(self, defaults):
        """Put default values where there is nothing

        Args:
            defaults:

        Returns:

        """
        for k in list(defaults.keys()):
            defel = defaults[k]
            if isinstance(defel, OrderedDict):
                # subdictionary
                if k not in self.data:
                    self.data[k] = OrderedDict()  # first create empty, if does not exist

                # then, set defaults on all elements of subdictionary
                self[k].use_defaults(defel)
            else:
                # final element
                defvalue, ktype, txt, subdef = defel

                if isinstance(defvalue, OrderedDict):
                    # dictionary el elements
                    if k not in self.data:
                        self.data[k] = OrderedDict()  # no elements yet, set and empty dictionary
                    else:
                        # need to set defaults on all elements in the dictionary
                        data_el = self[k]
                        for data_subkey in list(data_el.keys()):
                            data_el[data_subkey].use_defaults(subdef)
                elif isinstance(defvalue, list):
                    # list of elements
                    if k not in self.data:
                        self.data[k] = []  # no elements yet, set and empty list
                    else:
                        # need to set defaults on all elements in the list
                        for data_el in self[k]:
                            data_el.use_defaults(subdef)
                else:
                    # a simple value
                    if k not in self.data:
                        self.data[k] = copy.deepcopy(defvalue)
                    # else nothing to do, already set

    #
    # PRIVATE
    #
<<<<<<< HEAD
    def get_el(self, name):
        """

        Args:
            name:
=======
    def __get_el2(self, name):
        el = self.data[name]
        if isinstance(el, OrderedDict):
            return self.__class__(el)
        elif isinstance(el, list):
            outlst = []
            for k in el:
                if isinstance(k, OrderedDict):
                    outlst.append(self.__class__(k))
                else:
                    outlst.append(k)
            return outlst
        else:
            return el

    def __get_el(self, name):
        """Element getter, used by both __getitem__ and __getattr__

        Args:
            name (str): key or attribute name
>>>>>>> d6c46ea9

        Returns:
            value
            
        Raises:
            KeyError: when the key/attribute name is not in self.data
            
        """
        try:
<<<<<<< HEAD
            el=self.data[name]
        except KeyError:
            print("MMDB: %s missing %s: %r, data: %r" % (type(self).__name__, name, self, self.data))
            raise AttributeError("%s object has no attribute/key %s" % (type(self).__name__, name))
        
=======
            el = self.data[name]
        except KeyError:
            # This function is used also in __getattr__ which is expected to raise AttributeError
            # Some methods with workarounds or defaults for missing attributes (hasattr, getattr, ...)
            # do expect AttributeError and not KeyError
            raise   # AttributeError("%s object has no attribute/key %s" % (type(self), name))
>>>>>>> d6c46ea9
        if isinstance(el, OrderedDict):
            return self.__class__(el)
        elif isinstance(el, list):
            outlst = []
            for k in el:
                if isinstance(k, OrderedDict):
                    outlst.append(self.__class__(k))
                else:
                    outlst.append(k)
            return outlst
        else:
            return el


class Params:
    """abstract class

    Children must define:
        get_top_element(self)
        init_defaults(self)
        derive(self)
        get_xml_format(self)

    """
    def __init__(self, usage_prefix, src_dir, argv):
        """Constructor. Load the default values and override with the config file content
        
        Args:
            usage_prefix: 
            src_dir (str): source directory of the config file(s) 
            argv (list): TODO: this way for historical reasons, should probably be refactored
                            [0] is the caller, sys.argv[0] (NOT USED)
                            [1] can be the config file or '-help'
                            it seems the length used is always 2, other elements are NOT USED   
        """
        self.usage_prefix=usage_prefix

        # support dir
        self.src_dir=src_dir

        # initialize the defaults
        self.defaults = OrderedDict()
        self.init_defaults()

        try:
            if len(argv)<2:
                raise RuntimeError("Missing config file")

            if argv[1]=="-help":
                raise RuntimeError("\nA config file will contain:\n%s\n\nThe config file will be in XML format."%self.get_description("  "))

            self.cfg_name=os.path.abspath(argv[1])
            self.load_file(self.cfg_name)

            self.subparams.validate(self.defaults, self.get_top_element())

            # make a copy of the loaded data, so that I can always tell what was derived and what was not
            self.org_data=copy.deepcopy(self.data)

            self.subparams.use_defaults(self.defaults)

            # create derived values
            self.derive()
        except RuntimeError as e:
            raise RuntimeError("Unexpected error occurred loading the configuration file.\n\n%s" % e)

    def derive(self):
        return  # by default nothing... children should overwrite this

    def get_xml(self):
        old_default_ignore_nones=xmlFormat.DEFAULT_IGNORE_NONES
        old_default_lists_params=xmlFormat.DEFAULT_LISTS_PARAMS
        old_default_dicts_params=xmlFormat.DEFAULT_DICTS_PARAMS
        xmlFormat.DEFAULT_IGNORE_NONES=True
        # these are used internally, do not need to be ordered
        xml_format=self.get_xml_format()
        xmlFormat.DEFAULT_LISTS_PARAMS=xml_format['lists_params']
        xmlFormat.DEFAULT_DICTS_PARAMS=xml_format['dicts_params']
        # hack needed to make xmlFormat to properly do the formating, using override_dictionary_type
        dict_override=type(OrderedDict())
        out=xmlFormat.class2string(self.data, self.get_top_element(), override_dictionary_type=dict_override)
        xmlFormat.DEFAULT_IGNORE_NONES=old_default_ignore_nones
        xmlFormat.DEFAULT_LISTS_PARAMS=old_default_lists_params
        xmlFormat.DEFAULT_DICTS_PARAMS=old_default_dicts_params
        return out

    def get_description(self,indent="",width=80):
        return defdict2string(self.defaults, indent, width)

    def load_file(self, fname):
        """Load from a file
        one element per line
         -opt val

        Args:
            fname:

        Returns:

        """
        if fname=="-":
            fname=sys.stdin
        try:
            self.data=xmlParse.xmlfile2dict(fname, use_ord_dict=True)
        except xml.parsers.expat.ExpatError as e:
            raise RuntimeError("XML error parsing config file: %s"%e)
        except IOError as e:
            raise RuntimeError("Config file error: %s"%e)
        self.subparams=self.get_subparams_class()(self.data)
        return

    def __eq__(self, other):
        if other is None:
            return False
        if not isinstance(other, Params):
            return False
        return self.subparams==other.subparams

    def __getattr__(self, name):
        """__getattr__ is called if the object (Params subclass) has not the 'name' attribute
        Return the attribute from the included SubParam objects (self.subparams)
        
        Args:
            name (str): name of the attribute 

        Returns:
            value of the attribute 
            
        Raises:
            AttributeError: when subparams is requested 

        """
        if name == 'subparams':
            # if there is no subparams, it cannot be used to retrieve values (ot itself!)
            # this can happen w/ deepcopy or pickle, where __init__ is not called 
            raise AttributeError("%r has no attribute %r" % (type(self), name))
        return self.subparams.__getattr__(name)

    def save_into_file(self,fname,set_ro=False):
        """Save into a file
        The file should be usable for reload

        Args:
            fname:
            set_ro:

        Returns:

        """
        with open(fname, "w") as fd:
            fd.write(self.get_xml())
            fd.write("\n")
        if set_ro:
            os.chmod(fname, os.stat(fname)[0]&0o444)
        return

    def save_into_file_wbackup(self,fname,set_ro=False):
        """Save into a file (making a backup)
        The file should be usable for reload

        Args:
            fname:
            set_ro:

        Returns:

        """
        # rewrite config file (write tmp file first)
        tmp_name="%s.tmp"%fname
        try:
            os.unlink(tmp_name)
        except:
            pass # just protect
        self.save_into_file(tmp_name)

        # also save old one with backup name
        backup_name="%s~"%fname
        try:
            os.unlink(backup_name)
        except:
            pass # just protect
        try:
            os.rename(fname, backup_name)
            # make it user writable
            os.chmod(backup_name, (os.stat(backup_name)[0]&0o666)|0o200)
        except:
            pass # just protect

        # finally rename to the proper name
        os.rename(tmp_name, fname)
        if set_ro:
            os.chmod(fname, os.stat(fname)[0]&0o444)

    # used internally to define subtype class
    def get_subparams_class(self):
        return SubParams


class CommentedOrderedDict(OrderedDict):
    """Ordered dictionary with comment support
    """
<<<<<<< HEAD
    def __init__(self, indict={}):
=======
    def __init__(self, indict=None):
>>>>>>> d6c46ea9
        # TODO: double check restriction, all can be removed?
        #   cannot call directly the parent due to the particular implementation restrictions
        #   self._keys = []
        #   #was: UserDict.__init__(self, dict)
        #   OrderedDict.__init__(self, indict)
<<<<<<< HEAD
        super().__init__(indict)
=======
        #super().__init__(indict)
        self._keys = []
        xmlParse.UserDict.__init__(self, indict)
>>>>>>> d6c46ea9
        self["comment"] = (None, "string", "Humman comment, not used by the code", None)


####################################################################
# INTERNAL, don't use directly
# Use the class definition instead
#
def extract_attr_val(attr_obj):
    """Return attribute value in the proper python format

    INTERNAL, don't use directly
    Use the class definition instead

    Args:
        attr_obj:

    Returns:

    """
    if (not attr_obj.type in ("string", "int", "expr")):
        raise RuntimeError("Wrong attribute type '%s', must be either 'int' or 'string'"%attr_obj.type)

    if attr_obj.type in ("string", "expr"):
        return str(attr_obj.value)
    else:
        return int(attr_obj.value)


######################################################
# Define common defaults
class CommonSubParams(SubParams):
    # return attribute value in the proper python format
    def extract_attr_val(self, attr_obj):
        return extract_attr_val(attr_obj)

class CommonParams(Params):
    # populate self.defaults
    def init_support_defaults(self):
        # attributes are generic, shared between frontend and factory
        self.attr_defaults=CommentedOrderedDict()
        self.attr_defaults["value"]=(None, "Value", "Value of the attribute (string)", None)
        self.attr_defaults["parameter"]=("True", "Bool", "Should it be passed as a parameter?", None)
        self.attr_defaults["glidein_publish"]=("False", "Bool", "Should it be published by the glidein? (Used only if parameter is True.)", None)
        self.attr_defaults["job_publish"]=("False", "Bool", "Should the glidein publish it to the job? (Used only if parameter is True.)", None)
        self.attr_defaults["type"]=["string", "string|int", "What kind on data is value.", None]

        # most file attributes are generic, shared between frontend and factory
        self.file_defaults=CommentedOrderedDict()
        self.file_defaults["absfname"]=(None, "fname", "File name on the local disk.", None)
        self.file_defaults["relfname"]=(None, "fname", "Name of the file once it gets to the worker node. (defaults to the last part of absfname)", None)
        self.file_defaults["const"]=("True", "Bool", "Will the file be constant? If True, the file will be signed. If False, it can be modified at any time and will not be cached.", None)
        self.file_defaults["executable"]=("False", 'Bool', 'Is this an executable that needs to be run in the glidein?', None)
        self.file_defaults["wrapper"]=("False", 'Bool', 'Is this a wrapper script that needs to be sourced in the glidein job wrapper?', None)
        self.file_defaults["untar"]=("False", 'Bool', 'Do I need to untar it? ', None)
        self.file_defaults["period"]=(0, 'int', 'Re-run the executable every "period" seconds if > 0.', None)
        self.file_defaults["prefix"]=("GLIDEIN_PS_", 'string', 'Prefix used for periodic jobs (STARTD_CRON).', None)
        # to add check scripts around jobs: self.file_defaults["job_wrap"]=("no","pre|post|no",'Run the executable before (pre) or after (post) each job.',None)

        untar_defaults=CommentedOrderedDict()
        untar_defaults["cond_attr"]=("TRUE", "attrname", "If not the special value TRUE, the attribute name used at runtime to determine if the file should be untarred or not.", None)
        untar_defaults["dir"]=(None, "dirname", "Subdirectory in which to untar. (defaults to relname up to first .)", None)
        untar_defaults["absdir_outattr"]=(None, "attrname", 'Attribute to be set to the abs dir name where the tarball was unpacked. Will be defined only if untar effectively done. (Not defined if None)', None)
        self.file_defaults["untar_options"]=untar_defaults

        self.monitor_defaults=CommentedOrderedDict()
        self.monitor_defaults["javascriptRRD_dir"]=(os.path.join(self.src_dir, "../../externals/flot"), "base_dir", "Location of the javascriptRRD library.", None)
        self.monitor_defaults["flot_dir"]=(os.path.join(self.src_dir, "../../externals/flot"), "base_dir", "Location of the flot library.", None)
        self.monitor_defaults["jquery_dir"]=(os.path.join(self.src_dir, "../../externals/jquery"), "base_dir", "Location of the jquery library.", None)
        return

    def get_subparams_class(self):
        return CommonSubParams

    # return attribute value in the proper python format
    def extract_attr_val(self, attr_obj):
        return extract_attr_val(attr_obj)


################################################
VALID_NAME_CHARS = string.ascii_letters+string.digits+'._-'

def is_valid_name(name):
    """Check if a string can be used as a valid name

    Whitelist based:
        only allow ascii characters, numbers and a few punctuations
        no spaces, no special characters or other punctuation

    Args:
        name (str): name to validate

    Returns:
        bool: True if the name is not empty and has only valid characters, False otherwise
    """
    # empty name is not valid
    if name is None:
        return False
    if name == "":
        return False
    for c in name:
        if not (c in VALID_NAME_CHARS):
            return False
    return True


############################################################
#
# P R I V A T E - Do not use
#
############################################################

def col_wrap(text, width, indent):
    """Wrap a text string to a fixed length

    Args:
        text (str): string to wrap
        width (int): length
        indent (str): indentation string

    Returns:

    """
    short_text, next_char=shorten_text(text, width)
    if len(short_text)!=len(text): # was shortened
        #print short_text
        org_short_text=short_text[0:]
        # make sure you are not breaking words.
        while not (next_char in ('', ' ', '\t')):
            if len(short_text)==0:
                # could not break on word boundary, leave as is
                short_text=org_short_text
                break
            next_char=short_text[-1]
            short_text=short_text[:-1]

        if len(short_text)<=len(indent):
            # too short, just split as it was
            short_text=org_short_text

        # calc next lines
        subtext=col_wrap(indent+text[len(short_text):].lstrip(' \t'), width, indent)
        # glue
        return short_text+"\n"+subtext
    else:
        return text


def shorten_text(text, width):
    """Shorten text, make sure you properly account tabs

    Tabs are every 8 spaces (counted as number of chars to the next tab stop)

    Args:
        text (str): text to shorten
        width (int): length

    Returns (tuple):
        shorten text (str): shortened text
        next char (str): remainder
    """
    count=0
    idx=0
    for c in text:
        if count>=width:
            return (text[:idx], c)
        if c=='\t':
            count=((count+8)//8)*8  #round to neares mult of 8
            if count>width:
                return (text[:idx], c)
            idx=idx+1
        else:
            count=count+1
            idx=idx+1

    return (text[:idx], '')


def defdict2string(defaults, indent, width=80):
    """Convert defualts to a string

    Args:
        defaults:
        indent:
        width:

    Returns:

    """
    outstrarr=[]

    keys=sorted(defaults.keys())

    final_keys=[]
    # put simple elements first
    for k in keys:
        el=defaults[k]
        if not isinstance(el, OrderedDict):
            defvalue, ktype, txt, subdef=el
            if subdef is None:
                final_keys.append(k)
    # put simple elements first
    for k in keys:
        el=defaults[k]
        if isinstance(el, OrderedDict):
            final_keys.append(k)
        else:
            defvalue, ktype, txt, subdef=el
            if subdef is not None:
                final_keys.append(k)

    for k in final_keys:
        el=defaults[k]
        if isinstance(el, OrderedDict):  #sub-dictionary
            outstrarr.append("%s%s:"%(indent, k)+"\n"+defdict2string(el, indent+"\t", width))
        else:
            #print el
            defvalue, ktype, txt, subdef=el
            wrap_indent = indent + " "*len("%s(%s) - "%(k, ktype))
            if subdef is not None:
                if isinstance(defvalue, OrderedDict):
                    dict_subdef=copy.deepcopy(subdef)
                    dict_subdef["name"]=(None, "name", "Name", None)
                    outstrarr.append(col_wrap("%s%s(%s) - %s:"%(indent, k, ktype, txt), width, wrap_indent)+"\n"+defdict2string(dict_subdef, indent+"\t", width))
                else:
                    outstrarr.append(col_wrap("%s%s(%s) - %s:"%(indent, k, ktype, txt), width, wrap_indent)+"\n"+defdict2string(subdef, indent+"\t", width))
            else:
                outstrarr.append(col_wrap("%s%s(%s) - %s [%s]"%(indent, k, ktype, txt, defvalue), width, wrap_indent))
    return "\n".join(outstrarr)
<|MERGE_RESOLUTION|>--- conflicted
+++ resolved
@@ -19,17 +19,8 @@
 import sys
 import os.path
 import string
-<<<<<<< HEAD
-# import socket
-# import types
-# import traceback
-from collections import UserDict
-#from collections import UserDict, OrderedDict
-from glideinwms.lib.xmlParse import OrderedDict
-=======
 from collections.abc import Mapping
 import xml.parsers.expat
->>>>>>> d6c46ea9
 
 from glideinwms.lib import xmlParse
 from glideinwms.lib.xmlParse import OrderedDict
@@ -174,13 +165,6 @@
     #
     # PRIVATE
     #
-<<<<<<< HEAD
-    def get_el(self, name):
-        """
-
-        Args:
-            name:
-=======
     def __get_el2(self, name):
         el = self.data[name]
         if isinstance(el, OrderedDict):
@@ -201,7 +185,6 @@
 
         Args:
             name (str): key or attribute name
->>>>>>> d6c46ea9
 
         Returns:
             value
@@ -211,20 +194,12 @@
             
         """
         try:
-<<<<<<< HEAD
-            el=self.data[name]
-        except KeyError:
-            print("MMDB: %s missing %s: %r, data: %r" % (type(self).__name__, name, self, self.data))
-            raise AttributeError("%s object has no attribute/key %s" % (type(self).__name__, name))
-        
-=======
             el = self.data[name]
         except KeyError:
             # This function is used also in __getattr__ which is expected to raise AttributeError
             # Some methods with workarounds or defaults for missing attributes (hasattr, getattr, ...)
             # do expect AttributeError and not KeyError
             raise   # AttributeError("%s object has no attribute/key %s" % (type(self), name))
->>>>>>> d6c46ea9
         if isinstance(el, OrderedDict):
             return self.__class__(el)
         elif isinstance(el, list):
@@ -426,23 +401,15 @@
 class CommentedOrderedDict(OrderedDict):
     """Ordered dictionary with comment support
     """
-<<<<<<< HEAD
-    def __init__(self, indict={}):
-=======
     def __init__(self, indict=None):
->>>>>>> d6c46ea9
         # TODO: double check restriction, all can be removed?
         #   cannot call directly the parent due to the particular implementation restrictions
         #   self._keys = []
         #   #was: UserDict.__init__(self, dict)
         #   OrderedDict.__init__(self, indict)
-<<<<<<< HEAD
-        super().__init__(indict)
-=======
         #super().__init__(indict)
         self._keys = []
         xmlParse.UserDict.__init__(self, indict)
->>>>>>> d6c46ea9
         self["comment"] = (None, "string", "Humman comment, not used by the code", None)
 
 
