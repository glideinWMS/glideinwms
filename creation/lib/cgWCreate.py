--- conflicted
+++ resolved
@@ -166,32 +166,18 @@
             u'submit').get_child_list(u'submit_attrs')
 
         enc_input_files = []
-<<<<<<< HEAD
-        trust_domain = entry[u'trust_domain']
-        if True:
-            base_client_proxies_dir = conf.get_child(
-                u'submit')[u'base_client_proxies_dir']
-            for root, dirs, files in os.walk(base_client_proxies_dir):
-                for fname in files:
-                    if fname.endswith('_token'):
-                        pth = os.path.join(root, fname)
-                        enc_input_files.append(pth)
-                        self.add('environment', "AUTH_TOKEN=%s" % fname)
-                        self.add('+AUTH_TOKEN', fname)
-                        break
-=======
         # if a token is found in the client proxies dir, add it to
         # the transfer/encrypt input file list
         base_client_proxies_dir = conf.get_child(u'submit')[u'base_client_proxies_dir']
+        token_file_name = "%s_token" % entry_name
         for root, dirs, files  in os.walk(base_client_proxies_dir):
             for fname in files:
-                if fname.endswith('_token'):
+                if fname == token_file_name:
                     pth = os.path.join(root,fname)
                     enc_input_files.append(pth)
                     self.add('environment', "AUTH_TOKEN=%s"%fname)
                     self.add('+AUTH_TOKEN', fname)
                     break
->>>>>>> 0e57e8dd
         # Folders and files of tokens for glidein logging authentication
         # leos token stuff, left it in for now
         token_basedir = os.path.realpath(os.path.join(
