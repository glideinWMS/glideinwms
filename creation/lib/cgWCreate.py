#
# Project:
#   glideinWMS
#
# File Version:
#
# Description:
#   Functions needed to create files used by the glidein entry points
#
# Author: Igor Sfiligoi
#
####################################

import os
import shutil
import subprocess
import stat
import tarfile
import cStringIO
import cgWDictFile
from glideinwms.creation.lib import factXmlUtil

##############################
# Create condor tarball and store it into a StringIO
def create_condor_tar_fd(condor_base_dir):
    try:
        # List of required files
        condor_bins = [
            'sbin/condor_master', 'sbin/condor_startd', 'sbin/condor_starter'
                      ]

        # List of optional files, included if found in condor distro
        condor_opt_bins = [
            'sbin/condor_procd', 'sbin/gcb_broker_query',
            'sbin/condor_fetchlog', 'sbin/condor_advertise'
                          ]

        condor_opt_libs = [
            'lib/condor_ssh_to_job_sshd_config_template',
            'lib/CondorJavaInfo.class', 'lib/CondorJavaWrapper.class',
            'lib/scimark2lib.jar',
                          ]
        condor_opt_libexecs = [
                  'libexec/glexec_starter_setup.sh',
                  'libexec/condor_glexec_wrapper',
                  'libexec/condor_glexec_cleanup', 
                  'libexec/condor_glexec_job_wrapper',
                  'libexec/condor_glexec_kill',
                  'libexec/condor_glexec_run',
                  'libexec/condor_glexec_update_proxy',
                  'libexec/condor_glexec_setup',
                  'libexec/condor_shared_port',
                  'libexec/condor_ssh_to_job_sshd_setup',
                  'libexec/condor_ssh_to_job_shell_setup',
                  'libexec/condor_kflops',
                  'libexec/condor_mips',
                  'libexec/curl_plugin',
                  'libexec/data_plugin',
                  'libexec/condor_chirp',
                              ]

        # for RPM installations, add libexec/condor as libexec into the
        # tarball instead
        condor_bins_map = {}
        condor_opt_libexecs_rpm = []

        for libexec in condor_opt_libexecs:
            libexec_rpm = libexec.replace('libexec', 'libexec/condor')
            condor_opt_libexecs_rpm.append(libexec_rpm)
            condor_bins_map[libexec_rpm] = libexec

        condor_opt_libexecs += condor_opt_libexecs_rpm

        # check that dir and files exist
        if not os.path.isdir(condor_base_dir):
            raise RuntimeError, "%s is not a directory"%condor_base_dir
        for f in condor_bins:
            if not os.path.isfile(os.path.join(condor_base_dir,f)):
                raise RuntimeError, "Cannot find %s"%os.path.join(condor_base_dir,f)

        # Get the list of dlls required
        dlls = get_condor_dlls(condor_base_dir, 
                               condor_opt_bins + condor_opt_libexecs)

        # check if optional files and their libs exist, if they do, include
        for f in (condor_opt_bins+condor_opt_libs+condor_opt_libexecs+dlls):
            if os.path.isfile(os.path.join(condor_base_dir,f)):
                condor_bins.append(f)


        # tar
        fd=cStringIO.StringIO()
        tf=tarfile.open("dummy.tgz",'w:gz',fd)
        for f in condor_bins:
            tf.add(os.path.join(condor_base_dir,f), condor_bins_map.get(f, f))
        tf.close()
        # rewind the file to the beginning
        fd.seek(0)
    except RuntimeError, e:
        raise RuntimeError, "Error creating condor tgz: %s"%e
    return fd


##########################################
# Condor submit file dictionary
class GlideinSubmitDictFile(cgWDictFile.CondorJDLDictFile):
<<<<<<< HEAD
    def populate(self, exe_fname, entry_name, conf_dom, entry):
=======
    def populate(self, exe_fname, entry_name, conf, entry):
>>>>>>> cc68092a
        """
        Since there are only two parameters that ever were passed that didn't already exist in the params dict or the
        sub_params dict, the function signature has been greatly simplified into just those two parameters and the
        two dicts.

        This has the added benefit of being "future-proof" for as long as we maintain this particular configuration
        method.  Any new attribute that may be in params or sub_params can be accessed here without having to add yet
        another parameter to the function.
        """

<<<<<<< HEAD
        glidein_name = conf_dom.getElementsByTagName(u'glidein')[0].getAttribute(u'glidein_name')
        gridtype = entry.getAttribute(u'gridtype')
        gatekeeper = entry.getAttribute(u'gatekeeper')
        if entry.hasAttribute(u'rsl'):
            rsl = entry.getAttribute(u'rsl')
        else:
            rsl = None
        auth_method = entry.getAttribute(u'auth_method')
        if entry.hasAttribute(u'proxy_url'):
            proxy_url = entry.getAttribute(u'proxy_url')
        else:
            proxy_url = None
        client_log_base_dir =  conf_dom.getElementsByTagName(u'submit')[0].getAttribute(u'base_client_log_dir')
        submit_attrs = factXmlUtil.get_submit_attrs(entry)
=======
        glidein_name = conf[u'glidein_name']
        gridtype = entry[u'gridtype']
        gatekeeper = entry[u'gatekeeper']
        if u'rsl' in entry:
            rsl = entry[u'rsl']
        else:
            rsl = None
        auth_method = entry[u'auth_method']
        if u'proxy_url' in entry:
            proxy_url = entry[u'proxy_url']
        else:
            proxy_url = None
        client_log_base_dir =  conf.get_child(u'submit')[u'base_client_log_dir']
        submit_attrs = entry.get_child(u'config').get_child(u'submit').get_child_list(u'submit_attrs')
>>>>>>> cc68092a

        # Add in some common elements before setting up grid type specific attributes
        self.add("Universe", "grid")
        if gridtype.startswith('batch '):
            # For BOSCO ie gridtype 'batch *', allow means to pass VO specific
            # bosco/ssh keys
            self.add("Grid_Resource", "%s $ENV(GRID_RESOURCE_OPTIONS) %s" % (gridtype, gatekeeper))
        else:
            self.add("Grid_Resource", "%s %s" % (gridtype, gatekeeper))
        self.add("Executable", exe_fname)
                
        # set up the grid specific attributes
        if gridtype == 'ec2':
            self.populate_ec2_grid()
        elif gridtype == 'condor':
            # Condor-C is the same as normal grid with a few additions
            # so we first do the normal population
            self.populate_standard_grid(rsl, auth_method, gridtype)
            # next we add the Condor-C additions
            self.populate_condorc_grid(submit_attrs)
        elif (gridtype.startswith('batch ')):
            # BOSCO, aka batch *
            self.populate_batch_grid(rsl, auth_method, gridtype, submit_attrs)
        else:
            self.populate_standard_grid(rsl, auth_method, gridtype)

        self.populate_glidein_classad(proxy_url)

        # Notification and Owner are the same no matter what grid type
        self.add("Notification", "Never")
        self.add("+Owner", "undefined")

        # The logging of the jobs will be the same across grid types
        self.add("Log", "%s/user_$ENV(GLIDEIN_USER)/glidein_%s/entry_%s/condor_activity_$ENV(GLIDEIN_LOGNR)_$ENV(GLIDEIN_CLIENT).log" % (client_log_base_dir, glidein_name, entry_name))
        self.add("Output", "%s/user_$ENV(GLIDEIN_USER)/glidein_%s/entry_%s/job.$(Cluster).$(Process).out" % (client_log_base_dir, glidein_name, entry_name))
        self.add("Error", "%s/user_$ENV(GLIDEIN_USER)/glidein_%s/entry_%s/job.$(Cluster).$(Process).err" % (client_log_base_dir, glidein_name, entry_name))

        self.jobs_in_cluster = "$ENV(GLIDEIN_COUNT)"


    def populate_standard_grid(self, rsl, auth_method, gridtype):
        if gridtype == 'gt2' or gridtype =='gt5':
            if "project_id" in auth_method or ((rsl is not None) and rsl !=""):
                self.add("globus_rsl", "$ENV(GLIDEIN_RSL)")
        elif gridtype == 'cream' and ((rsl is not None) and rsl !=""):
            self.add("cream_attributes", "$ENV(GLIDEIN_RSL)")
        elif gridtype == 'nordugrid' and rsl:
            self.add("nordugrid_rsl", "$ENV(GLIDEIN_RSL)")
        else:
            pass

        # Force the copy to spool to prevent caching at the CE side
        self.add("copy_to_spool", "True")

        self.add("Arguments", "$ENV(GLIDEIN_ARGUMENTS)")

        self.add("Transfer_Executable", "True")
        self.add("transfer_Output_files", "")
        self.add("WhenToTransferOutput ", "ON_EXIT")

        self.add("stream_output", "False")
        self.add("stream_error ", "False")


    def populate_batch_grid(self, rsl, auth_method, gridtype, submit_attrs):
        input_files = []
        encrypt_input_files = []

        self.populate_standard_grid(rsl, auth_method, gridtype)

        input_files.append('$ENV(X509_USER_PROXY)')
        encrypt_input_files.append('$ENV(X509_USER_PROXY)')
        self.add('environment', '"X509_USER_PROXY=$ENV(X509_USER_PROXY_BASENAME)"')
        self.add("transfer_Input_files", ','.join(input_files))
        self.add("encrypt_Input_files", ','.join(encrypt_input_files))

        self.populate_submit_attrs(submit_attrs)


    def populate_submit_attrs(self, submit_attrs, attr_prefix=''):
        for submit_attr in submit_attrs:
            self.add('%s%s' % (attr_prefix, submit_attr[u'name']), submit_attr[u'value'])

    def populate_condorc_grid(self, submit_attrs):
        self.populate_submit_attrs(submit_attrs)
        self.add('+TransferOutput', '""')
        self.add('x509userproxy', '$ENV(X509_USER_PROXY)')

    def populate_ec2_grid(self):
        self.add("ec2_ami_id", "$ENV(AMI_ID)")
        self.add("ec2_instance_type", "$ENV(INSTANCE_TYPE)")
        self.add("ec2_access_key_id", "$ENV(ACCESS_KEY_FILE)")
        self.add("ec2_secret_access_key", "$ENV(SECRET_KEY_FILE)")
        self.add("ec2_keypair_file", "$ENV(CREDENTIAL_DIR)/ssh_key_pair.$(Cluster).$(Process).pem")
        # We do not add the entire argument list to the userdata directly since we want to be able
        # to change the argument list without having to modify every piece of code under the sun
        # this way only the submit_glideins function has to change (and of course glidein_startup.sh)
        self.add("ec2_user_data", "$ENV(USER_DATA)#### -cluster $(Cluster) -subcluster $(Process)####")
        self.add("ec2_user_data_file", "$ENV(GLIDEIN_PROXY_FNAME)")

    def populate_glidein_classad(self, proxy_url):
        # add in the classad attributes for the WMS collector
        self.add('+GlideinFactory', '"$ENV(FACTORY_NAME)"')
        self.add('+GlideinName', '"$ENV(GLIDEIN_NAME)"')
        self.add('+GlideinEntryName', '"$ENV(GLIDEIN_ENTRY_NAME)"')
        self.add('+GlideinClient', '"$ENV(GLIDEIN_CLIENT)"')
        self.add('+GlideinFrontendName', '"$ENV(GLIDEIN_FRONTEND_NAME)"')
        self.add('+GlideinCredentialIdentifier','"$ENV(GLIDEIN_CREDENTIAL_ID)"')
        self.add('+GlideinSecurityClass', '"$ENV(GLIDEIN_SEC_CLASS)"')
        self.add('+GlideinWebBase', '"$ENV(WEB_URL)"')
        self.add('+GlideinLogNr', '"$ENV(GLIDEIN_LOGNR)"')
        self.add('+GlideinWorkDir', '"$ENV(GLIDEIN_STARTUP_DIR)"')
        self.add('+GlideinSlotsLayout', '"$ENV(GLIDEIN_SLOTS_LAYOUT)"')
        if proxy_url:
            self.add('+GlideinProxyURL', '"%s"' % proxy_url)

    def finalize(self, sign, entry_sign, descript, entry_descript):
        """
        Since the arguments will be built by the submit script now, just pass. Keeping the function here
        because the code is so obtuse, if I remove the function, I may create unintended effects.
        """
        pass
       
#########################################
# Create init.d compatible startup file
def create_initd_startup(startup_fname, factory_dir, glideinWMS_dir, cfg_name, rpm_install=''):
    """
    Creates the factory startup script from the template.
    """
    template = get_template("factory_initd_startup_template", glideinWMS_dir)
    fd = open(startup_fname,"w")
    try:
        template = template % {"factory_dir": factory_dir, 
                               "glideinWMS_dir": glideinWMS_dir, 
                               "default_cfg_fpath": cfg_name,
                               "rpm_install": rpm_install}
        fd.write(template)
    finally:
        fd.close()

    os.chmod(startup_fname, stat.S_IRWXU|stat.S_IROTH|stat.S_IRGRP|stat.S_IXOTH|stat.S_IXGRP)

    return

#####################
# INTERNAL
# Simply copy a file
def copy_file(infile,outfile):
    try:
        shutil.copy2(infile,outfile)
    except IOError, e:
        raise RuntimeError, "Error copying %s in %s: %s"%(infile,outfile,e)

#####################################
# Copy an executable between two dirs
def copy_exe(filename, work_dir, org_dir, overwrite=False):
    """
    Copies a file from one dir to another and changes the permissions to 0555.  Can overwrite an existing file.
    """
    if overwrite and os.path.exists(os.path.join(work_dir, filename)):
        # Remove file if already exists
        os.remove(os.path.join(work_dir, filename))
    copy_file(os.path.join(org_dir, filename), work_dir)
    os.chmod(os.path.join(work_dir, filename), 0555)

def get_template(template_name, glideinWMS_dir):
    template_fd = open("%s/creation/templates/%s" % (glideinWMS_dir, template_name), "r")
    template_str = template_fd.read()
    template_fd.close()

    return template_str

def get_link_chain(link):
    """
    Given a filepath, checks if it is a link and processes all the links until
    the actual file is found

    @type link: string
    @param link: Full path to the file/link

    @return: List containing links in the chain
    @rtype: list
    """

    rlist = set()
    l = link
    while os.path.islink(l):
        if l in rlist:
            # Cycle detected. Break
            break
        rlist.add(l)
        l = os.path.join(os.path.dirname(l), os.readlink(l))
    rlist.add(l)
    return list(rlist)


def ldd(file):
    """
    Given a file return all the libraries referenced by the file

    @type file: string
    @param file: Full path to the file

    @return: List containing linked libraries required by the file
    @rtype: list
    """

    rlist = []
    if os.path.exists(file):
        process = subprocess.Popen(['ldd', file], shell=False,
                                   stdout=subprocess.PIPE,
                                   stderr=subprocess.PIPE)
        for line in process.stdout.readlines():
            tokens = line.split('=>')
            if len(tokens) == 2:
                lib_loc = ((tokens[1].strip()).split(' '))[0].strip()
                if os.path.exists(lib_loc):
                    rlist.append(os.path.abspath(lib_loc))
    return rlist


def get_condor_dlls(condor_dir, files=[], libdirs=['lib', 'lib/condor']):
    """
    Given list of condor files return all the libraries referenced by the files

    @type condor_dir: string
    @param condor_dir: Location containing condor binaries
    @type files: list
    @param files: List of files relative to condor_dir
    @type libdirs: list
    @param libdirs: List of dirs relative to condor_dir that contain libs

    @return: List containing linked libraries required by all the files. 
             Paths a relative to the condor_dir
    @rtype: list
    """

    fileset = set()
    libstodo = set()
    libsdone = set()
    rlist = []

    for file in files:
        libstodo.update(ldd(os.path.join(condor_dir, file)))

    while len(libstodo) > 0:
        lib = libstodo.pop()
        libname = os.path.basename(lib)

        if lib in libsdone:
            # This lib has been processes already
            continue

        if not lib.startswith(condor_dir):
            # Check if the library is provided by condor
            # If so, add the condor provided lib to process
            for libdir in libdirs:
                if os.path.exists(os.path.join(condor_dir, libdir, libname)):
                    new_lib = os.path.join(condor_dir, libdir, libname)
                    if new_lib not in libsdone:
                        libstodo.add(new_lib)
                        libsdone.add(lib)
        else:
            new_libstodo = set(ldd(lib))
            libstodo.update(new_libstodo - libsdone)
            # This could be a link chain
            links = get_link_chain(lib)
            # Consider the system links for further processing
            # Add the links in the condor_dir as processed
            for link in links:
                if link.startswith(condor_dir):
                    fileset.add(link)
                    libsdone.add(link)
                else:
                    libstodo.add(link)

    # Return the list of files relative to condor_dir
    for lib in fileset:
        tokens = lib.split('%s/' % os.path.normpath(condor_dir))
        rlist.append(tokens[1])

    return rlist
<|MERGE_RESOLUTION|>--- conflicted
+++ resolved
@@ -18,7 +18,6 @@
 import tarfile
 import cStringIO
 import cgWDictFile
-from glideinwms.creation.lib import factXmlUtil
 
 ##############################
 # Create condor tarball and store it into a StringIO
@@ -104,11 +103,7 @@
 ##########################################
 # Condor submit file dictionary
 class GlideinSubmitDictFile(cgWDictFile.CondorJDLDictFile):
-<<<<<<< HEAD
-    def populate(self, exe_fname, entry_name, conf_dom, entry):
-=======
     def populate(self, exe_fname, entry_name, conf, entry):
->>>>>>> cc68092a
         """
         Since there are only two parameters that ever were passed that didn't already exist in the params dict or the
         sub_params dict, the function signature has been greatly simplified into just those two parameters and the
@@ -119,22 +114,6 @@
         another parameter to the function.
         """
 
-<<<<<<< HEAD
-        glidein_name = conf_dom.getElementsByTagName(u'glidein')[0].getAttribute(u'glidein_name')
-        gridtype = entry.getAttribute(u'gridtype')
-        gatekeeper = entry.getAttribute(u'gatekeeper')
-        if entry.hasAttribute(u'rsl'):
-            rsl = entry.getAttribute(u'rsl')
-        else:
-            rsl = None
-        auth_method = entry.getAttribute(u'auth_method')
-        if entry.hasAttribute(u'proxy_url'):
-            proxy_url = entry.getAttribute(u'proxy_url')
-        else:
-            proxy_url = None
-        client_log_base_dir =  conf_dom.getElementsByTagName(u'submit')[0].getAttribute(u'base_client_log_dir')
-        submit_attrs = factXmlUtil.get_submit_attrs(entry)
-=======
         glidein_name = conf[u'glidein_name']
         gridtype = entry[u'gridtype']
         gatekeeper = entry[u'gatekeeper']
@@ -149,7 +128,6 @@
             proxy_url = None
         client_log_base_dir =  conf.get_child(u'submit')[u'base_client_log_dir']
         submit_attrs = entry.get_child(u'config').get_child(u'submit').get_child_list(u'submit_attrs')
->>>>>>> cc68092a
 
         # Add in some common elements before setting up grid type specific attributes
         self.add("Universe", "grid")
