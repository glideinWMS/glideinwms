
#
# Project:
#   glideinWMS
#
# File Version:
#
# Description:
#   Functions needed to create files used by the glidein entry points
#
# Author: Igor Sfiligoi
#
####################################

import os
import shutil
import subprocess
import stat
import tarfile
<<<<<<< HEAD
import urllib.request, urllib.parse, urllib.error
import io
=======
import cStringIO
>>>>>>> 31950f77
import glob
from . import cgWDictFile


##############################


# Create condor tarball and store it into a StringIO
def create_condor_tar_fd(condor_base_dir):
    """Extract only components from a full condor distribution needed to run a
    glidein on a CE.  This code is only run when a factory reconfig or upgrade
    is triggered.
 
    Args:
        condor_base_dir (str):  an untarred tarball of an HTCondor Distribution

    Returns:
        StringIO: representation of tarfile.
    """

    try:
        # List of required files
        condor_bins = [
            'sbin/condor_master', 'sbin/condor_startd', 'sbin/condor_starter'
        ]

        # List of optional files, included if found in condor distro
        condor_opt_bins = [
            'sbin/condor_procd', 'sbin/condor_fetchlog', 'sbin/condor_advertise'
        ]

        condor_opt_libs = [
            'lib/condor_ssh_to_job_sshd_config_template',
            'lib/CondorJavaInfo.class',
            'lib/CondorJavaWrapper.class',
            'lib/scimark2lib.jar',
            'lib/condor',
        ]
        condor_opt_libexecs = [
            'libexec/glexec_starter_setup.sh',
            'libexec/condor_glexec_wrapper',
            'libexec/condor_glexec_cleanup',
            'libexec/condor_glexec_job_wrapper',
            'libexec/condor_glexec_kill',
            'libexec/condor_glexec_run',
            'libexec/condor_glexec_update_proxy',
            'libexec/condor_glexec_setup',
            'libexec/condor_shared_port',
            'libexec/condor_ssh_to_job_sshd_setup',
            'libexec/condor_ssh_to_job_shell_setup',
            'libexec/condor_kflops',
            'libexec/condor_mips',
            'libexec/curl_plugin',
            'libexec/data_plugin',
            'libexec/condor_chirp',
            'libexec/condor_gpu_discovery',
        ]

        # for RPM installations, add libexec/condor as libexec into the
        # tarball instead
        condor_bins_map = {}
        condor_opt_libexecs_rpm = []

        for libexec in condor_opt_libexecs:
            libexec_rpm = libexec.replace('libexec', 'libexec/condor')
            condor_opt_libexecs_rpm.append(libexec_rpm)
            condor_bins_map[libexec_rpm] = libexec

        condor_opt_libexecs += condor_opt_libexecs_rpm

        # check that dir and files exist
        if not os.path.isdir(condor_base_dir):
            raise RuntimeError("%s is not a directory" % condor_base_dir)
        for f in condor_bins:
            if not os.path.isfile(os.path.join(condor_base_dir, f)):
                raise RuntimeError(
                    "Cannot find %s" %
                    os.path.join(
                        condor_base_dir, f))

        # Get the list of dlls required
        dlls = get_condor_dlls(
            condor_base_dir,
            condor_bins + condor_opt_bins + condor_opt_libexecs)

        # Get list of all the files & directories that exist
        for f in (condor_opt_bins + condor_opt_libs +
                  condor_opt_libexecs + dlls):
            if os.path.exists(os.path.join(condor_base_dir, f)):
                condor_bins.append(f)

        # tar
        fd = io.StringIO()
        # TODO #23166: Use context managers[with statement] when python 3
        # once we get rid of SL6 and tarballs

        tf = tarfile.open("dummy.tgz", 'w:gz', fd)
        for f in condor_bins:
            tf.add(os.path.join(condor_base_dir, f), condor_bins_map.get(f, f))
        tf.close()
        # rewind the file to the beginning
        fd.seek(0)
    except RuntimeError as e:
        raise RuntimeError("Error creating condor tgz: %s" % e)
    return fd


##########################################
def get_factory_log_recipients(entry):
    """ Read the log recipients specified by the Factory in its configuration

    Args:
        entry: dict-like object representing the entry configuration

    Returns:
        list: list contaning the URLs of the log servers, empty if none present
    """
    entr_attrs = entry.get_child_list('attrs')
    for attr in entr_attrs:
        if attr['name'] == 'LOG_RECIPIENTS_FACTORY':
            return attr['value'].split()
    return []


##########################################
# Condor submit file dictionary
# NOTE: the 'environment' attribute should be in the new syntax format, to allow characters like ';' in the values
#  value all double quoted, var=var_val space separated, var_val can be single quoted
class GlideinSubmitDictFile(cgWDictFile.CondorJDLDictFile):
    def populate(self, exe_fname, entry_name, conf, entry):
        """
        Since there are only two parameters that ever were passed that didn't already exist in the params dict or the
        sub_params dict, the function signature has been greatly simplified into just those two parameters and the
        two dicts.

        This has the added benefit of being "future-proof" for as long as we maintain this particular configuration
        method.  Any new attribute that may be in params or sub_params can be accessed here without having to add yet
        another parameter to the function.
        """

        glidein_name = conf['glidein_name']
        gridtype = entry['gridtype']
        gatekeeper = entry['gatekeeper']
        entry_enabled = entry['enabled']
        if 'rsl' in entry:
            rsl = entry['rsl']
        else:
            rsl = None
        auth_method = entry['auth_method']
        if 'proxy_url' in entry:
            proxy_url = entry['proxy_url']
        else:
            proxy_url = None
        client_log_base_dir = conf.get_child('submit')['base_client_log_dir']
        submit_attrs = entry.get_child('config').get_child('submit').get_child_list('submit_attrs')
        enc_input_files = []
        # if a token is found in the client proxies dir, add it to
        # the transfer/encrypt input file list
        base_client_proxies_dir = conf.get_child('submit')['base_client_proxies_dir']
        token_file_name = "%s_token" % entry_name
        for root, dirs, files  in os.walk(base_client_proxies_dir):
            for fname in files:
                if fname == token_file_name:
                    pth = os.path.join(root, fname)
                    enc_input_files.append(pth)
                    self.append('environment', '"AUTH_TOKEN=%s"' % fname)
                    self.add('+AUTH_TOKEN', fname)
                    break
        # Folders and files of tokens for glidein logging authentication
        # leos token stuff, left it in for now
        token_basedir = os.path.realpath(os.path.join(os.getcwd(), '..', 'server-credentials'))
        token_entrydir = os.path.join(token_basedir, 'entry_' + entry_name)
        token_tgz_file = os.path.join(token_entrydir, 'tokens.tgz')
        if os.path.exists(token_tgz_file):
            enc_input_files.append(token_tgz_file)
        url_dirs_desc_file = os.path.join(token_entrydir, 'url_dirs.desc')
        if os.path.exists(url_dirs_desc_file):
            enc_input_files.append(url_dirs_desc_file)

        # Get the list of log recipients specified from the Factory for this entry
        factory_recipients = get_factory_log_recipients(entry)
        frontend_recipients = []    # TODO: change when adding support for LOG_RECIPIENTS_CLIENT
        log_recipients = list(set(factory_recipients + frontend_recipients))
        if len(log_recipients) > 0:
            self.append(
                'environment',
                '"LOG_RECIPIENTS=' + "'" + ' '.join(log_recipients) + "'" + '"')
        # print("Token dir: " + token_basedir)  # DEBUG

        # Add in some common elements before setting up grid type specific attributes
        self.add("Universe", "grid")
        if gridtype.startswith('batch '):
            # For BOSCO ie gridtype 'batch *', allow means to pass VO specific
            # bosco/ssh keys
            # was: self.add("Grid_Resource", "%s $ENV(GRID_RESOURCE_OPTIONS) %s" % (gridtype, gatekeeper))
            # gatekeeper is [name@]host[:port]. Keep only the host part and replace name with username from env
            # This returns always the host:port part: gatekeeper.split('@')[-1]
            if 'bosco_dir' in entry:
                bosco_dir = "--rgahp-glite ~/%s/glite" % entry['bosco_dir']
            else:
                bosco_dir = ''
            self.add("Grid_Resource", "%s $ENV(GRID_RESOURCE_OPTIONS) %s $ENV(GLIDEIN_REMOTE_USERNAME)@%s" %
                     (gridtype, bosco_dir, gatekeeper.split('@')[-1]))
        elif gridtype == "gce":
            self.add(
                "Grid_Resource", "%s %s $ENV(GRID_RESOURCE_OPTIONS)" %
                (gridtype, gatekeeper))
        else:
            self.add("Grid_Resource", "%s %s" % (gridtype, gatekeeper))
        self.add("Executable", exe_fname)

        # set up the grid specific attributes
        if gridtype == 'ec2':
            self.populate_ec2_grid()
        if gridtype == 'gce':
            self.populate_gce_grid()
        elif gridtype == 'condor':
            # Condor-C is the same as normal grid with a few additions
            # so we first do the normal population
            self.populate_standard_grid(
                rsl,
                auth_method,
                gridtype,
                entry_enabled,
                entry_name,
                enc_input_files)
            # self.populate_standard_grid(rsl, auth_method, gridtype, token_files)
            # next we add the Condor-C additions
            self.populate_condorc_grid()
        elif gridtype.startswith('batch '):
            # BOSCO, aka batch *
            self.populate_batch_grid(rsl, auth_method, gridtype, entry_enabled)
            enc_input_files.append('$ENV(X509_USER_PROXY)')
            self.populate_standard_grid(
                rsl,
                auth_method,
                gridtype,
                entry_enabled,
                entry_name,
                enc_input_files)
            # leo_token was: self.populate_batch_grid(rsl, auth_method, gridtype, submit_attrs, token_files)
        else:
            self.populate_standard_grid(
                rsl,
                auth_method,
                gridtype,
                entry_enabled,
                entry_name,
                enc_input_files)
            # leo_token was: self.populate_standard_grid(rsl, auth_method, gridtype, token_files)

        self.populate_submit_attrs(submit_attrs, gridtype)
        self.populate_glidein_classad(proxy_url)

        # Leave jobs in the condor queue for 12 hours if they are completed.
        if conf['advertise_pilot_accounting'] == 'True':
            self.add(
                "LeaveJobInQueue",
                "((time() - EnteredCurrentStatus) < 12*60*60)")

        remove_expr = "(isUndefined(GlideinSkipIdleRemoval)==True || GlideinSkipIdleRemoval==False) && (JobStatus==1 && isInteger($ENV(GLIDEIN_IDLE_LIFETIME)) && $ENV(GLIDEIN_IDLE_LIFETIME)>0 && (time() - QDate)>$ENV(GLIDEIN_IDLE_LIFETIME))"
        max_walltime = next(iter([x for x in entry.get_child_list(
            'attrs') if x['name'] == 'GLIDEIN_Max_Walltime']), None)  # Get the GLIDEIN_Max_Walltime attribute
        if max_walltime:
            remove_expr += " || (JobStatus==2 && ((time() - EnteredCurrentStatus) > (GlideinMaxWalltime + 12*60*60)))"
        self.add("periodic_remove", remove_expr)

        # Notification and Owner are the same no matter what grid type
        self.add("Notification", "Never")
        self.add("+Owner", "undefined")

        # The logging of the jobs will be the same across grid types
        self.add(
            "Log",
            "%s/user_$ENV(GLIDEIN_USER)/glidein_%s/entry_%s/condor_activity_$ENV(GLIDEIN_LOGNR)_$ENV(GLIDEIN_CLIENT).log" %
            (client_log_base_dir,
             glidein_name,
             entry_name))
        self.add(
            "Output",
            "%s/user_$ENV(GLIDEIN_USER)/glidein_%s/entry_%s/job.$(Cluster).$(Process).out" %
            (client_log_base_dir,
             glidein_name,
             entry_name))
        self.add(
            "Error",
            "%s/user_$ENV(GLIDEIN_USER)/glidein_%s/entry_%s/job.$(Cluster).$(Process).err" %
            (client_log_base_dir,
             glidein_name,
             entry_name))

        self.jobs_in_cluster = "$ENV(GLIDEIN_COUNT)"

    def populate_standard_grid(self, rsl, auth_method, gridtype, entry_enabled, entry_name, enc_input_files=None):
        """
        create a standard condor jdl file to submit to  OSG grid
        Args:
            rsl (str):
            auth_method (str): grid_proxy, voms_proxy, key_pair, cert_pair, username_password,
                               optionally with  +vm_type, +vm_id, and/or +project_id
            grid_type (str): 'condor', 'cream', 'nordugrid_rsl' currently supported
            entry_enabled (expr): if evaluates to False, does not write jdl
            entry_name (str): factory entry name
            enc_input_files (list): files to be appended to Transfer_input_files
                                    and encrypt_input_files in the jdl
        Returns:
            None
        Raises:
            RunTimeError when jdl file should not be created
        """

        if (gridtype == 'gt2' or gridtype == 'gt5') and eval(entry_enabled):
            raise RuntimeError(
                " The grid type '%s' is no longer supported. Review the attributes of the entry %s " %
                (gridtype, entry_name))
        elif gridtype == 'cream' and ((rsl is not None) and rsl != ""):
            self.add("cream_attributes", "$ENV(GLIDEIN_RSL)")
        elif gridtype == 'nordugrid' and rsl:
            self.add("nordugrid_rsl", "$ENV(GLIDEIN_RSL)")
        elif (gridtype == 'condor') and ('project_id' in auth_method):
            self.add("+ProjectName", '"$ENV(GLIDEIN_PROJECT_ID)"')

        # Force the copy to spool to prevent caching at the CE side
        self.add("copy_to_spool", "True")

        self.add("Arguments", "$ENV(GLIDEIN_ARGUMENTS)")

        if enc_input_files:
            indata = ','.join(enc_input_files)
            self.add("transfer_Input_files", indata)
            self.add("encrypt_Input_files", indata)
        # Logging is optional, no exception if empty

        self.add("Transfer_Executable", "True")
        self.add("transfer_Output_files", "")
        self.add("WhenToTransferOutput ", "ON_EXIT")

        self.add("stream_output", "False")
        self.add("stream_error ", "False")

    def populate_batch_grid(self, rsl, auth_method, gridtype, entry_enabled):
        self.append('environment', '"X509_USER_PROXY=$ENV(X509_USER_PROXY_BASENAME)"')

    def populate_submit_attrs(self, submit_attrs, gridtype, attr_prefix=''):
        for submit_attr in submit_attrs:
            if submit_attr.get('all_grid_types', 'False') == 'True' or gridtype.startswith(
                    'batch ') or gridtype in ('condor', 'gce', 'ec2'):
                self.add(
                    '%s%s' %
                    (attr_prefix,
                     submit_attr['name']),
                    submit_attr['value'])

    def populate_condorc_grid(self):
        self.add('+TransferOutput', '""')
        self.add('x509userproxy', '$ENV(X509_USER_PROXY)')

    def populate_gce_grid(self):
        self.add("gce_image", "$ENV(IMAGE_ID)")
        self.add("gce_machine_type", "$ENV(INSTANCE_TYPE)")
        # self.add("+gce_project_name", "$ENV(GCE_PROJECT_NAME)")
        # self.add("+gce_availability_zone", "$ENV(AVAILABILITY_ZONE)")
        self.add("gce_auth_file", "$ENV(GCE_AUTH_FILE)")
        self.add(
            "gce_metadata",
            "glideinwms_metadata=$ENV(USER_DATA)#### -cluster $(Cluster) -subcluster $(Process)####")
        self.add("gce_metadata_file", "$ENV(GLIDEIN_PROXY_FNAME)")

    def populate_ec2_grid(self):
        self.add("ec2_ami_id", "$ENV(IMAGE_ID)")
        self.add("ec2_instance_type", "$ENV(INSTANCE_TYPE)")
        self.add("ec2_access_key_id", "$ENV(ACCESS_KEY_FILE)")
        self.add("ec2_secret_access_key", "$ENV(SECRET_KEY_FILE)")
        self.add(
            "ec2_keypair_file",
            "$ENV(CREDENTIAL_DIR)/ssh_key_pair.$(Cluster).$(Process).pem")
        # We do not add the entire argument list to the userdata directly
        # since we want to be able to change the argument list without
        # having to modify every piece of code under the sun
        # This way only the submit_glideins function has to change
        # (and of course glidein_startup.sh)
        self.add(
            "ec2_user_data",
            "glideinwms_metadata=$ENV(USER_DATA)#### -cluster $(Cluster) -subcluster $(Process)####")
        self.add("ec2_user_data_file", "$ENV(GLIDEIN_PROXY_FNAME)")

    def populate_glidein_classad(self, proxy_url):
        # add in the classad attributes for the WMS collector
        self.add('+GlideinFactory', '"$ENV(FACTORY_NAME)"')
        self.add('+GlideinName', '"$ENV(GLIDEIN_NAME)"')
        self.add('+GlideinEntryName', '"$ENV(GLIDEIN_ENTRY_NAME)"')
        self.add(
            '+GlideinEntrySubmitFile',
            '"$ENV(GLIDEIN_ENTRY_SUBMIT_FILE)"')
        self.add('+GlideinClient', '"$ENV(GLIDEIN_CLIENT)"')
        self.add('+GlideinFrontendName', '"$ENV(GLIDEIN_FRONTEND_NAME)"')
        self.add(
            '+GlideinCredentialIdentifier',
            '"$ENV(GLIDEIN_CREDENTIAL_ID)"')
        self.add('+GlideinSecurityClass', '"$ENV(GLIDEIN_SEC_CLASS)"')
        self.add('+GlideinWebBase', '"$ENV(GLIDEIN_WEB_URL)"')
        self.add('+GlideinLogNr', '"$ENV(GLIDEIN_LOGNR)"')
        self.add('+GlideinWorkDir', '"$ENV(GLIDEIN_STARTUP_DIR)"')
        self.add('+GlideinSlotsLayout', '"$ENV(GLIDEIN_SLOTS_LAYOUT)"')
        self.add('+GlideinMaxWalltime', '$ENV(GLIDEIN_MAX_WALLTIME)')
        # fename does not start with Glidein for convenience (it's short) and consistency with options of the factory tools
        # that already use the fename naming convention. Added after the condor_privsep deprecation.
        self.add("+fename", '"$ENV(GLIDEIN_USER)"')
        if proxy_url:
            self.add('+GlideinProxyURL', '"%s"' % proxy_url)

    def finalize(self, sign, entry_sign, descript, entry_descript):
        """
        Since the arguments will be built by the submit script now, just pass. Keeping the function here
        because the code is so obtuse, if I remove the function, I may create unintended effects.
        """
        pass

#########################################
# Create init.d compatible startup file


def create_initd_startup(startup_fname, factory_dir,
                         glideinWMS_dir, cfg_name, rpm_install=''):
    """
    Creates the factory startup script from the template.
    """
    template = get_template("factory_initd_startup_template", glideinWMS_dir)
    with open(startup_fname, "w") as fd:
        template = template % {"factory_dir": factory_dir,
                               "glideinWMS_dir": glideinWMS_dir,
                               "default_cfg_fpath": cfg_name,
                               "rpm_install": rpm_install}
        fd.write(template)

    os.chmod(startup_fname, stat.S_IRWXU | stat.S_IROTH |
             stat.S_IRGRP | stat.S_IXOTH | stat.S_IXGRP)

    return

#####################
# INTERNAL
# Simply copy a file


def copy_file(infile, outfile):
    try:
        shutil.copy2(infile, outfile)
    except IOError as e:
        raise RuntimeError("Error copying %s in %s: %s" % (infile, outfile, e))

#####################################
# Copy an executable between two dirs


def copy_exe(filename, work_dir, org_dir, overwrite=False):
    """
    Copies a file from one dir to another and changes the permissions to 0555.  Can overwrite an existing file.
    """
    if overwrite and os.path.exists(os.path.join(work_dir, filename)):
        # Remove file if already exists
        os.remove(os.path.join(work_dir, filename))
    copy_file(os.path.join(org_dir, filename), work_dir)
    os.chmod(os.path.join(work_dir, filename), 0o755)


def get_template(template_name, glideinWMS_dir):
    with open("%s/creation/templates/%s" % (glideinWMS_dir, template_name), "r") as template_fd:
        template_str = template_fd.read()
    return template_str


def get_link_chain(link):
    """
    Given a filepath, checks if it is a link and processes all the links until
    the actual file is found

    @type link: string
    @param link: Full path to the file/link

    @return: List containing links in the chain
    @rtype: list
    """

    rlist = set()
    l = link
    while os.path.islink(l):
        if l in rlist:
            # Cycle detected. Break
            break
        rlist.add(l)
        l = os.path.join(os.path.dirname(l), os.readlink(l))
    rlist.add(l)
    return list(rlist)


def ldd(file):
    """
    Given a file return all the libraries referenced by the file

    @type file: string
    @param file: Full path to the file

    @return: List containing linked libraries required by the file
    @rtype: list
    """

    rlist = []
    if os.path.exists(file):
        process = subprocess.Popen(['ldd', file], shell=False,
                                   stdout=subprocess.PIPE,
                                   stderr=subprocess.PIPE)
        for line in process.stdout.readlines():
            tokens = line.split('=>')
            if len(tokens) == 2:
                lib_loc = ((tokens[1].strip()).split(' '))[0].strip()
                if os.path.exists(lib_loc):
                    rlist.append(os.path.abspath(lib_loc))
    return rlist


def get_condor_dlls(condor_dir, files=[], libdirs=['lib', 'lib/condor']):
    """
    Given list of condor files return all the libraries referenced by the files

    @type condor_dir: string
    @param condor_dir: Location containing condor binaries
    @type files: list
    @param files: List of files relative to condor_dir
    @type libdirs: list
    @param libdirs: List of dirs relative to condor_dir that contain libs

    @return: List containing linked libraries required by all the files.
             Paths a relative to the condor_dir
    @rtype: list
    """

    fileset = set()
    libstodo = set()
    libsdone = set()
    rlist = []

    for file in files:
        libstodo.update(ldd(os.path.join(condor_dir, file)))

    while len(libstodo) > 0:
        lib = libstodo.pop()
        libname = os.path.basename(lib)

        if lib in libsdone:
            # This lib has been processes already
            continue

        if not lib.startswith(condor_dir):
            # Check if the library is provided by condor
            # If so, add the condor provided lib to process
            for libdir in libdirs:
                if os.path.exists(os.path.join(condor_dir, libdir, libname)):
                    new_lib = os.path.join(condor_dir, libdir, libname)
                    if new_lib not in libsdone:
                        libstodo.add(new_lib)
                        libsdone.add(lib)
        else:
            new_libstodo = set(ldd(lib))
            libstodo.update(new_libstodo - libsdone)
            # This could be a link chain
            links = get_link_chain(lib)
            # Consider the system links for further processing
            # Add the links in the condor_dir as processed
            for link in links:
                if link.startswith(condor_dir):
                    fileset.add(link)
                    libsdone.add(link)
                else:
                    libstodo.add(link)

    # Return the list of files relative to condor_dir
    for lib in fileset:
        tokens = lib.split('%s/' % os.path.normpath(condor_dir))
        rlist.append(tokens[1])

    return rlist<|MERGE_RESOLUTION|>--- conflicted
+++ resolved
@@ -17,13 +17,7 @@
 import subprocess
 import stat
 import tarfile
-<<<<<<< HEAD
-import urllib.request, urllib.parse, urllib.error
 import io
-=======
-import cStringIO
->>>>>>> 31950f77
-import glob
 from . import cgWDictFile
 
 
@@ -35,7 +29,7 @@
     """Extract only components from a full condor distribution needed to run a
     glidein on a CE.  This code is only run when a factory reconfig or upgrade
     is triggered.
- 
+
     Args:
         condor_base_dir (str):  an untarred tarball of an HTCondor Distribution
 
