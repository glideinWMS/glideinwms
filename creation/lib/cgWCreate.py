--- conflicted
+++ resolved
@@ -234,11 +234,8 @@
         fd.write("        shift\n")
         fd.write('        update_def_cfg="no"\n')
         fd.write('        writeback="yes"\n')
-<<<<<<< HEAD
         fd.write('        force_delete=""\n')
-=======
         fd.write('        fix_rrd=""\n')
->>>>>>> 007b2da9
         fd.write('        for var in "$@"\n')
         fd.write("        do\n")
         fd.write('           case "$var" in\n')
@@ -246,11 +243,8 @@
         fd.write('                 ;;\n')
         fd.write('              update_default_cfg) update_def_cfg="yes"\n')
         fd.write('                 ;;\n')
-<<<<<<< HEAD
         fd.write('              "-force_delete") force_delete="-force_delete"\n')
-=======
         fd.write('              "-fix_rrd") fix_rrd="-fix_rrd"\n')
->>>>>>> 007b2da9
         fd.write('                 ;;\n')
         fd.write('              *) if [ "$cfg_loc" != "$var" ]; then\n')
         fd.write('                 echo "Unknown argument passed: $var"\n')
@@ -271,11 +265,7 @@
         fd.write("            exit $RETVAL\n")
         fd.write("          fi\n")
         fd.write("        fi\n")
-<<<<<<< HEAD
-        fd.write('        "$glideinWMS_dir/creation/reconfig_glidein" -force_name "$glidein_name" -writeback "$writeback" -update_scripts "no" -xml "$cfg_loc" update_def_cfg "$update_def_cfg" $force_delete\n')
-=======
-        fd.write('        "$glideinWMS_dir/creation/reconfig_glidein" -force_name "$glidein_name" -writeback "$writeback" -update_scripts "no" -xml "$cfg_loc" update_def_cfg "$update_def_cfg" $fix_rrd\n')
->>>>>>> 007b2da9
+        fd.write('        "$glideinWMS_dir/creation/reconfig_glidein" -force_name "$glidein_name" -writeback "$writeback" -update_scripts "no" -xml "$cfg_loc" update_def_cfg "$update_def_cfg" $force_delete $fix_rrd\n')
         fd.write("        reconfig_failed=$?\n")
         fd.write('        echo -n "Reconfiguring the factory"\n')
         fd.write("        test $reconfig_failed -eq 0 && success || failure\n")
