--- conflicted
+++ resolved
@@ -1,7 +1,3 @@
-<<<<<<< HEAD
-
-=======
->>>>>>> 0d4a8956
 #
 # Project:
 #   glideinWMS
@@ -167,11 +163,7 @@
 
         header = self.file_header(want_comments)
         if header is not None:
-<<<<<<< HEAD
-            fd.write(b"%s\n"%header.encode('utf-8'))
-=======
             fd.write(b"%s\n" % header.encode('utf-8'))
->>>>>>> 0d4a8956
         if sort_keys:
             keys = sorted(self.keys[0:])  # makes a copy
         else:
@@ -181,16 +173,10 @@
             if type(val) == str:
                 val = val.encode('utf-8')
             fd.write(b"%s\n" % val)
-<<<<<<< HEAD
-        footer=self.file_footer(want_comments)
-        if footer is not None:
-            fd.write(b"%s\n"%footer.encode('utf-8'))
-=======
         footer = self.file_footer(want_comments)
         if footer is not None:
             # noinspection PyUnresolvedReferences
             fd.write(b"%s\n" % footer.encode('utf-8'))  # pylint: disable=assignment-from-none
->>>>>>> 0d4a8956
 
         if set_readonly:
             self.set_readonly(True)
@@ -202,11 +188,7 @@
     def save_into_str(self,
                       sort_keys=None, set_readonly=True, reset_changed=True,
                       want_comments=True):
-<<<<<<< HEAD
-        fd=io.BytesIO()
-=======
         fd = io.BytesIO()
->>>>>>> 0d4a8956
         self.save_into_fd(fd, sort_keys, set_readonly, reset_changed, want_comments)
         fd.seek(0)
         data = fd.read()
@@ -266,13 +248,8 @@
         return
 
     def load_from_str(self, data,
-<<<<<<< HEAD
-                      erase_first=True,        # if True, delete old content first
-                      set_not_changed=True):   # if True, set self.changed to False
-=======
                       erase_first=True,  # if True, delete old content first
                       set_not_changed=True):  # if True, set self.changed to False
->>>>>>> 0d4a8956
         fd = io.BytesIO()
         # TODO: there may be an optimization here adding a load_from_strfd() method to avoid the encode+decode steps
         fd.write(data.encode('utf-8'))
@@ -614,22 +591,6 @@
             DictFile.add(self, key, (val, data), allow_overwrite)
         else:
             DictFile.add(self, key, tuple(val) + (data,), allow_overwrite)
-
-    def add_from_str(self, key, val, data, allow_overwrite=False):
-        """Add an entry to the dictionary, parameters and content are both available
-
-        Same as add_from_bytes(), but the value is here is text, will be utf-8 encoded before calling add_from_bytes()
-
-        Args:
-            key (str): file name (key)
-            val: parameters (not the file content), usually file attributes
-            data (str): string with the file content added to the dictionary (this is decoded, not bytes)
-                It will be encoded using utf-8
-            allow_overwrite (bool): if True, allows to override existing content in the dictionary
-        """
-        # make it generic for use by children
-        bindata = data.encode('utf-8')
-        self.add_from_bytes(key, val, bindata, allow_overwrite)
 
     def add_from_str(self, key, val, data, allow_overwrite=False):
         """Add an entry to the dictionary, parameters and content are both available
@@ -793,15 +754,9 @@
         return self.val_to_file_name(self.vals[key])
 
     def add_from_bytes(self, key, val,
-<<<<<<< HEAD
-                     data,
-                     allow_overwrite=False,
-                     allow_overwrite_placeholder=True):
-=======
                        data,
                        allow_overwrite=False,
                        allow_overwrite_placeholder=True):
->>>>>>> 0d4a8956
 
         if key in self and allow_overwrite_placeholder:
             if self.is_placeholder(key):
@@ -1158,14 +1113,9 @@
     When saving the content to the file, it will make it executable
     """
 
-<<<<<<< HEAD
-    def save(self, dir=None, fname=None,        # if dir and/or fname are not specified, use the defaults specified in __init__
-             sort_keys=None,set_readonly=True,reset_changed=True,
-=======
     def save(self, dir=None, fname=None,
              # if dir and/or fname are not specified, use the defaults specified in __init__
              sort_keys=None, set_readonly=True, reset_changed=True,
->>>>>>> 0d4a8956
              save_only_if_changed=True,
              want_comments=True):
         if save_only_if_changed and (not self.changed):
@@ -1199,11 +1149,7 @@
     """abstract class for a directory creation
     """
 
-<<<<<<< HEAD
-    def create_dir(self,fail_if_exists=True):
-=======
     def create_dir(self, fail_if_exists=True):
->>>>>>> 0d4a8956
         """Create the directory
 
         Args:
@@ -1230,13 +1176,8 @@
             dir: the path of the directory
             dir_name: name of the directory to be used in error messages
         """
-<<<<<<< HEAD
-        self.dir=dir
-        self.dir_name=dir_name
-=======
         self.dir = dir
         self.dir_name = dir_name
->>>>>>> 0d4a8956
 
     def create_dir(self, fail_if_exists=True):
         if os.path.isdir(self.dir):
@@ -1326,11 +1267,7 @@
         return len(created_dirs) != 0
 
     def delete_dirs(self):
-<<<<<<< HEAD
-        idxs=list(range(len(self.dir_list)))
-=======
         idxs = list(range(len(self.dir_list)))
->>>>>>> 0d4a8956
         idxs.reverse()
         for i in idxs:
             self.dir_list[i].delete_dir()
@@ -1432,15 +1369,9 @@
     def __getitem__(self, key):
         return self.dicts[key]
 
-<<<<<<< HEAD
-    def set_readonly(self,readonly=True):
-        for el in list(self.dicts.values()):
-            #condor_jdl are lists. Iterating over its elements in this case
-=======
     def set_readonly(self, readonly=True):
         for el in list(self.dicts.values()):
             # condor_jdl are lists. Iterating over its elements in this case
->>>>>>> 0d4a8956
             if isinstance(el, list):
                 for cj in el:
                     cj.set_readonly(readonly)
