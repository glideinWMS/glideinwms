--- conflicted
+++ resolved
@@ -168,14 +168,10 @@
         else:
             keys=self.keys
         for k in keys:
-<<<<<<< HEAD
-            fd.write(b"%s\n"%self.format_val(k, want_comments).encode('utf-8'))
-=======
             val = self.format_val(k, want_comments)
             if type(val) == str:
                 val = val.encode('utf-8')
             fd.write(b"%s\n" % val)
->>>>>>> f419e14d
         footer=self.file_footer(want_comments)
         if footer is not None:
             fd.write(b"%s\n"%footer.encode('utf-8'))
