--- conflicted
+++ resolved
@@ -216,8 +216,6 @@
     info_dbg "using image $GWMS_SINGULARITY_IMAGE_HUMAN ($GWMS_SINGULARITY_IMAGE)"
     # Singularity image is OK, continue w/ other init
 
-<<<<<<< HEAD
-=======
     # If gwms dir is present, then copy it inside the container.
     if [[ -d ../../gwms ]]; then
         if mkdir -p gwms && cp -r ../../gwms/* gwms/; then
@@ -232,7 +230,6 @@
     fi
 
     # TODO: this is no more needed once 'pychirp' in gwms is tried and tested
->>>>>>> e561acd9
     # If condor_chirp is present, then copy it inside the container.
     # This is used in singularity_lib.sh/singularity_setup_inside()
     if [ -e ../../main/condor/libexec/condor_chirp ]; then
