--- conflicted
+++ resolved
@@ -169,13 +169,10 @@
         "$error_gen" -error "setup_x509.sh" "Corruption" "$STR" "file" "$X509_USER_PROXY"
         exit 1
     fi
-<<<<<<< HEAD
     x_dir=$(dirname "$X509_USER_PROXY")
     echo "debug x_dir=$x_dir"
-=======
 
     export X509_USER_PROXY_ORIG="$X509_USER_PROXY"
->>>>>>> 0f1e94d0
     export X509_USER_PROXY="$local_proxy_dir/myproxy"
     # protect from strange sites (only the owner should only read) was: a-wx, go-r
     chmod 0400 "$X509_USER_PROXY"
@@ -186,15 +183,12 @@
         "$error_gen" -error "setup_x509.sh" "Corruption" "$STR" "file" "$X509_USER_PROXY" "command" "umask"
         exit 1
     fi
-<<<<<<< HEAD
     for TK in "$x_dir/*_token" ; do
     	echo "debug cp $TK $local_proxy_dir"
       	cp $TK $local_proxy_dir
         tk_name=`basename $TK`
         export GLIDEIN_CONDOR_TOKEN="$local_proxy_dir/$tk_name"
     done
-=======
->>>>>>> 0f1e94d0
 
     return 0
 }
