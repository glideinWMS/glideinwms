# VarName   Type      Default         CondorName   Req.  ExportCondor    UserJobEnvName
#           S=Quote   - = No Default  + = VarName                        - = Do not export
#                                                                        + = Use VarName
#                                                                        @ = Use CondorName
#################################################################################################################

# Singularity variables
# GLIDEIN_Singularity_Use (DISABLE_GWMS, NEVER, OPTIONAL, PREFERRED, REQUIRED)
# GLIDEIN_SINGULARITY_REQUIRE (NEVER, OPTIONAL, PREFERRED, REQUIRED, REQUIRED_GWMS)
GLIDEIN_SINGULARITY_REQUIRE S   -               +   N   Y   -
GLIDEIN_Singularity_Use     S   DISABLE_GWMS    +   N   Y   -
GLIDEIN_SINGULARITY_BINDPATH            S   -   +   N   Y   -
GLIDEIN_SINGULARITY_BINDPATH_DEFAULT    S   -   +   N   Y   -
SINGULARITY_IMAGES_DICT                 S   -   +   N   Y   -
SINGULARITY_IMAGE_RESTRICTIONS          S   cvmfs   +   N   Y   -
GLIDEIN_SINGULARITY_OPTS                S   -   +   N   Y   -
SINGULARITY_MODE                        S   -   +   N   Y   -
SINGULARITY_VERSION                     S   -   +   N   Y   -
GLIDEIN_REQUIRED_OS         S   any             +   N   Y   -
REQUIRED_OS                 S   any             +   N   Y   -
GLIDEIN_DEBUG_OUTPUT        S   -               +   N   Y   -


# User modifiable variables
GLIDEIN_Custom_Start   C       True            +                               N       Y       -
GLIDEIN_Start		C	True		+				N	N	-
GLIDEIN_Hold		C	False		+				N	N	-
GLIDEIN_PREEMPT		C	False		+				N	N	-
GLIDEIN_Rank		C	1		+				N	N	-
GLIDEIN_Max_Idle 	I 	1200 		+				N	Y	-
GLIDEIN_Max_Tail 	I 	400 		+				N	Y	-
GLIDEIN_Max_Walltime	I	-		+				N	Y	-
GLIDEIN_Retire_Time 	I 	-		+				N	N	-
GLIDEIN_Retire_Time_Spread 	I 	-	+				N	N	-
GLEXEC_JOB		C	True		+				N	Y	-
GLIDEIN_HAS_SINGULARITY_AUX	C	\\$\\(HAS_SINGULARITY\\:False\\)		+		N	N	-
GLIDEIN_Use_PGroups	C	\\$INT\\(GLIDEIN_HAS_SINGULARITY_AUX\\)		USE_PROCESS_GROUPS		N	N	-
UPDATE_COLLECTOR_WITH_TCP	C	True	+				N	N	-
WANT_UDP_COMMAND_SOCKET	C	False		+				N	N	-
STARTD_SENDS_ALIVES	C	True		+				N	N	-
SEC_DEFAULT_ENCRYPTION	C	OPTIONAL	+				N	N	-
SEC_DEFAULT_INTEGRITY	C	REQUIRED	+				N	N	-
USE_MATCH_AUTH		C	True     SEC_ENABLE_MATCH_PASSWORD_AUTHENTICATION	N	N	-
MAX_MASTER_LOG		I	1000000		+				N	N	-
MAX_STARTD_LOG		I	10000000	+				N	N	-
MAX_STARTER_LOG		I	10000000	+				N	N	-
MASTER_GCB_RECONNECT_TIMEOUT	I	1200	+				N	Y	-

# VO frontend provided
GLIDECLIENT_Name	S	-		+				N	Y	@
GLIDECLIENT_Group	S	-		+				N	Y	@
GLIDECLIENT_Signature	S	-		+				N	Y	@
GLIDECLIENT_Group_Signature	S	-	+				N	Y	@
GLIDEIN_Collector	C	-		HEAD_NODE			Y	N	-
GLIDEIN_CCB		C	-		+				N	N	-
GLIDEIN_Factory_Collector	C	-	+       			N	N	-
GLIDEIN_Master_Collector	C	-	+       			Y	N	-
GLIDEIN_Site_Collector	C	-	+       				N	N	-
GLIDECLIENT_Start	C	True		+				N	N	-
GLIDECLIENT_Hold	C	False		+				N	N	-
GLIDECLIENT_PREEMPT	C	False		+				N	N	-
GLIDECLIENT_Group_Start	C	True		+				N	N	-
GLIDECLIENT_Group_Hold	C	False		+				N	N	-
GLIDECLIENT_Group_PREEMPT	C	False		+				N	N	-
GLIDECLIENT_Rank	C	1		+				N	N	-
GLIDECLIENT_Group_Rank	C	1		+				N	N	-
GLIDEIN_CLAIM_WORKLIFE_DYNAMIC	I	3600		+				N	N	-
GLIDEIN_CLAIM_WORKLIFE	I	-1		+				N	N	-

# Factory provided
GLIDEIN_Factory		S	-		+				Y	Y	@
GLIDEIN_Name		S	-		+				Y	Y	@
GLIDEIN_CredentialIdentifier	S	-		+				Y	Y	-
GLIDEIN_Signature	S	-		+				Y	Y	@
GLIDEIN_WRAPPER_EXEC		S	"\\\"\\\$@\\\"" 		+				N	N	-
DESCRIPTION_FILE	S	-		GLIDEIN_Description_File	N	Y	-
GLIDEIN_TORETIRE	I	-		+				N	Y	-

GLIDEIN_Entry_Name	S	-		+				Y	Y	@
GLIDEIN_Entry_Signature	S	-		+				Y	Y	@
DESCRIPTION_ENTRY_FILE	S	-		GLIDEIN_Description_Entry_File	N	Y	-
CONDORG_CLUSTER		I	-		GLIDEIN_ClusterId		Y	Y	@
CONDORG_SUBCLUSTER	I	-		GLIDEIN_ProcId			Y	Y	@
CONDORG_SCHEDD		S	-		GLIDEIN_Schedd			Y	Y	@
GLIDEIN_Gatekeeper	S	-		+				N	Y	@
GLIDEIN_GridType	S	-		+				N	Y	@
GLIDEIN_GlobusRSL	S	-		+				N	Y	@
PROXY_URL		S	-		GLIDEIN_Proxy_URL		N	N	@

# Glidein generated
CONDOR_DIR		C	-		+				Y	N	-
DAEMON_LIST             C       MASTER,STARTD   +                               N       N       -
USE_SHARED_PORT         C       False           +                               N       N       -
X509_USER_PROXY		C	-		GSI_DAEMON_PROXY		Y	N	-
X509_EXPIRE		I	-		+				Y	N	-
X509_CERT_DIR		C	-		GSI_DAEMON_TRUSTED_CA_DIR	Y	N	-
X509_CONDORMAP		C	-		CERTIFICATE_MAPFILE		Y	N	-
X509_GRIDMAP_DNS	S	-		GLIDEIN_X509_GRIDMAP_DNS	N	Y	-
# commenting this out makes master daemon on glidein use mapfile instead of GSI_DAEMON_NAME
# X509_GRIDMAP_TRUSTED_DNS	C	-	GSI_DAEMON_NAME			Y	N	-
X509_SKIP_HOST_CHECK_DNS_REGEX	C	-	+				Y	N	-
GLIDEIN_LOCAL_TMP_DIR   C       -               +                               Y       N       @
TMP_DIR			S	-		GLIDEIN_Tmp_Dir			Y	Y	@
PUBLISH_OBITUARIES      C       False           +                               N       N       -
SiteWMS_WN_Draining  C   False       +   N   Y   -
SiteWMS_WN_Preempt  C   False       +   N   Y   -
GLIDEIN_PROVIDES    S	-			+   N	Y	+
GLIDEIN_CONDOR_TOKEN        S   -               +   N   Y   @
<<<<<<< HEAD
=======
TRUST_DOMAIN                S   -               +   N   Y   @
>>>>>>> e24352a4

# Entry specific User modifiable variables
GLIDEIN_Site		S	$GLIDEIN_Entry_Name	+			N	Y	@
GLIDEIN_Entry_Start	C	True		+				N	N	-
GLIDEIN_Entry_Hold	C	False		+				N	N	-
GLIDEIN_Entry_PREEMPT	C	False		+				N	N	-
GLIDEIN_Entry_Rank	C	1		+				N	N	-
GLIDEIN_Job_Max_Time	I	129600		+				N	Y	-
GLIDEIN_Graceful_Shutdown	I	120	+				N	Y	-
WANT_VACATE		C	True		+				N	N	-
GLIDEIN_Expose_Grid_Env	C	True		JOB_INHERITS_STARTER_ENVIRONMENT	N	Y	+
GLIDEIN_Glexec_Use	S	REQUIRED	+				N	Y	+
GLEXEC_BIN		C	-		GLEXEC				N	N	-
GLIDEIN_Monitoring_Enabled	C	False	+				N	Y	+
GLIDEIN_Resource_Slots  C   -       +               N   N   -
# this will be used for MaxJobRetirementTime of the main startd
PREEMPT_GRACE_TIME	I	10000000	+				N	Y	+
GLIDEIN_CPUS		C	1		+				N	N	@ 
GLIDEIN_NODES		C	1		+				N	N	@
HOLD_GRACE_TIME 	I	0	        +				N	Y	+


#################################################################################################################<|MERGE_RESOLUTION|>--- conflicted
+++ resolved
@@ -106,10 +106,7 @@
 SiteWMS_WN_Preempt  C   False       +   N   Y   -
 GLIDEIN_PROVIDES    S	-			+   N	Y	+
 GLIDEIN_CONDOR_TOKEN        S   -               +   N   Y   @
-<<<<<<< HEAD
-=======
 TRUST_DOMAIN                S   -               +   N   Y   @
->>>>>>> e24352a4
 
 # Entry specific User modifiable variables
 GLIDEIN_Site		S	$GLIDEIN_Entry_Name	+			N	Y	@
