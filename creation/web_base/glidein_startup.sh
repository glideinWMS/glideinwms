--- conflicted
+++ resolved
@@ -325,15 +325,9 @@
 
 # use this one once the most basic ops have been done
 function glidein_exit {
-<<<<<<< HEAD
   # lock file for whole machine 
   if [ "x$lock_file" != "x" ]; then
     rm -f $lock_file
-=======
-  if [ $1 -ne 0 ]; then
-      sleep $sleep_time 
-      # wait a bit in case of error, to reduce lost glideins
->>>>>>> ae060e22
   fi
 
   global_result=""
