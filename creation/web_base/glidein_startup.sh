--- conflicted
+++ resolved
@@ -1,4 +1,4 @@
-#!/bin/bash -xv
+#!/bin/bash
 
 # SPDX-FileCopyrightText: 2009 Fermi Research Alliance, LLC
 # SPDX-License-Identifier: Apache-2.0
@@ -104,7 +104,6 @@
         echo "------ Exiting multi-glidein parent ----------" 1>&2
         exit 0
     fi
-<<<<<<< HEAD
 }
 
 ########################################
@@ -472,374 +471,6 @@
     do
         gs_id="$(echo "${gs_file_id}" |awk '{print $1}')"
 
-=======
-}
-
-########################################
-# Setup OSG and/or Globus
-# Globals (r/w):
-#   GLOBUS_LOCATION
-# Used:
-#   OSG_GRID
-#   GLITE_LOCAL_CUSTOMIZATION_DIR
-#   GLOBUS_PATH
-setup_OSG_Globus(){
-    if [ -r "${OSG_GRID}/setup.sh" ]; then
-        . "${OSG_GRID}/setup.sh"
-    elif [ -r "${GLITE_LOCAL_CUSTOMIZATION_DIR}/cp_1.sh" ]; then
-        . "${GLITE_LOCAL_CUSTOMIZATION_DIR}/cp_1.sh"
-    fi
-
-    if [ -z "${GLOBUS_PATH}" ]; then
-        if [ -z "${GLOBUS_LOCATION}" ]; then
-            # if GLOBUS_LOCATION not defined, try to guess it
-            if [ -r "/opt/globus/etc/globus-user-env.sh" ]; then
-                GLOBUS_LOCATION=/opt/globus
-            elif  [ -r "/osgroot/osgcore/globus/etc/globus-user-env.sh" ]; then
-                GLOBUS_LOCATION=/osgroot/osgcore/globus
-            else
-               log_warn "GLOBUS_LOCATION not defined and could not guess it."
-               log_warn "Looked in:"
-               log_warn ' /opt/globus/etc/globus-user-env.sh'
-               log_warn ' /osgroot/osgcore/globus/etc/globus-user-env.sh'
-               log_warn 'Continuing like nothing happened'
-            fi
-        fi
-
-        if [ -r "${GLOBUS_LOCATION}/etc/globus-user-env.sh" ]; then
-            . "${GLOBUS_LOCATION}/etc/globus-user-env.sh"
-        else
-            log_warn "GLOBUS_PATH not defined and ${GLOBUS_LOCATION}/etc/globus-user-env.sh does not exist."
-            log_warn 'Continuing like nothing happened'
-        fi
-    fi
-}
-
-########################################
-# Creates the glidein configuration
-# Globals (r/w):
-#   glidein_config
-# Used:
-#   glidein_uuid, glidein_factory, glidein_name, glidein_entry, glidein_cred_id
-#   client_name, client_group, client_dir, client_descript_file, client_sign_id. client_repository_group_url
-#   client_group_dir, client_descript_group_file, client_sign_group_id
-#   condorg_cluster, condorg_schedd, condorg_subcluster
-#   set_debug, proxy_url, PWD, wrapper_list, slots_layout, GLIDEIN_CONDOR_TOKEN
-#   start_dir, main_dir, entry_dir, glide_tmp_dir, glide_local_tmp_dir
-#   descript_file, descript_entry_file
-#   sign_id, sign_entry_id
-create_glidein_config(){
-    glidein_config="${PWD}/glidein_config"
-    if ! echo > "${glidein_config}"; then
-        early_glidein_failure "Could not create '${glidein_config}'"
-    fi
-    if ! {
-        echo "# --- glidein_startup vals ---"
-        echo "GLIDEIN_UUID ${glidein_uuid}"
-        echo "GLIDEIN_Factory ${glidein_factory}"
-        echo "GLIDEIN_Name ${glidein_name}"
-        echo "GLIDEIN_Entry_Name ${glidein_entry}"
-
-        if [ -n "${client_name}" ]; then
-            # client name not required as it is not used for anything but debug info
-            echo "GLIDECLIENT_Name ${client_name}"
-        fi
-        if [ -n "${client_group}" ]; then
-            # client group not required as it is not used for anything but debug info
-            echo "GLIDECLIENT_Group ${client_group}"
-        fi
-        echo "GLIDEIN_CredentialIdentifier ${glidein_cred_id}"
-        echo "CONDORG_CLUSTER ${condorg_cluster}"
-        echo "CONDORG_SUBCLUSTER ${condorg_subcluster}"
-        echo "CONDORG_SCHEDD ${condorg_schedd}"
-        echo "DEBUG_MODE ${set_debug}"
-        echo "GLIDEIN_STARTUP_PID $$"
-        echo "GLIDEIN_START_DIR_ORIG  ${start_dir}"
-        echo "GLIDEIN_WORKSPACE_ORIG  $(pwd)"
-        echo "GLIDEIN_WORK_DIR ${main_dir}"
-        echo "GLIDEIN_ENTRY_WORK_DIR ${entry_dir}"
-        echo "TMP_DIR ${glide_tmp_dir}"
-        echo "GLIDEIN_LOCAL_TMP_DIR ${glide_local_tmp_dir}"
-        echo "PROXY_URL ${proxy_url}"
-        echo "DESCRIPTION_FILE ${descript_file}"
-        echo "DESCRIPTION_ENTRY_FILE ${descript_entry_file}"
-        echo "GLIDEIN_Signature ${sign_id}"
-        echo "GLIDEIN_Entry_Signature ${sign_entry_id}"
-
-        if [ -n "${client_repository_url}" ]; then
-            echo "GLIDECLIENT_WORK_DIR ${client_dir}"
-            echo "GLIDECLIENT_DESCRIPTION_FILE ${client_descript_file}"
-            echo "GLIDECLIENT_Signature ${client_sign_id}"
-            if [ -n "${client_repository_group_url}" ]; then
-                echo "GLIDECLIENT_GROUP_WORK_DIR ${client_group_dir}"
-                echo "GLIDECLIENT_DESCRIPTION_GROUP_FILE ${client_descript_group_file}"
-                echo "GLIDECLIENT_Group_Signature ${client_sign_group_id}"
-            fi
-        fi
-        echo "B64UUENCODE_SOURCE ${PWD}/b64uuencode.source"
-        echo "ADD_CONFIG_LINE_SOURCE ${PWD}/add_config_line.source"
-        echo "GET_ID_SELECTORS_SOURCE ${PWD}/get_id_selectors.source"
-        echo "LOGGING_UTILS_SOURCE ${PWD}/logging_utils.source"
-        echo "GLIDEIN_PATHS_SOURCE ${PWD}/glidein_paths.source"
-        echo "WRAPPER_LIST ${wrapper_list}"
-        echo "SLOTS_LAYOUT ${slots_layout}"
-        # Add a line saying we are still initializing...
-        echo "GLIDEIN_INITIALIZED 0"
-        # ...but be optimist, and leave advertise_only for the actual error handling script
-        echo "GLIDEIN_ADVERTISE_ONLY 0"
-        echo "GLIDEIN_CONDOR_TOKEN ${GLIDEIN_CONDOR_TOKEN}"
-        echo "# --- User Parameters ---"
-    } >> "${glidein_config}"; then
-        early_glidein_failure "Failed in updating '${glidein_config}'"
-    fi
-}
-
-##############################
-# Utility functions to allow the script to source functions and retrieve data stored as tarball at the end of the script itself
-#TODO: Bats test files need to be defined for these functions
-
-#######################################
-# Retrieve the specified data, which is appended as tarball
-# Arguments:
-#   1: selected file
-# Used:
-#   GWMS_STARTUP_SCRIPT
-get_data() {
-    sed '1,/^#EOF$/d' < "${GWMS_STARTUP_SCRIPT}" | tar xz -O "$1"
-}
-
-#######################################
-# Source the specified data, which is appended as tarball, without saving it
-# Arguments:
-#   1: selected file
-source_data() {
-    local data
-    data=$(get_data "$1")
-    [[ -n "$data" ]] && eval "$data"
-}
-
-#######################################
-# Show a list of the payload tarballed files in this script
-# Used:
-#   GWMS_STARTUP_SCRIPT
-list_data() {
-    sed '1,/^#EOF$/d' < "${GWMS_STARTUP_SCRIPT}" | tar tz
-}
-
-#######################################
-# Extract and source all the tarball files
-# Global:
-#   IFS
-extract_and_source_all_data() {
-    local -a files
-    # change separator to split the output file list from 'tar tz' command
-    local IFS_OLD
-    IFS_OLD="${IFS}"
-    IFS=$'\n'
-    files=($(list_data))
-    for f in "${files[@]}"; do
-        echo "Extracting file ${f}"
-        get_data "${f}" > "${f}"
-        echo "Sourcing file ${f}"
-        # source_data "${f}" - can source the file saved instead of re-extracting it
-        . "${f}"
-    done
-    IFS="${IFS_OLD}"
-}
-
-_main(){
-
-    ################################
-    parse_options "$@"
-
-    ################################
-    # Set the slots_layout, make sure to have a valid slots_layout
-    if (echo "x${slots_layout}" | grep -i fixed) >/dev/null 2>&1 ; then
-        slots_layout="fixed"
-    else
-        slots_layout="partitionable"
-    fi
-
-    ################################
-    parse_arguments
-
-    ################################
-    # Generate the glidein UUID
-    if command -v uuidgen >/dev/null 2>&1; then
-        glidein_uuid="$(uuidgen)"
-    else
-        glidein_uuid="$(od -x -w32 -N32 /dev/urandom | awk 'NR==1{OFS="-"; print $2$3,$4,$5,$6,$7$8$9}')"
-    fi
-
-    ################################
-    print_header "$@"
-
-    ################################
-    spawn_multiple_glideins
-
-    ########################################
-    # Make sure nobody else can write my files. In the Grid world I cannot trust anybody.
-    if ! umask 0022; then
-        early_glidein_failure "Failed in umask 0022"
-    fi
-
-    ########################################
-    setup_OSG_Globus
-
-    ########################################
-    # Set the tokens
-    [ -n "${X509_USER_PROXY}" ] && set_proxy_fullpath
-    num_gct=0
-
-    for tk in "$(pwd)/credential_"*".idtoken"; do
-        echo "Setting GLIDEIN_CONDOR_TOKEN to ${tk} " 1>&2
-        num_gct=$(( num_gct + 1 ))
-        export GLIDEIN_CONDOR_TOKEN="${tk}"
-        fullpath="$(readlink -f "${tk}" )"
-        if [ $? -eq 0 ]; then
-            echo "Setting GLIDEIN_CONDOR_TOKEN ${tk} to canonical path ${fullpath}" 1>&2
-            export GLIDEIN_CONDOR_TOKEN="${fullpath}"
-        else
-            echo "Unable to get canonical path for GLIDEIN_CONDOR_TOKEN ${tk}" 1>&2
-        fi
-    done
-    if [ ! -f "${GLIDEIN_CONDOR_TOKEN}" ] ; then
-        token_err_msg="problem setting GLIDEIN_CONDOR_TOKEN"
-        token_err_msg="${token_err_msg} will attempt to recover, but condor IDTOKEN auth may fail"
-        echo "${token_err_msg}"
-        echo "${token_err_msg}" 1>&2
-    fi
-    if [ ! "${num_gct}" -eq  1 ] ; then
-        token_err_msg="WARNING  GLIDEIN_CONDOR_TOKEN set ${num_gct} times, should be 1 !"
-        token_err_msg="${token_err_msg} condor IDTOKEN auth may fail"
-        echo "${token_err_msg}"
-        echo "${token_err_msg}" 1>&2
-    fi
-
-    ########################################
-    prepare_workdir
-
-    ######################################
-    # extract and source all the data contained at the end of this script as tarball
-    extract_and_source_all_data
-
-    #####################################
-    wrapper_list="${PWD}/wrapper_list.lst"
-    touch "${wrapper_list}"
-
-    #####################################
-    create_glidein_config
-
-    #####################################
-    # shellcheck disable=SC2086
-    params2file ${params}
-
-    #####################################
-    # setup logging
-    log_init "${glidein_uuid}" "${work_dir}"
-    # remove these files, if they are still there
-    rm -rf tokens.tgz url_dirs.desc tokens
-    log_setup "${glidein_config}"
-
-    #####################################
-    echo "Downloading files from Factory and Frontend"
-    log_write "glidein_startup.sh" "text" "Downloading file from Factory and Frontend" "debug"
-
-    #####################################
-    # Fetch descript and signature files
-    # disable signature check before I get the signature file itself
-    # check_signature is global
-    check_signature=0
-
-    for gs_id in main entry client client_group
-    do
-      if [ -z "${client_repository_url}" ]; then
-          if [ "${gs_id}" = "client" ]; then
-              # no client file when no cilent_repository
-              continue
-          fi
-      fi
-      if [ -z "${client_repository_group_url}" ]; then
-          if [ "${gs_id}" = "client_group" ]; then
-              # no client group file when no cilent_repository_group
-              continue
-          fi
-      fi
-
-      gs_id_work_dir="$(get_work_dir ${gs_id})"
-
-      # Fetch description file
-      gs_id_descript_file="$(get_descript_file ${gs_id})"
-      fetch_file_regular "${gs_id}" "${gs_id_descript_file}"
-      if ! signature_file_line="$(grep "^signature " "${gs_id_work_dir}/${gs_id_descript_file}")"; then
-          log_warn "No signature in description file ${gs_id_work_dir}/${gs_id_descript_file} (wc: $(wc < "${gs_id_work_dir}/${gs_id_descript_file}" 2>/dev/null))."
-          glidein_exit 1
-      fi
-      signature_file=$(echo "${signature_file_line}" | cut -s -f 2-)
-
-      # Fetch signature file
-      gs_id_signature="$(get_signature ${gs_id})"
-      fetch_file_regular "${gs_id}" "${signature_file}"
-      echo "${gs_id_signature}  ${signature_file}" > "${gs_id_work_dir}/signature.sha1.test"
-      if ! (cd "${gs_id_work_dir}" && sha1sum -c signature.sha1.test) 1>&2 ; then
-          log_warn "Corrupted signature file '${gs_id_work_dir}/${signature_file}'."
-          glidein_exit 1
-      fi
-      # for simplicity use a fixed name for signature file
-      mv "${gs_id_work_dir}/${signature_file}" "${gs_id_work_dir}/signature.sha1"
-    done
-
-    # re-enable for everything else
-    check_signature=1
-
-    # Now verify the description was not tampered with
-    # doing it so late should be fine, since nobody should have been able
-    # to fake the signature file, even if it faked its name in
-    # the description file
-    for gs_id in main entry client client_group
-    do
-      if [ -z "${client_repository_url}" ]; then
-          if [ "${gs_id}" = "client" ]; then
-              # no client file when no cilent_repository
-              continue
-          fi
-      fi
-      if [ -z "${client_repository_group_url}" ]; then
-          if [ "${gs_id}" = "client_group" ]; then
-              # no client group file when no cilent_repository_group
-              continue
-          fi
-      fi
-
-      gs_id_descript_file="$(get_descript_file ${gs_id})"
-      if ! check_file_signature "${gs_id}" "${gs_id_descript_file}"; then
-          gs_id_work_dir="$(get_work_dir ${gs_id})"
-          log_warn "Corrupted description file ${gs_id_work_dir}/${gs_id_descript_file}."
-          glidein_exit 1
-      fi
-    done
-
-
-    ###################################################
-    # get last_script, as it is used by the fetch_file
-    gs_id_work_dir="$(get_work_dir main)"
-    gs_id_descript_file="$(get_descript_file main)"
-    last_script="$(grep "^last_script " "${gs_id_work_dir}/${gs_id_descript_file}" | cut -s -f 2-)"
-    if [ -z "${last_script}" ]; then
-        log_warn "last_script not in description file ${gs_id_work_dir}/${gs_id_descript_file}."
-        glidein_exit 1
-    fi
-    #cleanup_script="$(grep "^cleanup_script " "${gs_id_work_dir}/${gs_id_descript_file}" | cut -s -f 2-)"
-    cleanup_script=$(grep "^GLIDEIN_CLEANUP_SCRIPT " "${glidein_config}" | cut -d ' ' -f 2-)
-
-
-    ##############################
-    # Fetch all the other files
-    for gs_file_id in "main file_list" "client preentry_file_list" "client_group preentry_file_list" "client aftergroup_preentry_file_list" "entry file_list" "main at_file_list" "client file_list" "client_group file_list" "client aftergroup_file_list" "main after_file_list"
-    do
-        gs_id="$(echo "${gs_file_id}" |awk '{print $1}')"
-
->>>>>>> d97b578c
         if [ -z "${client_repository_url}" ]; then
             if [ "${gs_id}" = "client" ]; then
                 # no client file when no client_repository
