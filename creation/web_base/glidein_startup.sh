#!/bin/bash
#
# Project:
#   glideinWMS
#
# File Version: 
#

# default IFS, to protect against unusual environment, better than "unset IFS" because works with restoring old one
IFS=$' \t\n'

global_args="$@"

export LANG=C

function on_die {
        echo "Received kill signal... shutting down child processes" 1>&2
        ON_DIE=1
        kill %1
}

function ignore_signal {
        echo "Ignoring SIGHUP signal... Use SIGTERM or SIGINT to kill processes" 1>&2
}

function warn {
 echo `date` $@ 1>&2
}

function usage {
    echo "Usage: glidein_startup.sh <options>"
    echo "where <options> is:"
    echo "  -factory <name>             : name of this factory"
    echo "  -name <name>                : name of this glidein"
    echo "  -entry <name>               : name of this glidein entry"
    echo "  -clientname <name>          : name of the requesting client"
    echo "  -clientgroup <name>         : group name of the requesting client"
    echo "  -web <baseURL>              : base URL from where to fetch"
    echo "  -proxy <proxyURL>           : URL of the local proxy"
    echo "  -dir <dirID>                : directory ID (supports ., Condor, CONDOR, OSG, TMPDIR, AUTO)"
    echo "  -sign <sign>                : signature of the signature file"
    echo "  -signtype <id>              : type of signature (only sha1 supported for now)"
    echo "  -signentry <sign>           : signature of the entry signature file"
    echo "  -cluster <ClusterID>        : condorG ClusterId"
    echo "  -subcluster <ProcID>        : condorG ProcId"
    echo "  -submitcredid <CredentialID>: Credential ID of this condorG job"
    echo "  -schedd <name>              : condorG Schedd Name"
    echo "  -descript <fname>           : description file name"
    echo "  -descriptentry <fname>      : description file name for entry"
    echo "  -clientweb <baseURL>        : base URL from where to fetch client files"
    echo "  -clientwebgroup <baseURL>   : base URL from where to fetch client group files"
    echo "  -clientsign <sign>          : signature of the client signature file"
    echo "  -clientsigntype <id>        : type of client signature (only sha1 supported for now)"
    echo "  -clientsigngroup <sign>     : signature of the client group signature file"
    echo "  -clientdescript <fname>     : client description file name"
    echo "  -clientdescriptgroup <fname>: client description file name for group"
    echo "  -slotslayout <type>         : how Condor will set up slots (fixed, partitionable)"
    echo "  -v <id>                     : operation mode (std, nodebug, fast, check supported)"
    echo "  -param_* <arg>              : user specified parameters"
    exit 1
}


# params will contain the full list of parameters
# -param_XXX YYY will become "XXX YYY"
params=""

while [ $# -gt 0 ]
do case "$1" in
    -factory)    glidein_factory="$2";;
    -name)       glidein_name="$2";;
    -entry)      glidein_entry="$2";;
    -clientname) client_name="$2";;
    -clientgroup) client_group="$2";;
    -web)        repository_url="$2";;
    -proxy)      proxy_url="$2";;
    -dir)        work_dir="$2";;
    -sign)       sign_id="$2";;
    -signtype)   sign_type="$2";;
    -signentry)  sign_entry_id="$2";;
    -cluster)    condorg_cluster="$2";;
    -subcluster) condorg_subcluster="$2";;
    -submitcredid) glidein_cred_id="$2";;
    -schedd)     condorg_schedd="$2";;
    -descript)   descript_file="$2";;
    -descriptentry)   descript_entry_file="$2";;
    -clientweb)             client_repository_url="$2";;
    -clientwebgroup)        client_repository_group_url="$2";;
    -clientsign)            client_sign_id="$2";;
    -clientsigntype)        client_sign_type="$2";;
    -clientsigngroup)       client_sign_group_id="$2";;
    -clientdescript)        client_descript_file="$2";;
    -clientdescriptgroup)   client_descript_group_file="$2";;
    -slotslayout)			slots_layout="$2";;
    -v)          operation_mode="$2";;
    -param_*)    params="$params `echo $1 | awk '{print substr($0,8)}'` $2";;
    *)  (warn "Unknown option $1"; usage) 1>&2; exit 1
esac
shift
shift
done

# make sure we have a valid slots_layout
if (echo "x$slots_layout" | grep -i fixed) >/dev/null 2>&1 ; then
    slots_layout="fixed"
else
    slots_layout="partitionable"
fi

function python_b64uuencode {
    echo "begin-base64 644 -"
    python -c 'import binascii,sys;fd=sys.stdin;buf=fd.read();size=len(buf);idx=0
while size>57:
 print binascii.b2a_base64(buf[idx:idx+57]),;
 idx+=57;
 size-=57;
print binascii.b2a_base64(buf[idx:]),'
    echo "===="
}

function base64_b64uuencode {
    echo "begin-base64 644 -"
    base64 -
    echo "===="
}

# not all WNs have all the tools installed
function b64uuencode {
    which uuencode >/dev/null 2>&1
    if [ $? -eq 0 ]; then
	uuencode -m -
    else
	which base64 >/dev/null 2>&1
	if [ $? -eq 0 ]; then
	    base64_b64uuencode
	else
	    python_b64uuencode
	fi
    fi
}

function construct_xml {
  result="$1"

  glidein_end_time=`date +%s`

  echo "<?xml version=\"1.0\"?>
<OSGTestResult id=\"glidein_startup.sh\" version=\"4.3.1\">
  <operatingenvironment>
    <env name=\"cwd\">$start_dir</env>
  </operatingenvironment>
  <test>
    <cmd>$0 ${global_args}</cmd>
    <tStart>`date --date=@${startup_time} +%Y-%m-%dT%H:%M:%S%:z`</tStart>
    <tEnd>`date --date=@${glidein_end_time} +%Y-%m-%dT%H:%M:%S%:z`</tEnd>
  </test>
$result
</OSGTestResult>"
}


function extract_parent_fname {
  exitcode=$1

  if [ -s otrx_output.xml ]; then
      # file exists and is not 0 size
      last_result=`cat otrx_output.xml`
 
      if [ "$exitcode" -eq 0 ]; then
	  echo "SUCCESS"
      else
	  last_script_name=`echo "$last_result" |awk '/<OSGTestResult /{split($0,a,"id=\""); split(a[2],b,"\""); print b[1];}'`
	  echo ${last_script_name}
      fi
  else
      echo "Unknown" 
  fi
}

function extract_parent_xml_detail {
  exitcode=$1
  glidein_end_time=`date +%s`

  if [ -s otrx_output.xml ]; then
      # file exists and is not 0 size
      last_result=`cat otrx_output.xml`
 
      if [ "$exitcode" -eq 0 ]; then
	  echo "  <result>"
	  echo "    <status>OK</status>"
	  # propagate metrics as well
	  echo "$last_result" | grep '<metric '
	  echo "  </result>"
      else
	  last_script_name=`echo "$last_result" |awk '/<OSGTestResult /{split($0,a,"id=\""); split(a[2],b,"\""); print b[1];}'`

	  last_script_reason=`echo "$last_result" | awk 'BEGIN{fr=0;}/<[/]detail>/{fr=0;}{if (fr==1) print $0}/<detail>/{fr=1;}'`
	  my_reason="     Validation failed in $last_script_name.

$last_script_reason"

	  echo "  <result>"
	  echo "    <status>ERROR</status>
    <metric name=\"TestID\" ts=\"`date --date=@${glidein_end_time} +%Y-%m-%dT%H:%M:%S%:z`\" uri=\"local\">$last_script_name</metric>"
	  # propagate metrics as well (will include the failure metric)
	  echo "$last_result" | grep '<metric '
	  echo "  </result>"
	  echo "  <detail>
${my_reason}
  </detail>"
      fi
  else
      # create a minimal XML file, else
      echo "  <result>"
      if [ "$exitcode" -eq 0 ]; then
	  echo "    <status>OK</status>"
      else
	  echo "    <status>ERROR</status>"
	  echo "    <metric name=\"failure\" ts=\"`date --date=@${glidein_end_time} +%Y-%m-%dT%H:%M:%S%:z`\" uri=\"local\">Unknown</metric>"
      fi
      echo "  </result>
  <detail>
    No detail. Could not find source XML file.
  </detail>"
  fi
}

function basexml2simplexml {
  final_result="$1"

  # augment with node info
  echo "${final_result}" | awk 'BEGIN{fr=1;}{if (fr==1) print $0}/<operatingenvironment>/{fr=0;}'

  echo "    <env name=\"client_name\">$client_name</env>"
  echo "    <env name=\"client_group\">$client_group</env>"

  echo "    <env name=\"user\">`id -un`</env>"
  echo "    <env name=\"arch\">`uname -m`</env>"
  if [ -e '/etc/redhat-release' ]; then
      echo "    <env name=\"os\">`cat /etc/redhat-release`</env>"
  fi
  echo "    <env name=\"hostname\">`uname -n`</env>"

  echo "${final_result}" | awk 'BEGIN{fr=0;}{if (fr==1) print $0}/<operatingenvironment>/{fr=1;}'
}

function simplexml2longxml {
  final_result_simple="$1"
  global_result="$2"

  echo "${final_result_simple}" | awk 'BEGIN{fr=1;}{if (fr==1) print $0}/<OSGTestResult /{fr=0;}'

  if [ "${global_result}" != "" ]; then
      # subtests first, so it is more readable, when tailing
      echo '  <subtestlist>'
      echo '    <OSGTestResults>'
      echo "${global_result}" | awk '{print "      " $0}'
      echo '    </OSGTestResults>'
      echo '  </subtestlist>'
  fi

  echo "${final_result_simple}" | awk 'BEGIN{fr=0;}{if (fr==1) print $0}/<OSGTestResult /{fr=1;}/<operatingenvironment>/{fr=0;}'

  echo "    <env name=\"glidein_factory\">$glidein_factory</env>"
  echo "    <env name=\"glidein_name\">$glidein_name</env>"
  echo "    <env name=\"glidein_entry\">$glidein_entry</env>"
  echo "    <env name=\"condorg_cluster\">$condorg_cluster</env>"
  echo "    <env name=\"condorg_subcluster\">$condorg_subcluster</env>"
  echo "    <env name=\"glidein_credential_id\">$glidein_cred_id</env>"
  echo "    <env name=\"condorg_schedd\">$condorg_schedd</env>"

  echo "${final_result_simple}" | awk 'BEGIN{fr=0;}{if (fr==1) print $0}/<operatingenvironment>/{fr=1;}'
}

function print_tail {
  exit_code=$1
  final_result_simple="$2"
  final_result_long="$3"

  glidein_end_time=`date +%s`
  let total_time=$glidein_end_time-$startup_time
  echo "=== Glidein ending `date` ($glidein_end_time) with code ${exit_code} after $total_time ==="
 
  echo ""
  echo "=== XML description of glidein activity ==="
  echo  "${final_result_simple}" | grep -v "<cmd>"
  echo "=== End XML description of glidein activity ==="

  echo "" 1>&2
  echo "=== Encoded XML description of glidein activity ===" 1>&2
  echo "${final_result_long}" | gzip --stdout - | b64uuencode 1>&2
  echo "=== End encoded XML description of glidein activity ===" 1>&2
}

####################################
# Cleaup, print out message and exit
work_dir_created=0
glide_local_tmp_dir_created=0

# use this for early failures, when we cannot assume we can write to disk at all
# too bad we end up with some repeated code, but difficult to do better
function early_glidein_failure {
  error_msg="$1"

  warn "${error_msg}"

  sleep $sleep_time 
  # wait a bit in case of error, to reduce lost glideins

  glidein_end_time=`date +%s`
  result="    <metric name=\"failure\" ts=\"`date --date=@${glidein_end_time} +%Y-%m-%dT%H:%M:%S%:z`\" uri=\"local\">WN_RESOURCE</metric>
    <status>ERROR</status>
    <detail>
     $error_msg
    </detail>"

  final_result=`construct_xml "$result"`
  final_result_simple=`basexml2simplexml "${final_result}"`
  # have no global section
  final_result_long=`simplexml2longxml "${final_result_simple}" ""`
  
  cd "$start_dir"
  if [ "$work_dir_created" -eq "1" ]; then
    rm -fR "$work_dir"
  fi
  if [ "$glide_local_tmp_dir_created" -eq "1" ]; then
    rm -fR "$glide_local_tmp_dir"
  fi

  print_tail 1 "${final_result_simple}" "${final_result_long}"

  exit 1
}


# use this one once the most basic ops have been done
function glidein_exit {
  # lock file for whole machine 
  if [ "x$lock_file" != "x" ]; then
    rm -f $lock_file
  fi

  global_result=""
  if [ -f otr_outlist.list ]; then
      global_result=`cat otr_outlist.list`
      chmod u+w otr_outlist.list
  fi

  ge_last_script_name=`extract_parent_fname $1`
  result=`extract_parent_xml_detail $1`
  final_result=`construct_xml "$result"`

  # augment with node info
  final_result_simple=`basexml2simplexml "${final_result}"`

  # Create a richer version, too
  final_result_long=`simplexml2longxml "${final_result_simple}" "${global_result}"`

  if [ $1 -ne 0 ]; then
      report_failed=`grep -i "^GLIDEIN_Report_Failed " $glidein_config | awk '{print $2}'`

      if [ -z "$report_failed" ]; then
	  report_failed="NEVER"
      fi

      factory_report_failed=`grep -i "^GLIDEIN_Factory_Report_Failed " $glidein_config | awk '{print $2}'`

      if [ -z "$factory_report_failed" ]; then
          factory_collector=`grep -i "^GLIDEIN_Factory_Collector " $glidein_config | awk '{print $2}'`
          if [ -z "$factory_collector" ]; then
              # no point in enabling it if there are no collectors
              factory_report_failed="NEVER"
          else
              factory_report_failed="ALIVEONLY"
          fi
      fi

      do_report=0
      if [ "$report_failed" != "NEVER" ] || [ "$factory_report_failed" != "NEVER" ]; then
          do_report=1
      fi


      # wait a bit in case of error, to reduce lost glideins
      let "dl=`date +%s` + $sleep_time"
      dlf=`date --date="@$dl"`
      add_config_line "GLIDEIN_ADVERTISE_ONLY" "1"
      add_config_line "GLIDEIN_Failed" "True"
      add_config_line "GLIDEIN_EXIT_CODE" "$1"
      add_config_line "GLIDEIN_ToDie" "$dl"
      add_config_line "GLIDEIN_Expire" "$dl"
      add_config_line "GLIDEIN_LAST_SCRIPT" "${ge_last_script_name}"
      add_config_line "GLIDEIN_ADVERTISE_TYPE" "Retiring"

      add_config_line "GLIDEIN_FAILURE_REASON" "Glidein failed while running ${ge_last_script_name}. Keeping node busy until $dl ($dlf)."

      condor_vars_file=`grep -i "^CONDOR_VARS_FILE " $glidein_config | awk '{print $2}'`
      if [ -n "${condor_vars_file}" ]; then
         # if we are to advertise, this should be available... else, it does not matter anyhow
         add_condor_vars_line "GLIDEIN_ADVERTISE_ONLY" "C" "True" "+" "Y" "Y" "-"
         add_condor_vars_line "GLIDEIN_Failed" "C" "True" "+" "Y" "Y" "-"
         add_condor_vars_line "GLIDEIN_EXIT_CODE" "I" "-" "+" "Y" "Y" "-"
         add_condor_vars_line "GLIDEIN_ToDie" "I" "-" "+" "Y" "Y" "-"
         add_condor_vars_line "GLIDEIN_Expire" "I" "-" "+" "Y" "Y" "-"
	 add_condor_vars_line "GLIDEIN_LAST_SCRIPT" "S" "-" "+" "Y" "Y" "-"
         add_condor_vars_line "GLIDEIN_FAILURE_REASON" "S" "-" "+" "Y" "Y" "-"
      fi
      main_work_dir=`get_work_dir main`

      for ((t=`date +%s`; $t<$dl;t=`date +%s`))
      do
	if [ -e "${main_work_dir}/$last_script" ] && [ "$do_report" == "1" ] ; then
	    # if the file exists, we should be able to talk to the collectors
	    # notify that things went badly and we are waiting
            if [ "$factory_report_failed" != "NEVER" ]; then
                add_config_line "GLIDEIN_ADVERTISE_DESTINATION" "Factory"
                warn "Notifying Factory of error"
                "${main_work_dir}/$last_script" glidein_config
            fi
            if [ "$report_failed" != "NEVER" ]; then
                add_config_line "GLIDEIN_ADVERTISE_DESTINATION" "VO"
                warn "Notifying VO of error"
                "${main_work_dir}/$last_script" glidein_config
            fi
	fi

	# sleep for about 5 mins... but randomize a bit
	let "ds=250+$RANDOM%100"
	let "as=`date +%s` + $ds"
	if [ $as -gt $dl ]; then
	    # too long, shorten to the deadline
	    let "ds=$dl - `date +%s`"
	fi
        warn "Sleeping $ds"
	sleep $ds
      done

      if [ -e "${main_work_dir}/$last_script" ] && [ "$do_report" == "1" ]; then
	  # notify that things went badly and we are going away
          if [ "$factory_report_failed" != "NEVER" ]; then
              add_config_line "GLIDEIN_ADVERTISE_DESTINATION" "Factory"
              if [ "$factory_report_failed" == "ALIVEONLY" ]; then
                  add_config_line "GLIDEIN_ADVERTISE_TYPE" "INVALIDATE"
              else
                  add_config_line "GLIDEIN_ADVERTISE_TYPE" "Killing"
                  add_config_line "GLIDEIN_FAILURE_REASON" "Glidein failed while running ${ge_last_script_name}. Terminating now. ($dl) ($dlf)"
              fi
              "${main_work_dir}/$last_script" glidein_config
              warn "Last notification sent to Factory"
          fi
          if [ "$report_failed" != "NEVER" ]; then
              add_config_line "GLIDEIN_ADVERTISE_DESTINATION" "VO"
              if [ "$report_failed" == "ALIVEONLY" ]; then
                  add_config_line "GLIDEIN_ADVERTISE_TYPE" "INVALIDATE"
              else
                  add_config_line "GLIDEIN_ADVERTISE_TYPE" "Killing"
                  add_config_line "GLIDEIN_FAILURE_REASON" "Glidein failed while running ${ge_last_script_name}. Terminating now. ($dl) ($dlf)"
              fi
              "${main_work_dir}/$last_script" glidein_config
              warn "Last notification sent to VO"
          fi
      fi
  fi

  cd "$start_dir"
  if [ "$work_dir_created" -eq "1" ]; then
    rm -fR "$work_dir"
  fi
  if [ "$glide_local_tmp_dir_created" -eq "1" ]; then
    rm -fR "$glide_local_tmp_dir"
  fi

  print_tail $1 "${final_result_simple}" "${final_result_long}"

  exit $1
}

####################################################
# automatically determine and setup work directories
function automatic_work_dir {
    targets="$_CONDOR_SCRATCH_DIR $OSG_WN_TMP $TG_NODE_SCRATCH $TG_CLUSTER_SCRATCH $SCRATCH $TMPDIR $TMP $PWD"
    unset TMPDIR

    # kb
    disk_required=1000000

    for d in $targets; do

        echo "Checking $d for potential use as work space... " 1>&2

        # does the target exist?
        if [ ! -e $d ]; then
            echo "  Workdir: $d does not exist" 1>&2
            continue
        fi

        # make sure there is enough available diskspace
        #cd $d
        free=`df -kP $d | awk '{if (NR==2) print $4}'`
        if [ "x$free" == "x" -o $free -lt $disk_required ]; then
            echo "  Workdir: not enough disk space available in $d" 1>&2
            continue
        fi

        if touch $d/.dirtest.$$ >/dev/null 2>&1; then
            echo "  Workdir: $d selected" 1>&2
            rm -f $d/.dirtest.$$ >/dev/null 2>&1
            work_dir=$d
            return 0
        fi
        echo "  Workdir: not allowed to write to $d" 1>&2
    done
    return 1
}


# Create a script that defines add_config_line
#   and add_condor_vars_line
# This way other depending scripts can use it
# Scripts are executed one at the time (also in schedd_cron)
# If this changes, these functions would have to add a locking mechanism
function create_add_config_line {
    cat > "$1" << EOF

function warn {
 echo \`date\` \$@ 1>&2
}

###################################
# Add a line to the config file
# Arg: line to add, first element is the id
# Uses global variable glidein_config
function add_config_line {
    egrep -q "^\${*}$" \$glidein_config
    if [ \$? -ne 0 ]; then
        rm -f \${glidein_config}.old #just in case one was there
        mv \$glidein_config \${glidein_config}.old
        if [ \$? -ne 0 ]; then
            warn "Error renaming \$glidein_config into \${glidein_config}.old"
            exit 1
        fi
        grep -v "^\$1 " \${glidein_config}.old > \$glidein_config
        # NOTE that parameters are flattened, if there are spaces they are separated
        echo "\$@" >> \$glidein_config
        rm -f \${glidein_config}.old
    fi
}

####################################
# Add a line to the condor_vars file
# Arg: line to add, first element is the id
# Uses global variable condor_vars_file
function add_condor_vars_line {
    id=\$1

    rm -f \${condor_vars_file}.old #just in case one was there
    mv \$condor_vars_file \${condor_vars_file}.old
    if [ \$? -ne 0 ]; then
        warn "Error renaming \$condor_vars_file into \${condor_vars_file}.old"
        exit 1
    fi
    grep -v "^\$id\b" \${condor_vars_file}.old > \$condor_vars_file
    echo "\$@" >> \$condor_vars_file
    rm -f \${condor_vars_file}.old
}
EOF
}

# Create a script that defines various id based functions 
# This way other depending scripts can use it
function create_get_id_selectors {
    cat > "$1" << EOF
############################################
# Get entry/client/group work dir
# Arg: type (main/entry/client/client_group)
function get_work_dir {
    if [ "\$1" == "main" ]; then
        grep "^GLIDEIN_WORK_DIR " \${glidein_config} | awk '{print \$2}'
        return \$?
    elif [ "\$1" == "entry" ]; then
        grep "^GLIDEIN_ENTRY_WORK_DIR " \${glidein_config} | awk '{print \$2}'
        return \$?
    elif [ "\$1" == "client" ]; then
        grep "^GLIDECLIENT_WORK_DIR " \${glidein_config} | awk '{print \$2}'
        return \$?
    elif [ "\$1" == "client_group" ]; then
        grep "^GLIDECLIENT_GROUP_WORK_DIR " \${glidein_config} | awk '{print \$2}'
        return \$?
    fi
    echo "[get_work_dir] Invalid id: \$1" 1>&2
    return 1
}

################################################
# Get entry/client/group description file name
# Arg: type (main/entry/client/client_group)
function get_descript_file {
    if [ "\$1" == "main" ]; then
        grep "^DESCRIPTION_FILE " \${glidein_config} | awk '{print \$2}'
        return \$?
    elif [ "\$1" == "entry" ]; then
        grep "^DESCRIPTION_ENTRY_FILE " \${glidein_config} | awk '{print \$2}'
        return \$?
    elif [ "\$1" == "client" ]; then
        grep "^GLIDECLIENT_DESCRIPTION_FILE " \${glidein_config} | awk '{print \$2}'
        return \$?
    elif [ "\$1" == "client_group" ]; then
        grep "^GLIDECLIENT_DESCRIPTION_GROUP_FILE " \${glidein_config} | awk '{print \$2}'
        return \$?
    fi
    echo "[get_descript_file] Invalid id: \$1" 1>&2
    return 1
}

############################################
# Get entry/client/group signature
# Arg: type (main/entry/client/client_group)
function get_signature {
    if [ "\$1" == "main" ]; then
        grep "^GLIDEIN_Signature " \${glidein_config} | awk '{print \$2}'
        return \$?
    elif [ "\$1" == "entry" ]; then
        grep "^GLIDEIN_Entry_Signature " \${glidein_config} | awk '{print \$2}'
        return \$?
    elif [ "\$1" == "client" ]; then
        grep "^GLIDECLIENT_Signature " \${glidein_config} | awk '{print \$2}'
        return \$?
    elif [ "\$1" == "client_group" ]; then
        grep "^GLIDECLIENT_Group_Signature " \${glidein_config} | awk '{print \$2}'
        return \$?
    fi
    echo "[get_signature] Invalid id: \$1" 1>&2
    return 1
}

############################################
# Get entry/client/group prefix
# Arg: type (main/entry/client/client_group)
function get_prefix {
    if [ "\$1" == "main" ]; then
        echo ""
    elif [ "\$1" == "entry" ]; then
        echo "ENTRY_"
    elif [ "\$1" == "client" ]; then
        echo "GLIDECLIENT_"
    elif [ "\$1" == "client_group" ]; then
        echo "GLIDECLIENT_GROUP_"
    else
        echo "[get_prefix] Invalid id: \$1" 1>&2
        return 1
    fi
}

EOF
}

###################################
# Put parameters into the config file
function params2file {
    param_list=""

    while [ $# -gt 0 ]
    do
       pfval=`echo "$2" | sed\
 -e 's/\.nbsp,/ /g'\
 -e 's/\.semicolon,/;/g'\
 -e 's/\.colon,/:/g'\
 -e 's/\.tilde,/~/g'\
 -e 's/\.not,/!/g'\
 -e 's/\.question,/?/g'\
 -e 's/\.star,/*/g'\
 -e 's/\.dollar,/$/g'\
 -e 's/\.comment,/#/g'\
 -e 's/\.sclose,/]/g'\
 -e 's/\.sopen,/[/g'\
 -e 's/\.gclose,/}/g'\
 -e 's/\.gopen,/{/g'\
 -e 's/\.close,/)/g'\
 -e 's/\.open,/(/g'\
 -e 's/\.gt,/>/g'\
 -e 's/\.lt,/</g'\
 -e 's/\.minus,/-/g'\
 -e 's/\.plus,/+/g'\
 -e 's/\.eq,/=/g'\
 -e "s/\.singquot,/'/g"\
 -e 's/\.quot,/"/g'\
 -e 's/\.fork,/\`/g'\
 -e 's/\.pipe,/|/g'\
 -e 's/\.backslash,/\\\/g'\
 -e 's/\.amp,/\&/g'\
 -e 's/\.comma,/,/g'\
 -e 's/\.dot,/./g'`
	add_config_line "$1 $pfval"
        if [ $? -ne 0 ]; then
	    glidein_exit 1
	fi
	if [ -z "$param_list" ]; then
	    param_list="$1"
	else
	    param_list="${param_list},$1"
	fi
	shift;shift
    done
    echo "PARAM_LIST ${param_list}"
    return 0
}


################
# Parse arguments
set_debug=1
sleep_time=1199
if [ "$operation_mode" == "nodebug" ]; then
 set_debug=0
elif [ "$operation_mode" == "fast" ]; then
 sleep_time=150
 set_debug=1
elif [ "$operation_mode" == "check" ]; then
 sleep_time=150
 set_debug=2
fi
 
if [ -z "$descript_file" ]; then
    warn "Missing descript fname." 1>&2
    usage
fi

if [ -z "$descript_entry_file" ]; then
    warn "Missing descript fname for entry." 1>&2
    usage
fi

if [ -z "$glidein_name" ]; then
    warn "Missing gliden name." 1>&2
    usage
fi

if [ -z "$glidein_entry" ]; then
    warn "Missing glidein entry name." 1>&2
    usage
fi


if [ -z "$repository_url" ]; then
    warn "Missing Web URL." 1>&2
    usage
fi

repository_entry_url="${repository_url}/entry_${glidein_entry}"

if [ -z "$proxy_url" ]; then
  proxy_url="None"
fi

if [ "$proxy_url" == "OSG" ]; then
  if [ -z "$OSG_SQUID_LOCATION" ]; then
     # if OSG does not define a Squid, then don't use any
     proxy_url="None"
     warn "OSG_SQUID_LOCATION undefined, not using any Squid URL" 1>&2
  else
     proxy_url=`echo $OSG_SQUID_LOCATION |awk -F ':' '{if ($2 =="") {print $1 ":3128"} else {print $0}}'`
  fi
fi

if [ -z "$sign_id" ]; then
    warn "Missing signature." 1>&2
    usage
fi

if [ -z "$sign_entry_id" ]; then
    warn "Missing entry signature." 1>&2
    usage
fi

if [ -z "$sign_type" ]; then
    sign_type="sha1"
fi

if [ "$sign_type" == "sha1" ]; then
    sign_sha1="$sign_id"
    sign_entry_sha1="$sign_entry_id"
else
    warn "Unsupported signtype $sign_type found." 1>&2
    usage
fi
    
if [ -n "$client_repository_url" ]; then
  # client data is optional, user url as a switch
  if [ -z "$client_sign_type" ]; then
      client_sign_type="sha1"
  fi

  if [ "$client_sign_type" == "sha1" ]; then
    client_sign_sha1="$client_sign_id"
  else
    warn "Unsupported clientsigntype $client_sign_type found." 1>&2
    usage
  fi
    
  if [ -z "$client_descript_file" ]; then
    warn "Missing client descript fname." 1>&2
    usage
  fi

  if [ -n "$client_repository_group_url" ]; then
      # client group data is optional, user url as a switch
      if [ -z '$client_group' ]; then
	  warn "Missing client group name." 1>&2
	  usage
      fi

      if [ -z "$client_descript_group_file" ]; then
	  warn "Missing client descript fname for group." 1>&2
	  usage
      fi

      if [ "$client_sign_type" == "sha1" ]; then
	  client_sign_group_sha1="$client_sign_group_id"
      else
	  warn "Unsupported clientsigntype $client_sign_type found." 1>&2
	  usage
      fi
  fi
fi

function md5wrapper {
    # $1 - file name
    # $2 - option (quiet)
    local ONLY_SUM
    if [ "x$2" = "xquiet" ]; then
        ONLY_SUM=yes
    fi
    local executable=md5sum
    which $executable 1>/dev/null 2>&1
    if [ "$?" -ne 0 ]; then
        executable=md5
        which $executable 1>/dev/null 2>&1
        if [ "$?" -ne 0 ]; then
            echo "???"
            return 1
        fi
        [ -n "$ONLY_SUM" ] && executable="md5 -q \"$1\"" || executable="md5 \"$1\""
    else
        [ -n "$ONLY_SUM" ] && executable="md5sum \"$1\" | cut -d ' ' -f 1" ||  executable="md5sum \"$1\""
    fi
    local res
    res="`eval "$executable" 2>/dev/null`"
    if [ $? -ne 0 ]; then
        echo "???"
        return 1
    fi
    echo "$res"  
}


startup_time=`date +%s`
echo "Starting glidein_startup.sh at `date` ($startup_time)"
echo "script_checksum   = '`md5wrapper "$0"`'"
echo "debug_mode        = '$operation_mode'"
echo "condorg_cluster   = '$condorg_cluster'"
echo "condorg_subcluster= '$condorg_subcluster'"
echo "condorg_schedd    = '$condorg_schedd'"
echo "glidein_credential_id = '$glidein_cred_id'"
echo "glidein_factory   = '$glidein_factory'"
echo "glidein_name      = '$glidein_name'"
echo "glidein_entry     = '$glidein_entry'"
if [ -n '$client_name' ]; then
    # client name not required as it is not used for anything but debug info
    echo "client_name       = '$client_name'"
fi
if [ -n '$client_group' ]; then
    echo "client_group       = '$client_group'"
fi
echo "work_dir          = '$work_dir'"
echo "web_dir           = '$repository_url'"
echo "sign_type         = '$sign_type'"
echo "proxy_url         = '$proxy_url'"
echo "descript_fname    = '$descript_file'"
echo "descript_entry_fname = '$descript_entry_file'"
echo "sign_id           = '$sign_id'"
echo "sign_entry_id     = '$sign_entry_id'"
if [ -n "$client_repository_url" ]; then
    echo "client_web_dir              = '$client_repository_url'"
    echo "client_descript_fname       = '$client_descript_file'"
    echo "client_sign_type            = '$client_sign_type'"
    echo "client_sign_id              = '$client_sign_id'"
    if [ -n "$client_repository_group_url" ]; then
	echo "client_web_group_dir        = '$client_repository_group_url'"
	echo "client_descript_group_fname = '$client_descript_group_file'"
	echo "client_sign_group_id        = '$client_sign_group_id'"
    fi
fi
echo
echo "JOBFEATURES variable points to $JOBFEATURES"
echo "MACHINEFEATURES variable points to $MACHINEFEATURES"
echo
echo "Running on `uname -n`"
echo "System: `uname -a`"
if [ -e '/etc/redhat-release' ]; then
 echo "Release: `cat /etc/redhat-release 2>&1`"
fi
echo "As: `id`"
echo "PID: $$"
echo

if [ $set_debug -ne 0 ]; then
  echo "------- Initial environment ---------------"  1>&2
  env 1>&2
  echo "------- =================== ---------------" 1>&2
fi

########################################
# make sure nobody else can write my files
# In the Grid world I cannot trust anybody
umask 0022
if [ $? -ne 0 ]; then
    early_glidein_failure "Failed in umask 0022"
fi

########################################
# Setup OSG and/or Globus
if [ -r "$OSG_GRID/setup.sh" ]; then
    . "$OSG_GRID/setup.sh"
else
  if [ -r "${GLITE_LOCAL_CUSTOMIZATION_DIR}/cp_1.sh" ]; then
    . "${GLITE_LOCAL_CUSTOMIZATION_DIR}/cp_1.sh"
  fi
fi

if [ -z "$GLOBUS_PATH" ]; then
  if [ -z "$GLOBUS_LOCATION" ]; then
    # if GLOBUS_LOCATION not defined, try to guess it
    if [ -r "/opt/globus/etc/globus-user-env.sh" ]; then
       GLOBUS_LOCATION=/opt/globus
    elif  [ -r "/osgroot/osgcore/globus/etc/globus-user-env.sh" ]; then
       GLOBUS_LOCATION=/osgroot/osgcore/globus
    else
       warn "GLOBUS_LOCATION not defined and could not guess it." 1>&2
       warn "Looked in:" 1>&2
       warn ' /opt/globus/etc/globus-user-env.sh' 1>&2
       warn ' /osgroot/osgcore/globus/etc/globus-user-env.sh' 1>&2
       warn 'Continuing like nothing happened' 1>&2
    fi
  fi

  if [ -r "$GLOBUS_LOCATION/etc/globus-user-env.sh" ]; then
    . "$GLOBUS_LOCATION/etc/globus-user-env.sh"
  else
    warn "GLOBUS_PATH not defined and $GLOBUS_LOCATION/etc/globus-user-env.sh does not exist." 1>&2
    warn 'Continuing like nothing happened' 1>&2
  fi
fi

function set_proxy_fullpath {
    # Set the X509_USER_PROXY path to full path to the file
    fullpath="`readlink -f $X509_USER_PROXY`"
    if [ $? -eq 0 ]; then
        echo "Setting X509_USER_PROXY $X09_USER_PROXY to canonical path $fullpath" 1>&2
        export X509_USER_PROXY="$fullpath"
    else
        echo "Unable to get canonical path for X509_USER_PROXY, using $X09_USER_PROXY" 1>&2
    fi
}


[ -n "$X509_USER_PROXY" ] && set_proxy_fullpath

########################################
# prepare and move to the work directory
if [ "$work_dir" == "Condor" ]; then
    work_dir="$_CONDOR_SCRATCH_DIR"
elif [ "$work_dir" == "CONDOR" ]; then
    work_dir="$_CONDOR_SCRATCH_DIR"
elif [ "$work_dir" == "OSG" ]; then
    work_dir="$OSG_WN_TMP"
elif [ "$work_dir" == "TMPDIR" ]; then
    work_dir="$TMPDIR"
elif [ "$work_dir" == "AUTO" ]; then
    automatic_work_dir
elif [ "$work_dir" == "." ]; then
    work_dir=`pwd`
elif [ -z "$work_dir" ]; then
    work_dir=`pwd`
fi

if [ -z "$work_dir" ]; then
    early_glidein_failure "Unable to identify Startup dir for the glidein."
fi

if [ -e "$work_dir" ]; then
    echo >/dev/null
else
    early_glidein_failure "Startup dir $work_dir does not exist."
fi

start_dir=`pwd`
echo "Started in $start_dir"

def_work_dir="$work_dir/glide_XXXXXX"
work_dir=`mktemp -d "$def_work_dir"`
if [ $? -ne 0 ]; then
    early_glidein_failure "Cannot create temp '$def_work_dir'"
else
    cd "$work_dir"
    if [ $? -ne 0 ]; then
	early_glidein_failure "Dir '$work_dir' was created but I cannot cd into it."
    else
	echo "Running in $work_dir"
    fi
fi
work_dir_created=1

# mktemp makes it user readable by definition (ignores umask)
chmod a+rx "$work_dir"
if [ $? -ne 0 ]; then
    early_glidein_failure "Failed chmod '$work_dir'"
fi

def_glide_local_tmp_dir="/tmp/glide_`id -u -n`_XXXXXX"
glide_local_tmp_dir=`mktemp -d "$def_glide_local_tmp_dir"`
if [ $? -ne 0 ]; then
    early_glidein_failure "Cannot create temp '$def_glide_local_tmp_dir'"
fi
glide_local_tmp_dir_created=1

# the tmpdir should be world writable
# This way it will work even if the user spawned by the glidein is different
# than the glidein user
chmod 1777 "$glide_local_tmp_dir"
if [ $? -ne 0 ]; then
    early_glidein_failure "Failed chmod '$glide_local_tmp_dir'"
fi

glide_tmp_dir="${work_dir}/tmp"
mkdir "$glide_tmp_dir"
if [ $? -ne 0 ]; then
    early_glidein_failure "Cannot create '$glide_tmp_dir'"
fi
# the tmpdir should be world writable
# This way it will work even if the user spawned by the glidein is different
# than the glidein user
chmod 1777 "$glide_tmp_dir"
if [ $? -ne 0 ]; then
    early_glidein_failure "Failed chmod '$glide_tmp_dir'"
fi

short_main_dir=main
main_dir="${work_dir}/${short_main_dir}"
mkdir "$main_dir"
if [ $? -ne 0 ]; then
    early_glidein_failure "Cannot create '$main_dir'"
fi

short_entry_dir=entry_${glidein_entry}
entry_dir="${work_dir}/${short_entry_dir}"
mkdir "$entry_dir"
if [ $? -ne 0 ]; then
    early_glidein_failure "Cannot create '$entry_dir'"
fi

if [ -n "$client_repository_url" ]; then
    short_client_dir=client
    client_dir="${work_dir}/${short_client_dir}"
    mkdir "$client_dir"
    if [ $? -ne 0 ]; then
	early_glidein_failure "Cannot create '$client_dir'"
    fi

    if [ -n "$client_repository_group_url" ]; then
	short_client_group_dir=client_group_${client_group}
	client_group_dir="${work_dir}/${short_client_group_dir}"
	mkdir "$client_group_dir"
	if [ $? -ne 0 ]; then
	    early_glidein_failure "Cannot create '$client_group_dir'"
	fi
    fi
fi

create_add_config_line add_config_line.source
source add_config_line.source

create_get_id_selectors get_id_selectors.source
source get_id_selectors.source

wrapper_list="$PWD/wrapper_list.lst"
touch $wrapper_list

# create glidein_config
glidein_config="$PWD/glidein_config"
echo > glidein_config
if [ $? -ne 0 ]; then
    early_glidein_failure "Could not create '$glidein_config'"
fi
echo "# --- glidein_startup vals ---" >> glidein_config
echo "GLIDEIN_Factory $glidein_factory" >> glidein_config
echo "GLIDEIN_Name $glidein_name" >> glidein_config
echo "GLIDEIN_Entry_Name $glidein_entry" >> glidein_config
if [ -n '$client_name' ]; then
    # client name not required as it is not used for anything but debug info
    echo "GLIDECLIENT_Name $client_name" >> glidein_config
fi
if [ -n '$client_group' ]; then
    # client group not required as it is not used for anything but debug info
    echo "GLIDECLIENT_Group $client_group" >> glidein_config
fi
echo "GLIDEIN_CredentialIdentifier $glidein_cred_id" >> glidein_config
echo "CONDORG_CLUSTER $condorg_cluster" >> glidein_config
echo "CONDORG_SUBCLUSTER $condorg_subcluster" >> glidein_config
echo "CONDORG_SCHEDD $condorg_schedd" >> glidein_config
echo "DEBUG_MODE $set_debug" >> glidein_config
echo "GLIDEIN_STARTUP_PID $$" >> glidein_config 
echo "GLIDEIN_WORK_DIR $main_dir" >> glidein_config
echo "GLIDEIN_ENTRY_WORK_DIR $entry_dir" >> glidein_config
echo "TMP_DIR $glide_tmp_dir" >> glidein_config
echo "GLIDEIN_LOCAL_TMP_DIR $glide_local_tmp_dir" >> glidein_config
echo "PROXY_URL $proxy_url" >> glidein_config
echo "DESCRIPTION_FILE $descript_file" >> glidein_config
echo "DESCRIPTION_ENTRY_FILE $descript_entry_file" >> glidein_config
echo "GLIDEIN_Signature $sign_id" >> glidein_config
echo "GLIDEIN_Entry_Signature $sign_entry_id" >> glidein_config
if [ -n "$client_repository_url" ]; then
    echo "GLIDECLIENT_WORK_DIR $client_dir" >> glidein_config
    echo "GLIDECLIENT_DESCRIPTION_FILE $client_descript_file" >> glidein_config
    echo "GLIDECLIENT_Signature $client_sign_id" >> glidein_config
    if [ -n "$client_repository_group_url" ]; then
	echo "GLIDECLIENT_GROUP_WORK_DIR $client_group_dir" >> glidein_config
	echo "GLIDECLIENT_DESCRIPTION_GROUP_FILE $client_descript_group_file" >> glidein_config
	echo "GLIDECLIENT_Group_Signature $client_sign_group_id" >> glidein_config
    fi
fi
echo "ADD_CONFIG_LINE_SOURCE $PWD/add_config_line.source" >> glidein_config
echo "GET_ID_SELECTORS_SOURCE $PWD/get_id_selectors.source" >> glidein_config
echo "WRAPPER_LIST $wrapper_list" >> glidein_config
echo "SLOTS_LAYOUT $slots_layout" >> glidein_config
# Add a line saying we are still initializing
echo "GLIDEIN_INITIALIZED 0" >> glidein_config
# but be optimist, and leave advertise_only for the actual error handling script
echo "GLIDEIN_ADVERTISE_ONLY 0" >> glidein_config
echo "# --- User Parameters ---" >> glidein_config
if [ $? -ne 0 ]; then
    # we should probably be testing all others as well, but this is better than nothing
    early_glidein_failure "Failed in updating '$glidein_config'"
fi
params2file $params

###################################
# Find out what kind of wget I have

wget_nocache_flag=""
wget --help |grep -q "\-\-no-cache "
if [ $? -eq 0 ]; then
  wget_nocache_flag="--no-cache"
else
  wget --help |grep -q "\-\-cache="
  if [ $? -eq 0 ]; then
    wget_nocache_flag="--cache=off"
  else
    warn "Unknown kind of wget, cannot disable caching" 1>&2
  fi
fi

############################################
# get the proper descript file based on id
# Arg: type (main/entry/client/client_group)
function get_repository_url {
    if [ "$1" == "main" ]; then
	echo $repository_url
    elif [ "$1" == "entry" ]; then
	echo $repository_entry_url
    elif [ "$1" == "client" ]; then
	echo $client_repository_url
    elif [ "$1" == "client_group" ]; then
	echo $client_repository_group_url
    else
	echo "[get_repository_url] Invalid id: $1" 1>&2
	return 1
    fi
}

#####################
# Check signature
function check_file_signature {
    cfs_id="$1"
    cfs_fname="$2"

    cfs_work_dir=`get_work_dir $cfs_id`

    cfs_desc_fname="${cfs_work_dir}/$cfs_fname"
    cfs_signature="${cfs_work_dir}/signature.sha1"

    if [ $check_signature -gt 0 ]; then # check_signature is global for simplicity
	tmp_signname="${cfs_signature}_$$_`date +%s`_$RANDOM"
	grep " $cfs_fname$" "$cfs_signature" > $tmp_signname
	if [ $? -ne 0 ]; then
	    rm -f $tmp_signname
	    echo "No signature for $cfs_desc_fname." 1>&2
	else
	    (cd "$cfs_work_dir" && sha1sum -c "$tmp_signname") 1>&2
	    cfs_rc=$?
	    if [ $cfs_rc -ne 0 ]; then
		$main_dir/error_augment.sh -init
		$main_dir/error_gen.sh -error "check_file_signature" "Corruption" "File $cfs_desc_fname is corrupted." "file" "$cfs_desc_fname" "source_type" "$cfs_id"
		$main_dir/error_augment.sh  -process $cfs_rc "check_file_signature" "$PWD" "sha1sum -c $tmp_signname" "`date +%s`" "`date +%s`"
		$main_dir/error_augment.sh -concat
		warn "File $cfs_desc_fname is corrupted." 1>&2
		rm -f $tmp_signname
		return 1
	    fi
	    rm -f $tmp_signname
	    echo "Signature OK for ${cfs_id}:${cfs_fname}." 1>&2
	fi
    fi
    return 0
}

#####################
# Untar support func

function get_untar_subdir {
    gus_id="$1"
    gus_fname="$2"

    gus_prefix=`get_prefix $gus_id`
    gus_config_cfg="${gus_prefix}UNTAR_CFG_FILE"

    gus_config_file=`grep "^$gus_config_cfg " glidein_config | awk '{print $2}'`
    if [ -z "$gus_config_file" ]; then
	warn "Error, cannot find '$gus_config_cfg' in glidein_config." 1>&2
	glidein_exit 1
    fi

    gus_dir=`grep -i "^$gus_fname " $gus_config_file | awk '{print $2}'`
    if [ -z "$gus_dir" ]; then
	warn "Error, untar dir for '$gus_fname' cannot be empty." 1>&2
	glidein_exit 1
    fi

    echo "$gus_dir"
    return 0
}

#####################
# Periodic execution support function and global variable
add_startd_cron_counter=0
function add_periodic_script {
    # schedules a script for periodic execution using startd_cron
    # parameters: wrapper full path, period, cwd, executable path (from cwd),
    # config file path (from cwd), ID
    # global variable: add_startd_cron_counter
    #TODO: should it allow for variable number of parameters?
    local include_fname=condor_config_startd_cron_include
    local s_wrapper="$1"
    local s_period_sec="${2}s"
    local s_cwd="$3"
    local s_fname="$4"
    local s_config="$5"
    local s_ffb_id="$6"
    if [ $add_startd_cron_counter -eq 0 ]; then
        # Make sure that no undesired file is there when called for first cron
        rm $include_fname
    fi
    let add_startd_cron_counter=add_startd_cron_counter+1
    local s_prefix=GLIDEIN_PS
    local s_name="${s_prefix}$add_startd_cron_counter"

    # Append the following to the startd configuration
    # Instead of Periodic and Kill wait for completion:
    # STARTD_CRON_DATE_MODE = WaitForExit
    cat >> $include_fname << EOF
STARTD_CRON_JOBLIST = \$(STARTD_CRON_JOBLIST) $s_name
STARTD_CRON_${s_name}_MODE = Periodic
STARTD_CRON_${s_name}_KILL = True
STARTD_CRON_${s_name}_PERIOD = $s_period_sec
STARTD_CRON_${s_name}_PREFIX = ${s_prefix}_
STARTD_CRON_${s_name}_EXECUTABLE = $s_wrapper
STARTD_CRON_${s_name}_ARGS = $s_config $s_ffb_id $s_name $s_fname
STARTD_CRON_${s_name}_CWD = $s_cwd
STARTD_CRON_${s_name}_SLOTS = 1
STARTD_CRON_${s_name}_JOB_LOAD = 0.01
EOF
    add_config_line "GLIDEIN_condor_config_startd_cron_include" "$include_fname"
    add_config_line "# --- Lines starting with $s_prefix are from priodic scripts ---" 
}

#####################
# Fetch a single file
function fetch_file_regular {
    fetch_file "$1" "$2" "$2" "regular" 0 "TRUE" "FALSE"
}

function fetch_file {
    if [ $# -ne 7 ]; then
        if [ $# -eq 6 ]; then
            # added to maintain compatibility with old file list format
            #TODO: remove in version 3.3
            fetch_file_try "$1" "$2" "$3" "$4" 0 "$5" "$6"
            if [ $? -ne 0 ]; then
	        glidein_exit 1
            fi
            return 0
        fi
        local ifs_str
        printf -v ifs_str '%q' "$IFS"
        warn "Not enough arguments in fetch_file ($#/$ifs_str): $@" 1>&2
        glidein_exit 1
    fi

    fetch_file_try "$1" "$2" "$3" "$4" "$5" "$6" "$7"
    if [ $? -ne 0 ]; then
        glidein_exit 1
    fi
    return 0
}

function fetch_file_try {
    fft_id="$1"
    fft_target_fname="$2"
    fft_real_fname="$3"
    fft_file_type="$4"
    fft_period="$5"
    fft_config_check="$6"
    fft_config_out="$7"

    if [ "$fft_config_check" == "TRUE" ]; then
	# TRUE is a special case
	fft_get_ss=1
    else
	fft_get_ss=`grep -i "^$fft_config_check " glidein_config | awk '{print $2}'`
    fi

    if [ "$fft_get_ss" == "1" ]; then
       fetch_file_base "$fft_id" "$fft_target_fname" "$fft_real_fname" "$fft_file_type" "$fft_config_out" $fft_period
       fft_rc=$?
    fi

    return $fft_rc
}

function fetch_file_base {
    ffb_id="$1"
    ffb_target_fname="$2"
    ffb_real_fname="$3"
    ffb_file_type="$4"
    ffb_config_out="$5"
    ffb_period=$6

    ffb_work_dir=`get_work_dir $ffb_id`

    ffb_repository=`get_repository_url $ffb_id`

    ffb_tmp_outname="$ffb_work_dir/$ffb_real_fname"
    ffb_outname="$ffb_work_dir/$ffb_target_fname"
    ffb_desc_fname="$ffb_work_dir/$fname"
    ffb_signature="$ffb_work_dir/signature.sha1"


    ffb_nocache_str=""
    if [ "$ffb_file_type" == "nocache" ]; then
          ffb_nocache_str="$wget_nocache_flag"
    fi

    # Create a dummy default in case something goes wrong
    # cannot use error_*.sh helper functions
    # may not have been loaded yet
    have_dummy_otrx=1
    echo "<?xml version=\"1.0\"?>
<OSGTestResult id=\"fetch_file_base\" version=\"4.3.1\">
  <operatingenvironment>
    <env name=\"cwd\">$PWD</env>
  </operatingenvironment>
  <test>
    <cmd>Unknown</cmd>
    <tStart>`date +%Y-%m-%dT%H:%M:%S%:z`</tStart>
    <tEnd>`date +%Y-%m-%dT%H:%M:%S%:z`</tEnd>
  </test>
  <result>
    <status>ERROR</status>
    <metric name=\"failure\" ts=\"`date +%Y-%m-%dT%H:%M:%S%:z`\" uri=\"local\">Unknown</metric>
    <metric name=\"source_type\" ts=\"`date +%Y-%m-%dT%H:%M:%S%:z`\" uri=\"local\">$ffb_id</metric>
  </result>
  <detail>
     An unknown error occured.
  </detail>
</OSGTestResult>" > otrx_output.xml

    # download file
    if [ "$proxy_url" == "None" ]; then # no Squid defined, use the defaults
	START=`date +%s`
	wget --user-agent="wget/glidein/$glidein_entry/$condorg_schedd/$condorg_cluster.$condorg_subcluster/$client_name" $ffb_nocache_str -q  -O "$ffb_tmp_outname" "$ffb_repository/$ffb_real_fname"
	if [ $? -ne 0 ]; then
	    # cannot use error_*.sh helper functions
	    # may not have been loaded yet, and wget fails often
	    echo "<OSGTestResult id=\"wget\" version=\"4.3.1\">
  <operatingenvironment>
    <env name=\"cwd\">$PWD</env>
  </operatingenvironment>
  <test>
    <cmd>wget --user-agent=\"wget/glidein/$glidein_entry/$condorg_schedd/$condorg_cluster.$condorg_subcluster/$client_name\" $ffb_nocache_str -q  -O \"$ffb_tmp_outname\" \"$ffb_repository/$ffb_real_fname\"</cmd>
    <tStart>`date --date=@$START +%Y-%m-%dT%H:%M:%S%:z`</tStart>
    <tEnd>`date +%Y-%m-%dT%H:%M:%S%:z`</tEnd>
  </test>
  <result>
    <status>ERROR</status>
    <metric name=\"failure\" ts=\"`date --date=@$START +%Y-%m-%dT%H:%M:%S%:z`\" uri=\"local\">Network</metric>
    <metric name=\"URL\" ts=\"`date --date=@$START +%Y-%m-%dT%H:%M:%S%:z`\" uri=\"local\">$ffb_repository/$ffb_real_fname</metric>
    <metric name=\"source_type\" ts=\"`date --date=@$START +%Y-%m-%dT%H:%M:%S%:z`\" uri=\"local\">$ffb_id</metric>
  </result>
  <detail>
     Failed to load file '$ffb_real_fname' from '$ffb_repository'.
  </detail>
</OSGTestResult>" > otrb_output.xml
	    warn "Failed to load file '$ffb_real_fname' from '$ffb_repository'." 1>&2

	    if [ -f otr_outlist.list ]; then
		chmod u+w otr_outlist.list
	    else
		touch otr_outlist.list
	    fi
	    cat otrb_output.xml >> otr_outlist.list
	    echo "<?xml version=\"1.0\"?>
`cat otrb_output.xml`">otrx_output.xml
	    rm -f otrb_output.xml
	    chmod a-w otr_outlist.list
	    return 1
	fi
    else  # I have a Squid
	START=`date +%s`
	env http_proxy=$proxy_url wget --user-agent="wget/glidein/$glidein_entry/$condorg_schedd/$condorg_cluster.$condorg_subcluster/$client_name" $ffb_nocache_str -q  -O "$ffb_tmp_outname" "$ffb_repository/$ffb_real_fname" 
	if [ $? -ne 0 ]; then
	    # if Squid fails exit, because real jobs can try to use it too
	    # cannot use error_*.sh helper functions
	    # may not have been loaded yet, and wget fails often
	    echo "<OSGTestResult id=\"wget\" version=\"4.3.1\">
  <operatingenvironment>
    <env name=\"cwd\">$PWD</env>
  </operatingenvironment>
  <test>
    <cmd>env http_proxy=$proxy_url wget --user-agent=\"wget/glidein/$glidein_entry/$condorg_schedd/$condorg_cluster.$condorg_subcluster/$client_name\" $ffb_nocache_str -q  -O \"$ffb_tmp_outname\" \"$ffb_repository/$ffb_real_fname\"</cmd>
    <tStart>`date --date=@$START +%Y-%m-%dT%H:%M:%S%:z`</tStart>
    <tEnd>`date +%Y-%m-%dT%H:%M:%S%:z`</tEnd>
  </test>
  <result>
    <status>ERROR</status>
    <metric name=\"failure\" ts=\"`date --date=@$START +%Y-%m-%dT%H:%M:%S%:z`\" uri=\"local\">Network</metric>
    <metric name=\"URL\" ts=\"`date --date=@$START +%Y-%m-%dT%H:%M:%S%:z`\" uri=\"local\">$ffb_repository/$ffb_real_fname</metric>
    <metric name=\"http_proxy\" ts=\"`date --date=@$START +%Y-%m-%dT%H:%M:%S%:z`\" uri=\"local\">$proxy_url</metric>
    <metric name=\"source_type\" ts=\"`date --date=@$START +%Y-%m-%dT%H:%M:%S%:z`\" uri=\"local\">$ffb_id</metric>
  </result>
  <detail>
    Failed to load file '$ffb_real_fname' from '$ffb_repository' using proxy '$proxy_url'.
  </detail>
</OSGTestResult>" > otrb_output.xml
	    warn "Failed to load file '$ffb_real_fname' from '$ffb_repository' using proxy '$proxy_url'." 1>&2

	    if [ -f otr_outlist.list ]; then
		chmod u+w otr_outlist.list
	    else
		touch otr_outlist.list
	    fi
	    cat otrb_output.xml >> otr_outlist.list
	    echo "<?xml version=\"1.0\"?>
`cat otrb_output.xml`">otrx_output.xml
	    rm -f otrb_output.xml
	    chmod a-w otr_outlist.list
	    return 1
	fi
    fi

    # check signature
    check_file_signature "$ffb_id" "$ffb_real_fname"
    if [ $? -ne 0 ]; then
	# error already displayed inside the function
	return 1
    fi

    # rename it to the correct final name, if needed
    if [ "$ffb_tmp_outname" != "$ffb_outname" ]; then
      mv "$ffb_tmp_outname" "$ffb_outname"
      if [ $? -ne 0 ]; then
	  warn "Failed to rename $ffb_tmp_outname into $ffb_outname" 1>&2
	  return 1
      fi
    fi

    # if executable, execute
    if [ "$ffb_file_type" == "exec" ]; then
	chmod u+x "$ffb_outname"
	if [ $? -ne 0 ]; then
	    warn "Error making '$ffb_outname' executable" 1>&2
	    return 1
	fi
	if [ "$ffb_id" == "main" -a "$ffb_target_fname" == "$last_script" ]; then # last_script global for simplicity
	    echo "Skipping last script $last_script" 1>&2
	else
            echo "Executing $ffb_outname"
	    # have to do it here, as this will be run before any other script
            chmod u+rx $main_dir/error_augment.sh

	    # the XML file will be overwritten now, and hopefully not an error situation
            have_dummy_otrx=0
	    $main_dir/error_augment.sh -init
            START=`date +%s`
	    "$ffb_outname" glidein_config "$ffb_id"
	    ret=$?
            END=`date +%s`
            $main_dir/error_augment.sh  -process $ret "$ffb_id/$ffb_target_fname" "$PWD" "$ffb_outname glidein_config" "$START" "$END" #generating test result document
	    $main_dir/error_augment.sh -concat
	    if [ $ret -ne 0 ]; then
                echo "=== Validation error in $ffb_outname ===" 1>&2
		warn "Error running '$ffb_outname'" 1>&2
		cat otrx_output.xml | awk 'BEGIN{fr=0;}/<[/]detail>/{fr=0;}{if (fr==1) print $0}/<detail>/{fr=1;}' 1>&2
		return 1
            else
                # If ran successfully and periodic, schedule to execute with schedd_cron
                echo "=== validation OK in $ffb_outname ($ffb_period) ===" 1>&2
                if [ $ffb_period -gt 0 ]; then
                    add_periodic_script "$main_dir/script_wrapper.sh" $ffb_period "$work_dir" "$ffb_outname" glidein_config "$ffb_id" 
                fi
	    fi
	fi
    elif [ "$ffb_file_type" == "wrapper" ]; then
	echo "$ffb_outname" >> "$wrapper_list"
    elif [ "$ffb_file_type" == "untar" ]; then
	ffb_short_untar_dir=`get_untar_subdir "$ffb_id" "$ffb_target_fname"`
	ffb_untar_dir="${ffb_work_dir}/${ffb_short_untar_dir}"
	START=`date +%s`
	(mkdir "$ffb_untar_dir" && cd "$ffb_untar_dir" && tar -xmzf "$ffb_outname") 1>&2
	ret=$?
	if [ $ret -ne 0 ]; then
	    $main_dir/error_augment.sh -init
	    $main_dir/error_gen.sh -error "tar" "Corruption" "Error untarring '$ffb_outname'" "file" "$ffb_outname" "source_type" "$cfs_id"
	    $main_dir/error_augment.sh  -process $cfs_rc "tar" "$PWD" "mkdir $ffb_untar_dir && cd $ffb_untar_dir && tar -xmzf $ffb_outname" "$START" "`date +%s`"
	    $main_dir/error_augment.sh -concat
	    warn "Error untarring '$ffb_outname'" 1>&2
	    return 1
	fi
    fi

    if [ "$ffb_config_out" != "FALSE" ]; then
	ffb_prefix=`get_prefix $ffb_id`
	if [ "$ffb_file_type" == "untar" ]; then
	    # when untaring the original file is less interesting than the untar dir
	    add_config_line "${ffb_prefix}${ffb_config_out}" "$ffb_untar_dir"
	    if [ $? -ne 0 ]; then
		glidein_exit 1
	    fi
	else
	    add_config_line "${ffb_prefix}${ffb_config_out}" "$ffb_outname"
	    if [ $? -ne 0 ]; then
		glidein_exit 1
	    fi
	fi

    fi

    if [ "$have_dummy_otrx" -eq 1 ]; then
        # noone should really look at this file, but just to avoid confusion
	echo "<?xml version=\"1.0\"?>
<OSGTestResult id=\"fetch_file_base\" version=\"4.3.1\">
  <operatingenvironment>
    <env name=\"cwd\">$PWD</env>
  </operatingenvironment>
  <test>
    <cmd>Unknown</cmd>
    <tStart>`date +%Y-%m-%dT%H:%M:%S%:z`</tStart>
    <tEnd>`date +%Y-%m-%dT%H:%M:%S%:z`</tEnd>
  </test>
  <result>
    <status>OK</status>
  </result>
</OSGTestResult>" > otrx_output.xml
    fi

   return 0
}

#####################################
# Fetch descript and signature files

# disable signature check before I get the signature file itself
# check_signature is global
check_signature=0

for gs_id in main entry client client_group
do
  if [ -z "$client_repository_url" ]; then
      if [ "$gs_id" == "client" ]; then
	  # no client file when no cilent_repository
	  continue
      fi
  fi
  if [ -z "$client_repository_group_url" ]; then
      if [ "$gs_id" == "client_group" ]; then
	      # no client group file when no cilent_repository_group
	  continue
      fi
  fi

  gs_id_work_dir=`get_work_dir $gs_id`

  # Fetch description file
  gs_id_descript_file=`get_descript_file $gs_id`
  fetch_file_regular "$gs_id" "$gs_id_descript_file"
  signature_file_line=`grep "^signature " "${gs_id_work_dir}/${gs_id_descript_file}"`
  if [ $? -ne 0 ]; then
      warn "No signature in description file ${gs_id_work_dir}/${gs_id_descript_file}." 1>&2
      glidein_exit 1
  fi
  signature_file=`echo $signature_file_line|awk '{print $2}'`

  # Fetch signature file
  gs_id_signature=`get_signature $gs_id`
  fetch_file_regular "$gs_id" "$signature_file"
  echo "$gs_id_signature  ${signature_file}">"${gs_id_work_dir}/signature.sha1.test"
  (cd "${gs_id_work_dir}"&&sha1sum -c signature.sha1.test) 1>&2
  if [ $? -ne 0 ]; then
      warn "Corrupted signature file '${gs_id_work_dir}/${signature_file}'." 1>&2
      glidein_exit 1
  fi
  # for simplicity use a fixed name for signature file
  mv "${gs_id_work_dir}/${signature_file}" "${gs_id_work_dir}/signature.sha1"
done

# re-enable for everything else
check_signature=1

# Now verify the description was not tampered with
# doing it so late should be fine, since nobody should have been able
# to fake the signature file, even if it faked its name in
# the description file
for gs_id in main entry client client_group
do
  if [ -z "$client_repository_url" ]; then
      if [ "$gs_id" == "client" ]; then
	  # no client file when no cilent_repository
	  continue
      fi
  fi
  if [ -z "$client_repository_group_url" ]; then
      if [ "$gs_id" == "client_group" ]; then
	      # no client group file when no cilent_repository_group
	  continue
      fi
  fi

  gs_id_descript_file=`get_descript_file $gs_id`
  check_file_signature "$gs_id" "$gs_id_descript_file"
  if [ $? -ne 0 ]; then
      gs_id_work_dir=`get_work_dir $gs_id`
      warn "Corrupted description file ${gs_id_work_dir}/${gs_id_descript_file}." 1>&2
      glidein_exit 1
  fi
done

###################################################
# get last_script, as it is used by the fetch_file
gs_id_work_dir=`get_work_dir main`
gs_id_descript_file=`get_descript_file main`
last_script=`grep "^last_script " "${gs_id_work_dir}/$gs_id_descript_file" | awk '{print $2}'`
if [ $? -ne 0 ]; then
    warn "last_script not in description file ${gs_id_work_dir}/$gs_id_descript_file." 1>&2
    glidein_exit 1
fi


##############################
# Fetch all the other files
for gs_file_id in "main file_list" "client preentry_file_list" "client_group preentry_file_list" "client aftergroup_preentry_file_list" "entry file_list" "client file_list" "client_group file_list" "client aftergroup_file_list" "main after_file_list"
do
  gs_id=`echo $gs_file_id |awk '{print $1}'`

  if [ -z "$client_repository_url" ]; then
      if [ "$gs_id" == "client" ]; then
	  # no client file when no client_repository
	  continue
      fi
  fi
  if [ -z "$client_repository_group_url" ]; then
      if [ "$gs_id" == "client_group" ]; then
	      # no client group file when no client_repository_group
	  continue
      fi
  fi

  gs_file_list_id=`echo $gs_file_id |awk '{print $2}'`
  
  gs_id_work_dir=`get_work_dir $gs_id`
  gs_id_descript_file=`get_descript_file $gs_id`
  
  # extract list file name
  gs_file_list_line=`grep "^$gs_file_list_id " "${gs_id_work_dir}/$gs_id_descript_file"`
  if [ $? -ne 0 ]; then
      if [ -z "$client_repository_group_url" ]; then
	  if [ "${gs_file_list_id:0:11}" == "aftergroup_" ]; then
	      # afterfile_.. files optional when no client_repository_group
	      continue
	  fi
      fi
      warn "No '$gs_file_list_id' in description file ${gs_id_work_dir}/${gs_id_descript_file}." 1>&2
      glidein_exit 1
  fi
  gs_file_list=`echo $gs_file_list_line |awk '{print $2}'`

  # fetch list file
  fetch_file_regular "$gs_id" "$gs_file_list"

  # Fetch files contained in list
  while read file
    do
    if [ "${file:0:1}" != "#" ]; then
	fetch_file "$gs_id" $file
    fi
  done < "${gs_id_work_dir}/${gs_file_list}"

done

###############################
# Start the glidein main script
add_config_line "GLIDEIN_INITIALIZED" "1"

echo "# --- Last Script values ---" >> glidein_config
last_startup_time=`date +%s`
let validation_time=$last_startup_time-$startup_time
echo "=== Last script starting `date` ($last_startup_time) after validating for $validation_time ==="
echo
ON_DIE=0
trap 'ignore_signal' HUP
trap 'on_die' TERM
trap 'on_die' INT
gs_id_work_dir=`get_work_dir main`
$main_dir/error_augment.sh -init
"${gs_id_work_dir}/$last_script" glidein_config &
wait $!
ret=$?
if [ $ON_DIE -eq 1 ]; then
        ret=0
fi
last_startup_end_time=`date +%s`
$main_dir/error_augment.sh  -process $ret "$last_script" "$PWD" "${gs_id_work_dir}/$last_script glidein_config" "$last_startup_time" "$last_startup_end_time"
$main_dir/error_augment.sh -concat

let last_script_time=$last_startup_end_time-$last_startup_time
echo "=== Last script ended `date` ($last_startup_end_time) with code $ret after $last_script_time ==="
echo
if [ $ret -ne 0 ]; then
    warn "Error running '$last_script'" 1>&2
fi

#Things like periodic scripts might put messages here if they want them printed in the logfile
<<<<<<< HEAD
echo "=== Exit messages left by periodic scripts ==="
cat exit_message
echo
pwd
=======
echo "=== Exit messages left by periodic scripts ===" 1>&2
cat exit_message 1>&2
echo 1>&2
>>>>>>> 65789064


#########################
# clean up after I finish
glidein_exit $ret<|MERGE_RESOLUTION|>--- conflicted
+++ resolved
@@ -891,9 +891,6 @@
     fi
 fi
 echo
-echo "JOBFEATURES variable points to $JOBFEATURES"
-echo "MACHINEFEATURES variable points to $MACHINEFEATURES"
-echo
 echo "Running on `uname -n`"
 echo "System: `uname -a`"
 if [ -e '/etc/redhat-release' ]; then
@@ -1747,16 +1744,9 @@
 fi
 
 #Things like periodic scripts might put messages here if they want them printed in the logfile
-<<<<<<< HEAD
-echo "=== Exit messages left by periodic scripts ==="
-cat exit_message
-echo
-pwd
-=======
 echo "=== Exit messages left by periodic scripts ===" 1>&2
 cat exit_message 1>&2
 echo 1>&2
->>>>>>> 65789064
 
 
 #########################
