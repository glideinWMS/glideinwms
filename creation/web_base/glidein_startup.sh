#!/bin/bash

# SPDX-FileCopyrightText: 2009 Fermi Research Alliance, LLC
# SPDX-License-Identifier: Apache-2.0

#
# Project:
#   glideinWMS
#
# File Version:
#

# default IFS, to protect against unusual environment, better than "unset IFS" because works with restoring old one
IFS=$' \t\n'

global_args="$*"
# GWMS_STARTUP_SCRIPT=$0
GWMS_STARTUP_SCRIPT="$(cd "$(dirname "${BASH_SOURCE[0]}")" && pwd)/$(basename "${BASH_SOURCE[0]}")"
GWMS_PATH=""
# Relative to the work directory (GWMS_DIR, gwms_lib_dir, gwms_bin_dir and gwms_exec_dir will be the absolute paths)
# bin (utilities), lib (libraries), exec (aux scripts to be executed/sourced, e.g. pre-job)
GWMS_SUBDIR=".gwms.d"

export LANG=C

# General options
GWMS_MULTIUSER_GLIDEIN=
# Set GWMS_MULTIUSER_GLIDEIN if the Glidein may spawn processes (for jobs) as a different user.
# This will prepare the glidein, e.g. setting to 777 the permission of TEMP directories
# This should never happen only when using GlExec. Not in Singularity, not w/o sudo mechanisms.
# Comment the following line if GlExec or similar will not be used
#GWMS_MULTIUSER_GLIDEIN=true
# Default GWMS log server
GWMS_LOGSERVER_ADDRESS='https://fermicloud152.fnal.gov/log'

##############################
# Utility functions to allow the script to source functions and retrieve data stored as tarball at the end of the script itself

get_data() {
    # Retrieve the specified data, which is appended as tarball
    # 1: selected file
    sed '1,/^#EOF$/d' < "${GWMS_STARTUP_SCRIPT}" | tar xz -O "$1"
}

source_data() {
    # Source the specified data, which is appended as tarball, without saving it
    # 1: selected file
    local data
    data=$(get_data "$1")
    [[ -n "$data" ]] && eval "$data"
}

list_data() {
    # Show a list of the payload tarballed files in this script
    sed '1,/^#EOF$/d' < "${GWMS_STARTUP_SCRIPT}" | tar tz
}

extract_all_data() {
    # Extract and source all the tarball files
    local -a files
    # change separator to split the output file list from 'tar tz' command
    local IFS_OLD="${IFS}"
    IFS=$'\n'
    files=($(list_data))
    for f in "${files[@]}"; do
        echo "Extracting file ${f}"
        get_data "${f}" > "${f}"
        echo "Sourcing file ${f}"
        # source_data "${f}" - can source the file saved instead of re-extracting it
        . "${f}"
    done
    IFS="${IFS_OLD}"
}

################################
# Extends 'trap' allowing to pass the signal name as argument to the handler
trap_with_arg() {
    func="$1" ; shift
    for sig ; do
        # shellcheck disable=SC2064
        trap "${func} ${sig}" "${sig}"
    done
}

#function to handle passing signals to the child processes
# no need to re-raise sigint, caller does unconditional exit (https://www.cons.org/cracauer/sigint.html)
on_die() {
    echo "Received kill signal... shutting down child processes (forwarding $1 signal)" 1>&2
    ON_DIE=1
    kill -s "$1" %1
}

GWMS_MULTIGLIDEIN_CHILDS=
on_die_multi() {
    echo "Multi-Glidein received signal... shutting down child glideins (forwarding $1 signal to ${GWMS_MULTIGLIDEIN_CHILDS})" 1>&2
    ON_DIE=1
    for i in ${GWMS_MULTIGLIDEIN_CHILDS}; do
        kill -s "$1" "${i}"
    done
}

ignore_signal() {
    echo "Ignoring SIGHUP signal... Use SIGTERM or SIGQUIT to kill processes" 1>&2
}

warn() {
    echo "WARN $(date)" "$@" 1>&2
}

logdebug() {
    echo "DEBUG $(date)" "$@" 1>&2
}

# Functions to start multiple glideins
copy_all() {
   # 1:prefix (of the files to skip), 2:directory
   # should it copy also hidden files?
   mkdir -p "$2"
   for f in *; do
       [[ -e "${f}" ]] || break    # TODO: should this be a continue?
       if [[ "${f}" = ${1}* ]]; then
           continue
       fi
       cp -r "${f}" "$2"/
   done
}

do_start_all() {
    # 1:number of glideins
    # GLIDEIN_MULTIGLIDEIN_LAUNCHALL - if set in attrs, command to start all Glideins at once (multirestart 0)
    # GLIDEIN_MULTIGLIDEIN_LAUNCHER - if set in attrs, command to start the individual Glideins
    local num_glideins initial_dir multiglidein_launchall multiglidein_launcher
    num_glideins=$1
    initial_dir="$(pwd)"
    multiglidein_launchall=$(params_decode "$(params_get_simple GLIDEIN_MULTIGLIDEIN_LAUNCHALL "${params}")")
    multiglidein_launcher=$(params_decode "$(params_get_simple GLIDEIN_MULTIGLIDEIN_LAUNCHER "${params}")")

    local startup_script="${GWMS_STARTUP_SCRIPT}"
    if [[ -n "${multiglidein_launchall}" ]]; then
        echo "Starting multi-glidein using launcher: ${multiglidein_launchall}"
        # shellcheck disable=SC2086
        ${multiglidein_launchall} "${startup_script}" -multirestart 0 ${global_args} &
        GWMS_MULTIGLIDEIN_CHILDS="${GWMS_MULTIGLIDEIN_CHILDS} $!"
    else
        if [[ "${initial_dir}" = "$(dirname "${startup_script}")" ]]; then
            startup_script="./$(basename "${startup_script}")"
        fi
        for i in $(seq 1 "${num_glideins}"); do
            g_dir="glidein_dir${i}"
            copy_all glidein_dir "${g_dir}"
            echo "Starting glidein ${i} in ${g_dir} ${multiglidein_launcher:+"with launcher ${GLIDEIN_MULTIGLIDEIN_LAUNCHER}"}"
            pushd "${g_dir}" || echo "Unable to cd in start directory"
            chmod +x "${startup_script}"
            # shellcheck disable=SC2086
            ${multiglidein_launcher} "${startup_script}" -multirestart "${i}" ${global_args} &
            GWMS_MULTIGLIDEIN_CHILDS="${GWMS_MULTIGLIDEIN_CHILDS} $!"
            popd || true
        done
        echo "Started multiple glideins: ${GWMS_MULTIGLIDEIN_CHILDS}"
    fi
}

usage() {
    echo "Usage: glidein_startup.sh <options>"
    echo "where <options> is:"
    echo "  -factory <name>             : name of this factory"
    echo "  -name <name>                : name of this glidein"
    echo "  -entry <name>               : name of this glidein entry"
    echo "  -clientname <name>          : name of the requesting client"
    echo "  -clientgroup <name>         : group name of the requesting client"
    echo "  -web <baseURL>              : base URL from where to fetch"
    echo "  -proxy <proxyURL>           : URL of the local proxy"
    echo "  -dir <dirID>                : directory ID (supports ., Condor, CONDOR, OSG, TMPDIR, AUTO)"
    echo "  -sign <sign>                : signature of the signature file"
    echo "  -signtype <id>              : type of signature (only sha1 supported for now)"
    echo "  -signentry <sign>           : signature of the entry signature file"
    echo "  -cluster <ClusterID>        : condorG ClusterId"
    echo "  -subcluster <ProcID>        : condorG ProcId"
    echo "  -submitcredid <CredentialID>: Credential ID of this condorG job"
    echo "  -schedd <name>              : condorG Schedd Name"
    echo "  -descript <fname>           : description file name"
    echo "  -descriptentry <fname>      : description file name for entry"
    echo "  -clientweb <baseURL>        : base URL from where to fetch client files"
    echo "  -clientwebgroup <baseURL>   : base URL from where to fetch client group files"
    echo "  -clientsign <sign>          : signature of the client signature file"
    echo "  -clientsigntype <id>        : type of client signature (only sha1 supported for now)"
    echo "  -clientsigngroup <sign>     : signature of the client group signature file"
    echo "  -clientdescript <fname>     : client description file name"
    echo "  -clientdescriptgroup <fname>: client description file name for group"
    echo "  -slotslayout <type>         : how Condor will set up slots (fixed, partitionable)"
    echo "  -v <id>                     : operation mode (std, nodebug, fast, check supported)"
    echo "  -multiglidein <num>         : spawn multiple (<num>) glideins (unless also multirestart is set)"
    echo "  -multirestart <num>         : started as one of multiple glideins (glidein number <num>)"
    echo "  -param_* <arg>              : user specified parameters"
    exit 1
}


# params will contain the full list of parameters
# -param_XXX YYY will become "XXX YYY"
# TODO: can use an array instead?
params=""

while [ $# -gt 0 ]
do case "$1" in
    -factory)    glidein_factory="$2";;
    -name)       glidein_name="$2";;
    -entry)      glidein_entry="$2";;
    -clientname) client_name="$2";;
    -clientgroup) client_group="$2";;
    -web)        repository_url="$2";;
    -proxy)      proxy_url="$2";;
    -dir)        work_dir="$2";;
    -sign)       sign_id="$2";;
    -signtype)   sign_type="$2";;
    -signentry)  sign_entry_id="$2";;
    -cluster)    condorg_cluster="$2";;
    -subcluster) condorg_subcluster="$2";;
    -submitcredid) glidein_cred_id="$2";;
    -schedd)     condorg_schedd="$2";;
    -descript)   descript_file="$2";;
    -descriptentry)   descript_entry_file="$2";;
    -clientweb)             client_repository_url="$2";;
    -clientwebgroup)        client_repository_group_url="$2";;
    -clientsign)            client_sign_id="$2";;
    -clientsigntype)        client_sign_type="$2";;
    -clientsigngroup)       client_sign_group_id="$2";;
    -clientdescript)        client_descript_file="$2";;
    -clientdescriptgroup)   client_descript_group_file="$2";;
    -slotslayout)           slots_layout="$2";;
    -v)          operation_mode="$2";;
    -multiglidein)  multi_glidein="$2";;
    -multirestart)  multi_glidein_restart="$2";;
    -param_*)    params="$params $(echo "$1" | awk '{print substr($0,8)}') $2";;
    *)  (warn "Unknown option $1"; usage) 1>&2; exit 1
esac
shift 2
done

# make sure we have a valid slots_layout
if (echo "x${slots_layout}" | grep -i fixed) >/dev/null 2>&1 ; then
    slots_layout="fixed"
else
    slots_layout="partitionable"
fi

construct_xml() {
  result="$1"

  glidein_end_time="$(date +%s)"

  echo "<?xml version=\"1.0\"?>
<OSGTestResult id=\"glidein_startup.sh\" version=\"4.3.1\">
  <operatingenvironment>
    <env name=\"cwd\">${start_dir}</env>
  </operatingenvironment>
  <test>
    <cmd>$0 ${global_args}</cmd>
    <tStart>$(date --date=@"${startup_time}" +%Y-%m-%dT%H:%M:%S%:z)</tStart>
    <tEnd>$(date --date=@"${glidein_end_time}" +%Y-%m-%dT%H:%M:%S%:z)</tEnd>
  </test>
${result}
</OSGTestResult>"
}


extract_parent_fname() {
  exitcode=$1

  if [ -s otrx_output.xml ]; then
      # file exists and is not 0 size
      last_result=$(cat otrx_output.xml)

      if [ "${exitcode}" -eq 0 ]; then
          echo "SUCCESS"
      else
          last_script_name=$(echo "${last_result}" |awk '/<OSGTestResult /{split($0,a,"id=\""); split(a[2],b,"\""); print b[1];}')
          echo "${last_script_name}"
      fi
  else
      echo "Unknown"
  fi
}

extract_parent_xml_detail() {
  exitcode=$1
  glidein_end_time="$(date +%s)"

  if [ -s otrx_output.xml ]; then
      # file exists and is not 0 size
      last_result="$(cat otrx_output.xml)"

      if [ "${exitcode}" -eq 0 ]; then
          echo "  <result>"
          echo "    <status>OK</status>"
          # propagate metrics as well
          echo "${last_result}" | grep '<metric '
          echo "  </result>"
      else
          last_script_name=$(echo "${last_result}" |awk '/<OSGTestResult /{split($0,a,"id=\""); split(a[2],b,"\""); print b[1];}')

          last_script_reason=$(echo "${last_result}" | awk 'BEGIN{fr=0;}/<[/]detail>/{fr=0;}{if (fr==1) print $0}/<detail>/{fr=1;}')
          my_reason="     Validation failed in ${last_script_name}.

${last_script_reason}"

          echo "  <result>"
          echo "    <status>ERROR</status>
    <metric name=\"TestID\" ts=\"$(date --date=@"${glidein_end_time}" +%Y-%m-%dT%H:%M:%S%:z)\" uri=\"local\">${last_script_name}</metric>"
          # propagate metrics as well (will include the failure metric)
          echo "${last_result}" | grep '<metric '
          echo "  </result>"
          echo "  <detail>
${my_reason}
  </detail>"
      fi
  else
      # create a minimal XML file, else
      echo "  <result>"
      if [ "${exitcode}" -eq 0 ]; then
          echo "    <status>OK</status>"
      else
          echo "    <status>ERROR</status>"
          echo "    <metric name=\"failure\" ts=\"$(date --date=@"${glidein_end_time}" +%Y-%m-%dT%H:%M:%S%:z)\" uri=\"local\">Unknown</metric>"
      fi
      echo "  </result>
  <detail>
    No detail. Could not find source XML file.
  </detail>"
  fi
}

basexml2simplexml() {
  final_result="$1"

  # augment with node info
  echo "${final_result}" | awk 'BEGIN{fr=1;}{if (fr==1) print $0}/<operatingenvironment>/{fr=0;}'

  echo "    <env name=\"client_name\">${client_name}</env>"
  echo "    <env name=\"client_group\">${client_group}</env>"

  echo "    <env name=\"user\">$(id -un)</env>"
  echo "    <env name=\"arch\">$(uname -m)</env>"
  if [ -e '/etc/redhat-release' ]; then
      echo "    <env name=\"os\">$(cat /etc/redhat-release)</env>"
  fi
  echo "    <env name=\"hostname\">$(uname -n)</env>"

  echo "${final_result}" | awk 'BEGIN{fr=0;}{if (fr==1) print $0}/<operatingenvironment>/{fr=1;}'
}

simplexml2longxml() {
  final_result_simple="$1"
  global_result="$2"

  echo "${final_result_simple}" | awk 'BEGIN{fr=1;}{if (fr==1) print $0}/<OSGTestResult /{fr=0;}'

  if [ "${global_result}" != "" ]; then
      # subtests first, so it is more readable, when tailing
      echo '  <subtestlist>'
      echo '    <OSGTestResults>'
      echo "${global_result}" | awk '{print "      " $0}'
      echo '    </OSGTestResults>'
      echo '  </subtestlist>'
  fi

  echo "${final_result_simple}" | awk 'BEGIN{fr=0;}{if (fr==1) print $0}/<OSGTestResult /{fr=1;}/<operatingenvironment>/{fr=0;}'

  echo "    <env name=\"glidein_factory\">${glidein_factory}</env>"
  echo "    <env name=\"glidein_name\">${glidein_name}</env>"
  echo "    <env name=\"glidein_entry\">${glidein_entry}</env>"
  echo "    <env name=\"condorg_cluster\">${condorg_cluster}</env>"
  echo "    <env name=\"condorg_subcluster\">${condorg_subcluster}</env>"
  echo "    <env name=\"glidein_credential_id\">${glidein_cred_id}</env>"
  echo "    <env name=\"condorg_schedd\">${condorg_schedd}</env>"

  echo "${final_result_simple}" | awk 'BEGIN{fr=0;}{if (fr==1) print $0}/<operatingenvironment>/{fr=1;}'
}

print_tail() {
  exit_code=$1
  final_result_simple="$2"
  final_result_long="$3"

  glidein_end_time=$(date +%s)
  let total_time=${glidein_end_time}-${startup_time}
  echo "=== Glidein ending $(date) (${glidein_end_time}) with code ${exit_code} after ${total_time} ==="
  echo ""
  echo "=== XML description of glidein activity ==="
  echo  "${final_result_simple}" | grep -v "<cmd>"
  echo "=== End XML description of glidein activity ==="

  echo "" 1>&2
  echo "=== Encoded XML description of glidein activity ===" 1>&2
  echo "${final_result_long}" | gzip --stdout - | b64uuencode 1>&2
  echo "=== End encoded XML description of glidein activity ===" 1>&2
}

####################################
# Cleaup, print out message and exit
work_dir_created=0
glide_local_tmp_dir_created=0


glidien_cleanup() {
    # Remove Glidein directories (work_dir, glide_local_tmp_dir)
    # 1 - exit code
    # Using GLIDEIN_DEBUG_OPTIONS, start_dir, work_dir_created, work_dir,
    #   glide_local_tmp_dir_created, glide_local_tmp_dir
    if ! cd "${start_dir}"; then
        warn "Cannot find ${start_dir} anymore, exiting but without cleanup"
    else
        if [[ ",${GLIDEIN_DEBUG_OPTIONS}," = *,nocleanup,* ]]; then
            warn "Skipping cleanup, disabled via GLIDEIN_DEBUG_OPTIONS"
        else
            if [ "${work_dir_created}" -eq "1" ]; then
                # rm -fR does not remove directories read only for the user
                find "${work_dir}" -type d -exec chmod u+w {} \;
                rm -fR "${work_dir}"
            fi
            if [ "${glide_local_tmp_dir_created}" -eq "1" ]; then
                find "${glide_local_tmp_dir}" -type d -exec chmod u+w {} \;
                rm -fR "${glide_local_tmp_dir}"
            fi
        fi
    fi
}

# use this for early failures, when we cannot assume we can write to disk at all
# too bad we end up with some repeated code, but difficult to do better
early_glidein_failure() {
  error_msg="$1"

  warn "${error_msg}"

  sleep "${sleep_time}"
  # wait a bit in case of error, to reduce lost glideins

  glidein_end_time="$(date +%s)"
  result="    <metric name=\"failure\" ts=\"$(date --date=@"${glidein_end_time}" +%Y-%m-%dT%H:%M:%S%:z)\" uri=\"local\">WN_RESOURCE</metric>
    <status>ERROR</status>
    <detail>
     ${error_msg}
    </detail>"

  final_result="$(construct_xml "${result}")"
  final_result_simple="$(basexml2simplexml "${final_result}")"
  # have no global section
  final_result_long="$(simplexml2longxml "${final_result_simple}" "")"

  glidien_cleanup

  print_tail 1 "${final_result_simple}" "${final_result_long}"

  exit 1
}


# use this one once the most basic ops have been done
glidein_exit() {
  # Removed lines about $lock_file (lock file for whole machine) not present elsewhere

  gwms_process_scripts "$GWMS_DIR" cleanup "${glidein_config}"

  global_result=""
  if [ -f otr_outlist.list ]; then
      global_result=$(cat otr_outlist.list)
      chmod u+w otr_outlist.list
  fi

  ge_last_script_name=$(extract_parent_fname "$1")
  result=$(extract_parent_xml_detail "$1")
  final_result=$(construct_xml "${result}")

  # augment with node info
  final_result_simple=$(basexml2simplexml "${final_result}")

  # Create a richer version, too
  final_result_long=$(simplexml2longxml "${final_result_simple}" "${global_result}")

  if [ "$1" -ne 0 ]; then
      report_failed=$(grep -i "^GLIDEIN_Report_Failed " "${glidein_config}" | cut -d ' ' -f 2-)

      if [ -z "${report_failed}" ]; then
          report_failed="NEVER"
      fi

      factory_report_failed=$(grep -i "^GLIDEIN_Factory_Report_Failed " "${glidein_config}" | cut -d ' ' -f 2-)

      if [ -z "${factory_report_failed}" ]; then
          factory_collector=$(grep -i "^GLIDEIN_Factory_Collector " "${glidein_config}" | cut -d ' ' -f 2-)
          if [ -z "${factory_collector}" ]; then
              # no point in enabling it if there are no collectors
              factory_report_failed="NEVER"
          else
              factory_report_failed="ALIVEONLY"
          fi
      fi

      do_report=0
      if [ "${report_failed}" != "NEVER" ] || [ "${factory_report_failed}" != "NEVER" ]; then
          do_report=1
      fi


      # wait a bit in case of error, to reduce lost glideins
      let "dl=$(date +%s) + ${sleep_time}"
      dlf=$(date --date="@${dl}")
      add_config_line "GLIDEIN_ADVERTISE_ONLY" "1"
      add_config_line "GLIDEIN_Failed" "True"
      add_config_line "GLIDEIN_EXIT_CODE" "$1"
      add_config_line "GLIDEIN_ToDie" "${dl}"
      add_config_line "GLIDEIN_Expire" "${dl}"
      add_config_line "GLIDEIN_LAST_SCRIPT" "${ge_last_script_name}"
      add_config_line "GLIDEIN_ADVERTISE_TYPE" "Retiring"

      add_config_line "GLIDEIN_FAILURE_REASON" "Glidein failed while running ${ge_last_script_name}. Keeping node busy until ${dl} (${dlf})."

      condor_vars_file="$(grep -i "^CONDOR_VARS_FILE " "${glidein_config}" | cut -d ' ' -f 2-)"
      if [ -n "${condor_vars_file}" ]; then
         # if we are to advertise, this should be available... else, it does not matter anyhow
         add_condor_vars_line "GLIDEIN_ADVERTISE_ONLY" "C" "True" "+" "Y" "Y" "-"
         add_condor_vars_line "GLIDEIN_Failed" "C" "True" "+" "Y" "Y" "-"
         add_condor_vars_line "GLIDEIN_EXIT_CODE" "I" "-" "+" "Y" "Y" "-"
         add_condor_vars_line "GLIDEIN_ToDie" "I" "-" "+" "Y" "Y" "-"
         add_condor_vars_line "GLIDEIN_Expire" "I" "-" "+" "Y" "Y" "-"
         add_condor_vars_line "GLIDEIN_LAST_SCRIPT" "S" "-" "+" "Y" "Y" "-"
         add_condor_vars_line "GLIDEIN_FAILURE_REASON" "S" "-" "+" "Y" "Y" "-"
      fi
      main_work_dir="$(get_work_dir main)"

      for ((t=$(date +%s); t < dl; t=$(date +%s)))
      do
        if [ -e "${main_work_dir}/${last_script}" ] && [ "${do_report}" = "1" ] ; then
            # if the file exists, we should be able to talk to the collectors
            # notify that things went badly and we are waiting
            if [ "${factory_report_failed}" != "NEVER" ]; then
                add_config_line "GLIDEIN_ADVERTISE_DESTINATION" "Factory"
                warn "Notifying Factory of error"
                "${main_work_dir}/${last_script}" glidein_config
            fi
            if [ "${report_failed}" != "NEVER" ]; then
                add_config_line "GLIDEIN_ADVERTISE_DESTINATION" "VO"
                warn "Notifying VO of error"
                "${main_work_dir}/${last_script}" glidein_config
            fi
        fi

        # sleep for about 5 mins... but randomize a bit
        let "ds=250+${RANDOM}%100"
        let "as=$(date +%s) + ${ds}"
        if [ ${as} -gt ${dl} ]; then
            # too long, shorten to the deadline
            let "ds=${dl} - $(date +%s)"
        fi
        warn "Sleeping ${ds}"
        sleep ${ds}
      done

      if [ -e "${main_work_dir}/${last_script}" ] && [ "${do_report}" = "1" ]; then
          # notify that things went badly and we are going away
          if [ "${factory_report_failed}" != "NEVER" ]; then
              add_config_line "GLIDEIN_ADVERTISE_DESTINATION" "Factory"
              if [ "${factory_report_failed}" = "ALIVEONLY" ]; then
                  add_config_line "GLIDEIN_ADVERTISE_TYPE" "INVALIDATE"
              else
                  add_config_line "GLIDEIN_ADVERTISE_TYPE" "Killing"
                  add_config_line "GLIDEIN_FAILURE_REASON" "Glidein failed while running ${ge_last_script_name}. Terminating now. (${dl}) (${dlf})"
              fi
              "${main_work_dir}/${last_script}" glidein_config
              warn "Last notification sent to Factory"
          fi
          if [ "${report_failed}" != "NEVER" ]; then
              add_config_line "GLIDEIN_ADVERTISE_DESTINATION" "VO"
              if [ "${report_failed}" = "ALIVEONLY" ]; then
                  add_config_line "GLIDEIN_ADVERTISE_TYPE" "INVALIDATE"
              else
                  add_config_line "GLIDEIN_ADVERTISE_TYPE" "Killing"
                  add_config_line "GLIDEIN_FAILURE_REASON" "Glidein failed while running ${ge_last_script_name}. Terminating now. (${dl}) (${dlf})"
              fi
              "${main_work_dir}/${last_script}" glidein_config
              warn "Last notification sent to VO"
          fi
      fi
  fi

  log_write "glidein_startup.sh" "text" "glidein is about to exit with retcode $1" "info"
  send_logs_to_remote

  glidien_cleanup

  print_tail "$1" "${final_result_simple}" "${final_result_long}"

  exit "$1"
}

####################################################
# automatically determine and setup work directories
automatic_work_dir() {
    declare -a targets=("${_CONDOR_SCRATCH_DIR}"
                        "${OSG_WN_TMP}"
                        "${TG_NODE_SCRATCH}"
                        "${TG_CLUSTER_SCRATCH}"
                        "${SCRATCH}"
                        "${TMPDIR}"
                        "${TMP}"
                        "${PWD}"
                        )
    unset TMPDIR

    # 1 kB
    disk_required=1000000

    for d in "${targets[@]}"; do

        echo "Checking ${d} for potential use as work space... " 1>&2

        # does the target exist?
        if [ ! -e "${d}" ]; then
            echo "  Workdir: ${d} does not exist" 1>&2
            continue
        fi

        # make sure there is enough available diskspace
        free="$(df -kP "${d}" | awk '{if (NR==2) print $4}')"
        if [ "x${free}" = "x" ] || [ "${free}" -lt ${disk_required} ]; then
            echo "  Workdir: not enough disk space available in ${d}" 1>&2
            continue
        fi

        if touch "${d}/.dirtest.$$" >/dev/null 2>&1; then
            echo "  Workdir: ${d} selected" 1>&2
            rm -f "${d}/.dirtest.$$" >/dev/null 2>&1
            work_dir=${d}
            return 0
        fi
        echo "  Workdir: not allowed to write to ${d}" 1>&2
    done
    return 1
}

#######################################
# Parameters utility functions

params_get_simple() {
    # Retrieve a simple parameter (no special characters in its value) from the param list
    # 1:param, 2:param_list (quoted string w/ spaces)
    [[ ${2} = *\ ${1}\ * ]] || return
    local retval="${2##*\ ${1}\ }"
    echo "${retval%%\ *}"
}

params_decode() {
    echo "$1" | sed \
 -e 's/\.nbsp,/ /g' \
 -e 's/\.semicolon,/;/g' \
 -e 's/\.colon,/:/g' \
 -e 's/\.tilde,/~/g' \
 -e 's/\.not,/!/g' \
 -e 's/\.question,/?/g' \
 -e 's/\.star,/*/g' \
 -e 's/\.dollar,/$/g' \
 -e 's/\.comment,/#/g' \
 -e 's/\.sclose,/]/g' \
 -e 's/\.sopen,/[/g' \
 -e 's/\.gclose,/}/g' \
 -e 's/\.gopen,/{/g' \
 -e 's/\.close,/)/g' \
 -e 's/\.open,/(/g' \
 -e 's/\.gt,/>/g' \
 -e 's/\.lt,/</g' \
 -e 's/\.minus,/-/g' \
 -e 's/\.plus,/+/g' \
 -e 's/\.eq,/=/g' \
 -e "s/\.singquot,/'/g" \
 -e 's/\.quot,/"/g' \
 -e 's/\.fork,/\`/g' \
 -e 's/\.pipe,/|/g' \
 -e 's/\.backslash,/\\/g' \
 -e 's/\.amp,/\&/g' \
 -e 's/\.comma,/,/g' \
 -e 's/\.dot,/./g'
}

# Put parameters into the config file
params2file() {
    param_list=""

    while [ $# -gt 0 ]
    do
        # TODO: Use params_decode. For 3.4.8, not to introduce many changes now. Use params_converter
        # Note: using $() we escape blackslash with \\ like above. Using backticks would require \\\
        pfval=$(echo "$2" | sed \
 -e 's/\.nbsp,/ /g' \
 -e 's/\.semicolon,/;/g' \
 -e 's/\.colon,/:/g' \
 -e 's/\.tilde,/~/g' \
 -e 's/\.not,/!/g' \
 -e 's/\.question,/?/g' \
 -e 's/\.star,/*/g' \
 -e 's/\.dollar,/$/g' \
 -e 's/\.comment,/#/g' \
 -e 's/\.sclose,/]/g' \
 -e 's/\.sopen,/[/g' \
 -e 's/\.gclose,/}/g' \
 -e 's/\.gopen,/{/g' \
 -e 's/\.close,/)/g' \
 -e 's/\.open,/(/g' \
 -e 's/\.gt,/>/g' \
 -e 's/\.lt,/</g' \
 -e 's/\.minus,/-/g' \
 -e 's/\.plus,/+/g' \
 -e 's/\.eq,/=/g' \
 -e "s/\.singquot,/'/g" \
 -e 's/\.quot,/"/g' \
 -e 's/\.fork,/\`/g' \
 -e 's/\.pipe,/|/g' \
 -e 's/\.backslash,/\\/g' \
 -e 's/\.amp,/\&/g' \
 -e 's/\.comma,/,/g' \
 -e 's/\.dot,/./g')
        if ! add_config_line "$1 ${pfval}"; then
            glidein_exit 1
        fi
        if [ -z "${param_list}" ]; then
            param_list="$1"
        else
            param_list="${param_list},$1"
        fi
        shift 2
    done
    echo "PARAM_LIST ${param_list}"
    return 0
}

################
# Parse and verify arguments

# allow some parameters to change arguments
# multiglidein GLIDEIN_MULTIGLIDEIN -> multi_glidein
tmp_par=$(params_get_simple GLIDEIN_MULTIGLIDEIN "${params}")
[ -n "${tmp_par}" ] &&  multi_glidein=${tmp_par}

case "${operation_mode}" in
    nodebug)
        sleep_time=1199
        set_debug=0;;
    fast)
        sleep_time=150
        set_debug=1;;
    check)
        sleep_time=150
        set -x
        set_debug=2;;
    *)
        sleep_time=1199
        set_debug=1;;
esac

if [ -z "${descript_file}" ]; then
    warn "Missing descript fname."
    usage
fi

if [ -z "${descript_entry_file}" ]; then
    warn "Missing descript fname for entry."
    usage
fi

if [ -z "${glidein_name}" ]; then
    warn "Missing gliden name."
    usage
fi

if [ -z "${glidein_entry}" ]; then
    warn "Missing glidein entry name."
    usage
fi


if [ -z "${repository_url}" ]; then
    warn "Missing Web URL."
    usage
fi

repository_entry_url="${repository_url}/entry_${glidein_entry}"

if [ -z "${proxy_url}" ]; then
  proxy_url="None"
fi

if [ "${proxy_url}" = "OSG" ]; then
  if [ -z "${OSG_SQUID_LOCATION}" ]; then
     # if OSG does not define a Squid, then don't use any
     proxy_url="None"
     warn "OSG_SQUID_LOCATION undefined, not using any Squid URL" 1>&2
  else
     proxy_url="$(echo "${OSG_SQUID_LOCATION}" | awk -F ':' '{if ($2 =="") {print $1 ":3128"} else {print $0}}')"
  fi
fi

if [ -z "${sign_id}" ]; then
    warn "Missing signature."
    usage
fi

if [ -z "${sign_entry_id}" ]; then
    warn "Missing entry signature."
    usage
fi

if [ -z "${sign_type}" ]; then
    sign_type="sha1"
fi

if [ "${sign_type}" != "sha1" ]; then
    warn "Unsupported signtype ${sign_type} found."
    usage
fi

if [ -n "${client_repository_url}" ]; then
  # client data is optional, user url as a switch
  if [ -z "${client_sign_type}" ]; then
      client_sign_type="sha1"
  fi

  if [ "${client_sign_type}" != "sha1" ]; then
    warn "Unsupported clientsigntype ${client_sign_type} found."
    usage
  fi

  if [ -z "${client_descript_file}" ]; then
    warn "Missing client descript fname."
    usage
  fi

  if [ -n "${client_repository_group_url}" ]; then
      # client group data is optional, user url as a switch
      if [ -z "${client_group}" ]; then
          warn "Missing client group name."
          usage
      fi

      if [ -z "${client_descript_group_file}" ]; then
          warn "Missing client descript fname for group."
          usage
      fi
  fi
fi

md5wrapper() {
    # $1 - file name
    # $2 - option (quiet)
    # Result returned on stdout
    local ERROR_RESULT="???"
    local ONLY_SUM
    if [ "x$2" = "xquiet" ]; then
        ONLY_SUM=yes
    fi
    local executable=md5sum
    if which ${executable} 1>/dev/null 2>&1; then
        [ -n "${ONLY_SUM}" ] && executable="md5sum \"$1\" | cut -d ' ' -f 1" ||  executable="md5sum \"$1\""
    else
        executable=md5
        if ! which ${executable} 1>/dev/null 2>&1; then
            echo "${ERROR_RESULT}"
            warn "md5wrapper error: can't neither find md5sum nor md5"
            return 1
        fi
        [ -n "${ONLY_SUM}" ] && executable="md5 -q \"$1\"" || executable="md5 \"$1\""
    fi
    local res
    # Flagged by some checkers but OK
    if ! res="$(eval "${executable}" 2>/dev/null)"; then
        echo "${ERROR_RESULT}"
        warn "md5wrapper error: can't calculate md5sum using ${executable}"
        return 1
    fi
    echo "${res}"
}

# Generate directory ID
dir_id() {
    # create an id to distinguish the directories when preserved
    [[ ! ",${GLIDEIN_DEBUG_OPTIONS}," = *,nocleanup,* ]] && return
    local dir_id=""
    local tmp="${repository_url%%.*}"
    tmp="${tmp#*//}"
    dir_id="${tmp: -4}"
    tmp="${client_repository_url%%.*}"
    tmp="${tmp#*//}"
    dir_id="${dir_id}${tmp: -4}"
    [[ -z "${dir_id}" ]] && dir_id='debug'
    echo "${dir_id}_"
}

# Generate glidein UUID
if command -v uuidgen >/dev/null 2>&1; then
    glidein_uuid="$(uuidgen)"
else
    glidein_uuid="$(od -x -w32 -N32 /dev/urandom | awk 'NR==1{OFS="-"; print $2$3,$4,$5,$6,$7$8$9}')"
fi

startup_time="$(date +%s)"
echo "Starting glidein_startup.sh at $(date) (${startup_time})"

echo "script_checksum   = '$(md5wrapper "$0")'"
echo "debug_mode        = '${operation_mode}'"
echo "condorg_cluster   = '${condorg_cluster}'"
echo "condorg_subcluster= '${condorg_subcluster}'"
echo "condorg_schedd    = '${condorg_schedd}'"
echo "glidein_uuid      = '${glidein_uuid}'"
echo "glidein_credential_id = '${glidein_cred_id}'"
echo "glidein_factory   = '${glidein_factory}'"
echo "glidein_name      = '${glidein_name}'"
echo "glidein_entry     = '${glidein_entry}'"
if [ -n "${client_name}" ]; then
    # client name not required as it is not used for anything but debug info
    echo "client_name       = '${client_name}'"
fi
if [ -n "${client_group}" ]; then
    echo "client_group      = '${client_group}'"
fi
echo "multi_glidein/restart = '${multi_glidein}'/'${multi_glidein_restart}'"
echo "work_dir          = '${work_dir}'"
echo "web_dir           = '${repository_url}'"
echo "sign_type         = '${sign_type}'"
echo "proxy_url         = '${proxy_url}'"
echo "descript_fname    = '${descript_file}'"
echo "descript_entry_fname = '${descript_entry_file}'"
echo "sign_id           = '${sign_id}'"
echo "sign_entry_id     = '${sign_entry_id}'"
if [ -n "${client_repository_url}" ]; then
    echo "client_web_dir              = '${client_repository_url}'"
    echo "client_descript_fname       = '${client_descript_file}'"
    echo "client_sign_type            = '${client_sign_type}'"
    echo "client_sign_id              = '${client_sign_id}'"
    if [ -n "${client_repository_group_url}" ]; then
        echo "client_web_group_dir        = '${client_repository_group_url}'"
        echo "client_descript_group_fname = '${client_descript_group_file}'"
        echo "client_sign_group_id        = '${client_sign_group_id}'"
    fi
fi
echo
echo "Running on $(uname -n)"
echo "System: $(uname -a)"
if [ -e '/etc/redhat-release' ]; then
 echo "Release: $(cat /etc/redhat-release 2>&1)"
fi
echo "As: $(id)"
echo "PID: $$"
echo

if [ ${set_debug} -ne 0 ]; then
  echo "------- Initial environment ---------------"  1>&2
  env 1>&2
  echo "------- =================== ---------------" 1>&2
fi

# Before anything else, spawn multiple glideins and wait, if asked to do so
if [[ -n "${multi_glidein}" ]] && [[ -z "${multi_glidein_restart}" ]] && [[ "${multi_glidein}" -gt 1 ]]; then
    # start multiple glideins
    ON_DIE=0
    trap 'ignore_signal' SIGHUP
    trap_with_arg 'on_die_multi' SIGTERM SIGINT SIGQUIT
    do_start_all "${multi_glidein}"
    # Wait for all glideins and exit 0
    # TODO: Summarize exit codes and status from all child glideins
    echo "------ Multi-glidein parent waiting for child processes (${GWMS_MULTIGLIDEIN_CHILDS}) ----------" 1>&2
    wait
    echo "------ Exiting multi-glidein parent ----------" 1>&2
    exit 0
fi

########################################
# make sure nobody else can write my files
# In the Grid world I cannot trust anybody
if ! umask 0022; then
    early_glidein_failure "Failed in umask 0022"
fi

########################################
# Setup OSG and/or Globus
if [ -r "${OSG_GRID}/setup.sh" ]; then
    . "${OSG_GRID}/setup.sh"
else
  if [ -r "${GLITE_LOCAL_CUSTOMIZATION_DIR}/cp_1.sh" ]; then
    . "${GLITE_LOCAL_CUSTOMIZATION_DIR}/cp_1.sh"
  fi
fi

if [ -z "${GLOBUS_PATH}" ]; then
  if [ -z "${GLOBUS_LOCATION}" ]; then
    # if GLOBUS_LOCATION not defined, try to guess it
    if [ -r "/opt/globus/etc/globus-user-env.sh" ]; then
       GLOBUS_LOCATION=/opt/globus
    elif  [ -r "/osgroot/osgcore/globus/etc/globus-user-env.sh" ]; then
       GLOBUS_LOCATION=/osgroot/osgcore/globus
    else
       warn "GLOBUS_LOCATION not defined and could not guess it."
       warn "Looked in:"
       warn ' /opt/globus/etc/globus-user-env.sh'
       warn ' /osgroot/osgcore/globus/etc/globus-user-env.sh'
       warn 'Continuing like nothing happened'
    fi
  fi

  if [ -r "${GLOBUS_LOCATION}/etc/globus-user-env.sh" ]; then
    . "${GLOBUS_LOCATION}/etc/globus-user-env.sh"
  else
    warn "GLOBUS_PATH not defined and ${GLOBUS_LOCATION}/etc/globus-user-env.sh does not exist."
    warn 'Continuing like nothing happened'
  fi
fi

set_proxy_fullpath() {
    # Set the X509_USER_PROXY path to full path to the file
    if fullpath="$(readlink -f "${X509_USER_PROXY}")"; then
        echo "Setting X509_USER_PROXY ${X509_USER_PROXY} to canonical path ${fullpath}" 1>&2
        export X509_USER_PROXY="${fullpath}"
    else
        echo "Unable to get canonical path for X509_USER_PROXY, using ${X509_USER_PROXY}" 1>&2
    fi
}


[ -n "${X509_USER_PROXY}" ] && set_proxy_fullpath

num_gct=0

for tk in "$(pwd)/credential_"*".idtoken"; do
  echo "Setting GLIDEIN_CONDOR_TOKEN to ${tk} " 1>&2
  num_gct=$(( num_gct + 1 ))
  export GLIDEIN_CONDOR_TOKEN="${tk}"
<<<<<<< HEAD
  if fullpath=$(readlink -f "${tk}" ); then
=======
  fullpath="$(readlink -f "${tk}" )"
  if [ $? -eq 0 ]; then
>>>>>>> 2445372f
     echo "Setting GLIDEIN_CONDOR_TOKEN ${tk} to canonical path ${fullpath}" 1>&2
     export GLIDEIN_CONDOR_TOKEN="${fullpath}"
  else
     echo "Unable to get canonical path for GLIDEIN_CONDOR_TOKEN ${tk}" 1>&2
  fi
done
if [ ! -f "${GLIDEIN_CONDOR_TOKEN}" ] ; then
    token_err_msg="problem setting GLIDEIN_CONDOR_TOKEN"
    token_err_msg="${token_err_msg} will attempt to recover, but condor IDTOKEN auth may fail"
    echo "${token_err_msg}"
    echo "${token_err_msg}" 1>&2
fi
if [ ! "${num_gct}" -eq  1 ] ; then
    token_err_msg="WARNING  GLIDEIN_CONDOR_TOKEN set ${num_gct} times, should be 1 !"
    token_err_msg="${token_err_msg} condor IDTOKEN auth may fail"
    echo "${token_err_msg}"
    echo "${token_err_msg}" 1>&2
fi

########################################
# prepare and move to the work directory

# Replace known keywords: Condor, CONDOR, OSG, TMPDIR, AUTO, .
# Empty $work_dir means PWD (same as ".")
# A custom path could be provided (no "*)" in case)
if [ -z "${work_dir}" ]; then
    work_dir="$(pwd)"
else
    case "${work_dir}" in
        Condor|CONDOR) work_dir="${_CONDOR_SCRATCH_DIR}";;
        OSG) work_dir="${OSG_WN_TMP}";;
        TMPDIR) work_dir="${TMPDIR}";;
        AUTO) automatic_work_dir;;
        .) work_dir="$(pwd)";;
    esac
fi

if [ -z "${work_dir}" ]; then
    early_glidein_failure "Unable to identify Startup dir for the glidein."
fi

if [ ! -e "${work_dir}" ]; then
    early_glidein_failure "Startup dir ${work_dir} does not exist."
fi

start_dir="$(pwd)"
echo "Started in ${start_dir}"

def_work_dir="${work_dir}/glide_$(dir_id)XXXXXX"
if ! work_dir="$(mktemp -d "${def_work_dir}")"; then
    early_glidein_failure "Cannot create temp '${def_work_dir}'"
else
    if ! cd "${work_dir}"; then
        early_glidein_failure "Dir '${work_dir}' was created but cannot cd into it."
    else
        echo "Running in ${work_dir}"
    fi
fi
work_dir_created=1

# GWMS_SUBDIR defined on top
GWMS_DIR="${work_dir}/$GWMS_SUBDIR"
if ! mkdir "$GWMS_DIR" ; then
    early_glidein_failure "Cannot create '$GWMS_DIR'"
fi
gwms_lib_dir="${GWMS_DIR}/lib"
if ! mkdir -p "$gwms_lib_dir" ; then
    early_glidein_failure "Cannot create '$gwms_lib_dir'"
fi
gwms_bin_dir="${GWMS_DIR}/bin"
if ! mkdir -p "$gwms_bin_dir" ; then
    early_glidein_failure "Cannot create '$gwms_bin_dir'"
fi
gwms_exec_dir="${GWMS_DIR}/exec"
if ! mkdir -p "$gwms_exec_dir" ; then
    early_glidein_failure "Cannot create '$gwms_exec_dir'"
else
    for i in setup prejob postjob cleanup setup_singularity ; do
        mkdir -p "$gwms_exec_dir"/$i
    done
fi

# mktemp makes it user readable by definition (ignores umask)
# TODO: MMSEC should this change to increase protection? Since GlExec is gone this should not be needed
if [ -n "${GWMS_MULTIUSER_GLIDEIN}" ]; then
    if ! chmod a+rx "${work_dir}"; then
        early_glidein_failure "Failed chmod '${work_dir}'"
    fi
fi

def_glide_local_tmp_dir="/tmp/glide_$(dir_id)$(id -u -n)_XXXXXX"
if ! glide_local_tmp_dir="$(mktemp -d "${def_glide_local_tmp_dir}")"; then
    early_glidein_failure "Cannot create temp '${def_glide_local_tmp_dir}'"
fi
glide_local_tmp_dir_created=1

glide_tmp_dir="${work_dir}/tmp"
if ! mkdir "${glide_tmp_dir}"; then
    early_glidein_failure "Cannot create '${glide_tmp_dir}'"
fi

if [ -n "${GWMS_MULTIUSER_GLIDEIN}" ]; then
    # TODO: MMSEC should this change to increase protection? Since GlExec is gone this should not be needed
    # the tmpdirs should be world writable
    # This way it will work even if the user spawned by the glidein is different than the glidein user
    # This happened in GlExec, outside user stays the same in Singularity
    if ! chmod 1777 "${glide_local_tmp_dir}"; then
        early_glidein_failure "Failed chmod '${glide_local_tmp_dir}'"
    fi

    if ! chmod 1777 "${glide_tmp_dir}"; then
        early_glidein_failure "Failed chmod '${glide_tmp_dir}'"
    fi
fi

short_main_dir=main
main_dir="${work_dir}/${short_main_dir}"
if ! mkdir "${main_dir}"; then
    early_glidein_failure "Cannot create '${main_dir}'"
fi

short_entry_dir=entry_${glidein_entry}
entry_dir="${work_dir}/${short_entry_dir}"
if ! mkdir "${entry_dir}"; then
    early_glidein_failure "Cannot create '${entry_dir}'"
fi

if [ -n "${client_repository_url}" ]; then
    short_client_dir=client
    client_dir="${work_dir}/${short_client_dir}"
    if ! mkdir "$client_dir"; then
        early_glidein_failure "Cannot create '${client_dir}'"
    fi

    if [ -n "${client_repository_group_url}" ]; then
        short_client_group_dir=client_group_${client_group}
        client_group_dir="${work_dir}/${short_client_group_dir}"
        if ! mkdir "${client_group_dir}"; then
            early_glidein_failure "Cannot create '${client_group_dir}'"
        fi
    fi
fi

# Move the token files from condor to glidein workspace
mv "${start_dir}/tokens.tgz" .
mv "${start_dir}/url_dirs.desc" .
for idtk in ${start_dir}/*.idtoken; do
   if cp "${idtk}" . ; then
       echo "copied idtoken ${idtk} to $(pwd)"
   else
       echo "failed to copy idtoken  ${idtk} to $(pwd)" 1>&2
   fi
done
#if [ -e "${GLIDEIN_CONDOR_TOKEN}" ]; then
#    mkdir -p ticket
#    tname="$(basename ${GLIDEIN_CONDOR_TOKEN})"
#    cp "${GLIDEIN_CONDOR_TOKEN}" "ticket/${tname}"
#    export GLIDEIN_CONDOR_TOKEN="$(pwd)/ticket/${tname}"
#fi

# Extract and source all the data contained at the end of this script as tarball
extract_all_data

wrapper_list="${PWD}/wrapper_list.lst"
touch "${wrapper_list}"

# create glidein_config
glidein_config="${PWD}/glidein_config"
if ! echo > "${glidein_config}"; then
    early_glidein_failure "Could not create '${glidein_config}'"
fi
if ! {
    echo "# --- glidein_startup vals ---"
    echo "GLIDEIN_UUID ${glidein_uuid}"
    echo "GLIDEIN_Factory ${glidein_factory}"
    echo "GLIDEIN_Name ${glidein_name}"
    echo "GLIDEIN_Entry_Name ${glidein_entry}"

    if [ -n "${client_name}" ]; then
        # client name not required as it is not used for anything but debug info
        echo "GLIDECLIENT_Name ${client_name}"
    fi
    if [ -n "${client_group}" ]; then
        # client group not required as it is not used for anything but debug info
        echo "GLIDECLIENT_Group ${client_group}"
    fi
    echo "GLIDEIN_CredentialIdentifier ${glidein_cred_id}"
    echo "CONDORG_CLUSTER ${condorg_cluster}"
    echo "CONDORG_SUBCLUSTER ${condorg_subcluster}"
    echo "CONDORG_SCHEDD ${condorg_schedd}"
    echo "DEBUG_MODE ${set_debug}"
    echo "GLIDEIN_STARTUP_PID $$"
    echo "GLIDEIN_START_DIR_ORIG  ${start_dir}"
    echo "GLIDEIN_WORKSPACE_ORIG  $(pwd)"
    echo "GLIDEIN_WORK_DIR ${main_dir}"
    echo "GLIDEIN_ENTRY_WORK_DIR ${entry_dir}"
    echo "TMP_DIR ${glide_tmp_dir}"
    echo "GLIDEIN_LOCAL_TMP_DIR ${glide_local_tmp_dir}"
    echo "PROXY_URL ${proxy_url}"
    echo "DESCRIPTION_FILE ${descript_file}"
    echo "DESCRIPTION_ENTRY_FILE ${descript_entry_file}"
    echo "GLIDEIN_Signature ${sign_id}"
    echo "GLIDEIN_Entry_Signature ${sign_entry_id}"

    if [ -n "${client_repository_url}" ]; then
        echo "GLIDECLIENT_WORK_DIR ${client_dir}"
        echo "GLIDECLIENT_DESCRIPTION_FILE ${client_descript_file}"
        echo "GLIDECLIENT_Signature ${client_sign_id}"
        if [ -n "${client_repository_group_url}" ]; then
            echo "GLIDECLIENT_GROUP_WORK_DIR ${client_group_dir}"
            echo "GLIDECLIENT_DESCRIPTION_GROUP_FILE ${client_descript_group_file}"
            echo "GLIDECLIENT_Group_Signature ${client_sign_group_id}"
        fi
    fi
    echo "B64UUENCODE_SOURCE ${PWD}/b64uuencode.source"
    echo "ADD_CONFIG_LINE_SOURCE ${PWD}/add_config_line.source"
    echo "GET_ID_SELECTORS_SOURCE ${PWD}/get_id_selectors.source"
    echo "LOGGING_UTILS_SOURCE ${PWD}/logging_utils.source"
    echo "GLIDEIN_PATHS_SOURCE ${PWD}/glidein_paths.source"
    echo "WRAPPER_LIST ${wrapper_list}"
    echo "SLOTS_LAYOUT ${slots_layout}"
    # Add a line saying we are still initializing...
    echo "GLIDEIN_INITIALIZED 0"
    # ...but be optimist, and leave advertise_only for the actual error handling script
    echo "GLIDEIN_ADVERTISE_ONLY 0"
    echo "GLIDEIN_CONDOR_TOKEN ${GLIDEIN_CONDOR_TOKEN}"
    echo "# --- User Parameters ---"
} >> "${glidein_config}"; then
    early_glidein_failure "Failed in updating '${glidein_config}'"
fi
# shellcheck disable=SC2086
params2file ${params}

############################################
# Setup logging
log_init "${glidein_uuid}" "${work_dir}"
# Remove these files, if they are still there
rm -rf tokens.tgz url_dirs.desc tokens
log_setup "${glidein_config}"

############################################
# get the proper descript file based on id
# Arg: type (main/entry/client/client_group)
get_repository_url() {
    case "$1" in
        main) echo "${repository_url}";;
        entry) echo "${repository_entry_url}";;
        client) echo "${client_repository_url}";;
        client_group) echo "${client_repository_group_url}";;
        *) echo "[get_repository_url] Invalid id: $1" 1>&2
           return 1
           ;;
    esac
}

#####################
# Check signature
check_file_signature() {
    cfs_id="$1"
    cfs_fname="$2"

    cfs_work_dir="$(get_work_dir "${cfs_id}")"

    cfs_desc_fname="${cfs_work_dir}/${cfs_fname}"
    cfs_signature="${cfs_work_dir}/signature.sha1"

    if [ "${check_signature}" -gt 0 ]; then # check_signature is global for simplicity
        tmp_signname="${cfs_signature}_$$_$(date +%s)_${RANDOM}"
        if ! grep " ${cfs_fname}$" "${cfs_signature}" > "${tmp_signname}"; then
            rm -f "${tmp_signname}"
            echo "No signature for ${cfs_desc_fname}." 1>&2
        else
            (cd "${cfs_work_dir}" && sha1sum -c "${tmp_signname}") 1>&2
            cfs_rc=$?
            if [ ${cfs_rc} -ne 0 ]; then
                "${main_dir}"/error_augment.sh -init
                "${main_dir}"/error_gen.sh -error "check_file_signature" "Corruption" "File $cfs_desc_fname is corrupted." "file" "${cfs_desc_fname}" "source_type" "${cfs_id}"
                "${main_dir}"/error_augment.sh  -process ${cfs_rc} "check_file_signature" "${PWD}" "sha1sum -c ${tmp_signname}" "$(date +%s)" "(date +%s)"
                "${main_dir}"/error_augment.sh -concat
                warn "File ${cfs_desc_fname} is corrupted."
                rm -f "${tmp_signname}"
                return 1
            fi
            rm -f "${tmp_signname}"
            echo "Signature OK for ${cfs_id}:${cfs_fname}." 1>&2
        fi
    fi
    return 0
}

#####################
# Untar support func

get_untar_subdir() {
    gus_id="$1"
    gus_fname="$2"

    gus_prefix="$(get_prefix "${gus_id}")"
    gus_config_cfg="${gus_prefix}UNTAR_CFG_FILE"

    gus_config_file="$(grep "^${gus_config_cfg} " glidein_config | cut -d ' ' -f 2-)"
    if [ -z "${gus_config_file}" ]; then
        warn "Error, cannot find '${gus_config_cfg}' in glidein_config."
        glidein_exit 1
    fi

    gus_dir="$(grep -i "^${gus_fname} " "${gus_config_file}" | cut -s -f 2-)"
    if [ -z "${gus_dir}" ]; then
        warn "Error, untar dir for '${gus_fname}' cannot be empty."
        glidein_exit 1
    fi

    echo "${gus_dir}"
    return 0
}

#####################
# Periodic execution support function and global variable
add_startd_cron_counter=0
add_periodic_script() {
    # schedules a script for periodic execution using startd_cron
    # parameters: wrapper full path, period, cwd, executable path (from cwd),
    # config file path (from cwd), ID
    # global variable: add_startd_cron_counter
    #TODO: should it allow for variable number of parameters?
    local include_fname=condor_config_startd_cron_include
    local s_wrapper="$1"
    local s_period_sec="${2}s"
    local s_cwd="$3"
    local s_fname="$4"
    local s_config="$5"
    local s_ffb_id="$6"
    local s_cc_prefix="$7"
    if [ ${add_startd_cron_counter} -eq 0 ]; then
        # Make sure that no undesired file is there when called for first cron
        rm -f ${include_fname}
    fi

    let add_startd_cron_counter=add_startd_cron_counter+1
    local name_prefix=GLIDEIN_PS_
    local s_name="${name_prefix}${add_startd_cron_counter}"

    # Append the following to the startd configuration
    # Instead of Periodic and Kill wait for completion:
    # STARTD_CRON_DATE_MODE = WaitForExit
    cat >> ${include_fname} << EOF
STARTD_CRON_JOBLIST = \$(STARTD_CRON_JOBLIST) ${s_name}
STARTD_CRON_${s_name}_MODE = Periodic
STARTD_CRON_${s_name}_KILL = True
STARTD_CRON_${s_name}_PERIOD = ${s_period_sec}
STARTD_CRON_${s_name}_EXECUTABLE = ${s_wrapper}
STARTD_CRON_${s_name}_ARGS = ${s_config} ${s_ffb_id} ${s_name} ${s_fname} ${s_cc_prefix}
STARTD_CRON_${s_name}_CWD = ${s_cwd}
STARTD_CRON_${s_name}_SLOTS = 1
STARTD_CRON_${s_name}_JOB_LOAD = 0.01
EOF
    # NOPREFIX is a keyword for not setting the prefix for all condor attributes
    [ "xNOPREFIX" != "x${s_cc_prefix}" ] && echo "STARTD_CRON_${s_name}_PREFIX = ${s_cc_prefix}" >> ${include_fname}
    add_config_line "GLIDEIN_condor_config_startd_cron_include" "${include_fname}"
    add_config_line "# --- Lines starting with ${s_cc_prefix} are from periodic scripts ---"
}

#####################
# Fetch a single file
#
# Check cWDictFile/FileDictFile for the number and type of parameters (has to be consistent)
fetch_file_regular() {
    fetch_file "$1" "$2" "$2" "regular" 0 "GLIDEIN_PS_" "TRUE" "FALSE"
}

fetch_file() {
    # custom_scripts parameters format is set in the GWMS configuration (creation/lib)
    # 1. ID
    # 2. target fname
    # 3. real fname
    # 4. file type (regular, exec, exec:s, untar, nocache)
    # 5. period (0 if not a periodic file)
    # 6. periodic scripts prefix
    # 7. config check TRUE,FALSE
    # 8. config out TRUE,FALSE
    # The above is the most recent list, below some adaptations for different versions
    if [ $# -gt 8 ]; then
        # For compatibility w/ future versions (add new parameters at the end)
        echo "More then 8 arguments, considering the first 8 ($#/${ifs_str}): $*" 1>&2
    elif [ $# -ne 8 ]; then
        if [ $# -eq 7 ]; then
            #TODO: remove in version 3.3
            # For compatibility with past versions (old file list formats)
            # 3.2.13 and older: prefix (par 6) added in #12705, 3.2.14?
            # 3.2.10 and older: period (par 5) added:  fetch_file_try "$1" "$2" "$3" "$4" 0 "GLIDEIN_PS_" "$5" "$6"
            if ! fetch_file_try "$1" "$2" "$3" "$4" "$5" "GLIDEIN_PS_" "$6" "$7"; then
                glidein_exit 1
            fi
            return 0
        fi
        if [ $# -eq 6 ]; then
            # added to maintain compatibility with older (3.2.10) file list format
            #TODO: remove in version 3.3
            if ! fetch_file_try "$1" "$2" "$3" "$4" 0 "GLIDEIN_PS_" "$5" "$6"; then
                glidein_exit 1
            fi
            return 0
        fi
        local ifs_str
        printf -v ifs_str '%q' "${IFS}"
        warn "Not enough arguments in fetch_file, 8 expected ($#/${ifs_str}): $*"
        glidein_exit 1
    fi

    if ! fetch_file_try "$1" "$2" "$3" "$4" "$5" "$6" "$7" "$8"; then
        glidein_exit 1
    fi
    return 0
}

fetch_file_try() {
    # Verifies if the file should be downloaded and acted upon (extracted, executed, ...) or not
    # There are 2 mechanisms to control the download
    # 1. tar files have the attribute "cond_attr" that is a name of a variable in glidein_config.
    #    if the named variable has value 1, then the file is downloaded. TRUE (default) means always download
    #    even if the mechanism is generic, there is no way to specify "cond_attr" for regular files in the configuration
    # 2. if the file name starts with "gconditional_AAA_", the file is downloaded only if a variable GLIDEIN_USE_AAA
    #    exists in glidein_config and the value is not empty
    # Both conditions are checked. If either one fails the file is not downloaded
    fft_id="$1"
    fft_target_fname="$2"
    fft_real_fname="$3"
    fft_file_type="$4"
    fft_period="$5"
    fft_cc_prefix="$6"
    fft_config_check="$7"
    fft_config_out="$8"

    if [[ "${fft_config_check}" != "TRUE" ]]; then
        # TRUE is a special case, always downloaded and processed
        local fft_get_ss
        fft_get_ss=$(grep -i "^${fft_config_check} " glidein_config | cut -d ' ' -f 2-)
        # Stop download and processing if the cond_attr variable is not defined or has a value different from 1
        [[ "${fft_get_ss}" != "1" ]] && return 0
        # TODO: what if fft_get_ss is not 1? nothing, still skip the file?
    fi

    local fft_base_name fft_condition_attr fft_condition_attr_val
    fft_base_name=$(basename "${fft_real_fname}")
    if [[ "${fft_base_name}" = gconditional_* ]]; then
        fft_condition_attr="${fft_base_name#gconditional_}"
        fft_condition_attr="GLIDEIN_USE_${fft_condition_attr%%_*}"
        fft_condition_attr_val=$(grep -i "^${fft_condition_attr} " glidein_config | cut -d ' ' -f 2-)
        # if the variable fft_condition_attr is not defined or empty, do not download
        [[ -z "${fft_condition_attr_val}" ]] && return 0
    fi

    fetch_file_base "${fft_id}" "${fft_target_fname}" "${fft_real_fname}" "${fft_file_type}" "${fft_config_out}" "${fft_period}" "${fft_cc_prefix}"
    # returning the exit code of fetch_file_base
}

perform_wget() {
    wget_args=("$@")
    arg_len="${#wget_args[@]}"
    ffb_url="${wget_args[0]}"
    ffb_repository=$(dirname "${ffb_url}")
    ffb_real_fname=$(basename "${ffb_url}")
    proxy_url="None"
    for ((i=0; i<arg_len; i++));
    do
        if [ "${wget_args[${i}]}" = "--output-document" ]; then
            ffb_tmp_outname=${wget_args[${i}+1]}
        fi
        if [ "${wget_args[${i}]}" = "--proxy" ]; then
            proxy_url=${wget_args[${i}+1]}
        fi
    done
    START=$(date +%s)
    if [ "${proxy_url}" != "None" ]; then
        wget_args=(${wget_args[@]:0:${arg_len}-2})
        wget_cmd=$(echo "env http_proxy=${proxy_url} wget" "${wget_args[@]}"| sed 's/"/\\\"/g')
        wget_resp=$(env http_proxy="${proxy_url}" wget "${wget_args[@]}" 2>&1)
        wget_retval=$?
    else
        wget_cmd=$(echo "wget" "${wget_args[@]}"| sed 's/"/\\\"/g')
        wget_resp=$(wget "${wget_args[@]}" 2>&1)
        wget_retval=$?
    fi

    if [ ${wget_retval} -ne 0 ]; then
        wget_version=$(wget --version 2>&1 | head -1)
        warn "${wget_cmd} failed. version:${wget_version}  exit code ${wget_retval} stderr: ${wget_resp}"
        # cannot use error_*.sh helper functions
        # may not have been loaded yet, and wget fails often
        echo "<OSGTestResult id=\"perform_wget\" version=\"4.3.1\">
  <operatingenvironment>
    <env name=\"cwd\">${PWD}</env>
    <env name=\"uname\">$(uname -a)</env>
    <env name=\"release\">$(cat /etc/system-release)</env>
    <env name=\"wget_version\">${wget_version}</env>
  </operatingenvironment>
  <test>
    <cmd>${wget_cmd}</cmd>
    <tStart>$(date --date=@"${START}" +%Y-%m-%dT%H:%M:%S%:z)</tStart>
    <tEnd>$(date +%Y-%m-%dT%H:%M:%S%:z)</tEnd>
  </test>
  <result>
    <status>ERROR</status>
    <metric name=\"failure\" ts=\"$(date --date=@"${START}" +%Y-%m-%dT%H:%M:%S%:z)\" uri=\"local\">Network</metric>
    <metric name=\"URL\" ts=\"$(date --date=@"${START}" +%Y-%m-%dT%H:%M:%S%:z)\" uri=\"local\">${ffb_url}</metric>
    <metric name=\"http_proxy\" ts=\"$(date --date=@"${START}" +%Y-%m-%dT%H:%M:%S%:z)\" uri=\"local\">${proxy_url}</metric>
    <metric name=\"source_type\" ts=\"$(date --date=@"${START}" +%Y-%m-%dT%H:%M:%S%:z)\" uri=\"local\">${ffb_id}</metric>
  </result>
  <detail>
  Failed to load file '${ffb_real_fname}' from '${ffb_repository}' using proxy '${proxy_url}'.  ${wget_resp}
  </detail>
</OSGTestResult>" > otrb_output.xml
        warn "Failed to load file '${ffb_real_fname}' from '${ffb_repository}'."

        if [ -f otr_outlist.list ]; then
            chmod u+w otr_outlist.list
        else
            touch otr_outlist.list
        fi
        cat otrb_output.xml >> otr_outlist.list
        echo "<?xml version=\"1.0\"?>" > otrx_output.xml
        cat otrb_output.xml >> otrx_output.xml
        rm -f otrb_output.xml
        chmod a-w otr_outlist.list
    fi
    return ${wget_retval}
}

perform_curl() {
    curl_args=("$@")
    arg_len="${#curl_args[@]}"
    ffb_url="${curl_args[0]}"
    ffb_repository="$(dirname "${ffb_url}")"
    ffb_real_fname="$(basename "${ffb_url}")"
    for ((i=0; i<arg_len; i++));
    do
        if [ "${curl_args[${i}]}" = "--output" ]; then
            ffb_tmp_outname="${curl_args[${i}+1]}"
        fi
        if [ "${curl_args[${i}]}" = "--proxy" ]; then
            proxy_url="${curl_args[${i}+1]}"
        fi
    done

    START="$(date +%s)"
    curl_cmd="$(echo "curl" "${curl_args[@]}" | sed 's/"/\\\"/g')"
    curl_resp="$(curl "${curl_args[@]}" 2>&1)"
    curl_retval=$?
    if [ ${curl_retval} -eq 0 ] && [ ! -e "${ffb_tmp_outname}" ] ; then
        touch "${ffb_tmp_outname}"
    fi


    if [ "${curl_retval}" -ne 0 ]; then
        curl_version="$(curl --version 2>&1 | head -1)"
        warn "${curl_cmd} failed. version:${curl_version}  exit code ${curl_retval} stderr: ${curl_resp} "
        # cannot use error_*.sh helper functions
        # may not have been loaded yet, and wget fails often
        echo "<OSGTestResult id=\"perform_curl\" version=\"4.3.1\">
  <operatingenvironment>
    <env name=\"cwd\">${PWD}</env>
    <env name=\"uname\">$(uname -a)</env>
    <env name=\"release\">$(cat /etc/system-release)</env>
    <env name=\"curl_version\">${curl_version}</env>
  </operatingenvironment>
  <test>
    <cmd>${curl_cmd}</cmd>
    <tStart>$(date --date=@"${START}" +%Y-%m-%dT%H:%M:%S%:z)</tStart>
    <tEnd>$(date +%Y-%m-%dT%H:%M:%S%:z)</tEnd>
  </test>
  <result>
    <status>ERROR</status>
    <metric name=\"failure\" ts=\"$(date --date=@"${START}" +%Y-%m-%dT%H:%M:%S%:z)\" uri=\"local\">Network</metric>
    <metric name=\"URL\" ts=\"$(date --date=@"${START}" +%Y-%m-%dT%H:%M:%S%:z)\" uri=\"local\">${ffb_url}</metric>
    <metric name=\"http_proxy\" ts=\"$(date --date=@"${START}" +%Y-%m-%dT%H:%M:%S%:z)\" uri=\"local\">${proxy_url}</metric>
    <metric name=\"source_type\" ts=\"$(date --date=@"${START}" +%Y-%m-%dT%H:%M:%S%:z)\" uri=\"local\">${ffb_id}</metric>
  </result>
  <detail>
  Failed to load file '${ffb_real_fname}' from '${ffb_repository}' using proxy '${proxy_url}'.  ${curl_resp}
  </detail>
</OSGTestResult>" > otrb_output.xml
        warn "Failed to load file '${ffb_real_fname}' from '${ffb_repository}'."

        if [ -f otr_outlist.list ]; then
            chmod u+w otr_outlist.list
        else
            touch otr_outlist.list
        fi
        cat otrb_output.xml >> otr_outlist.list
        echo "<?xml version=\"1.0\"?>" > otrx_output.xml
        cat otrb_output.xml >> otrx_output.xml
        rm -f otrb_output.xml
        chmod a-w otr_outlist.list
    fi
    return ${curl_retval}
}

fetch_file_base() {
    # Perform the file download and corresponding action (untar, execute, ...)
    ffb_id="$1"
    ffb_target_fname="$2"
    ffb_real_fname="$3"
    ffb_file_type="$4"
    ffb_config_out="$5"
    ffb_period=$6
    # condor cron prefix, used only for periodic executables
    ffb_cc_prefix="$7"

    ffb_work_dir="$(get_work_dir "${ffb_id}")"

    ffb_repository="$(get_repository_url "${ffb_id}")"

    ffb_tmp_outname="${ffb_work_dir}/${ffb_real_fname}"
    ffb_outname="${ffb_work_dir}/${ffb_target_fname}"

    # Create a dummy default in case something goes wrong
    # cannot use error_*.sh helper functions
    # may not have been loaded yet
    have_dummy_otrx=1
    echo "<?xml version=\"1.0\"?>
<OSGTestResult id=\"fetch_file_base\" version=\"4.3.1\">
  <operatingenvironment>
    <env name=\"cwd\">${PWD}</env>
  </operatingenvironment>
  <test>
    <cmd>Unknown</cmd>
    <tStart>$(date +%Y-%m-%dT%H:%M:%S%:z)</tStart>
    <tEnd>$(date +%Y-%m-%dT%H:%M:%S%:z)</tEnd>
  </test>
  <result>
    <status>ERROR</status>
    <metric name=\"failure\" ts=\"$(date +%Y-%m-%dT%H:%M:%S%:z)\" uri=\"local\">Unknown</metric>
    <metric name=\"source_type\" ts=\"$(date +%Y-%m-%dT%H:%M:%S%:z)\" uri=\"local\">${ffb_id}</metric>
  </result>
  <detail>
     An unknown error occurred.
  </detail>
</OSGTestResult>" > otrx_output.xml
    user_agent="glidein/${glidein_entry}/${condorg_schedd}/${condorg_cluster}.${condorg_subcluster}/${client_name}"
    ffb_url="${ffb_repository}/${ffb_real_fname}"
    curl_version=$(curl --version | head -1 )
    wget_version=$(wget --version | head -1 )
    #old wget command:
    #wget --user-agent="wget/glidein/$glidein_entry/$condorg_schedd/$condorg_cluster.$condorg_subcluster/$client_name" "$ffb_nocache_str" -q  -O "$ffb_tmp_outname" "$ffb_repository/$ffb_real_fname"
    #equivalent to:
    #wget ${ffb_url} --user-agent=${user_agent} -q  -O "${ffb_tmp_outname}" "${ffb_nocache_str}"
    #with env http_proxy=$proxy_url set if proxy_url != "None"
    #
    #construct curl equivalent so we can try either

    wget_args=("${ffb_url}" "--user-agent" "wget/${user_agent}"  "--quiet"  "--output-document" "${ffb_tmp_outname}" )
    curl_args=("${ffb_url}" "--user-agent" "curl/${user_agent}" "--silent"  "--show-error" "--output" "${ffb_tmp_outname}")

    if [ "${ffb_file_type}" = "nocache" ]; then
        if [ "${curl_version}" != "" ]; then
            curl_args+=("--header")
            curl_args+=("'Cache-Control: no-cache'")
        fi
        if [ "${wget_version}" != "" ]; then
            if wget --help | grep -q "\-\-no-cache "; then
                wget_args+=("--no-cache")
            elif wget --help |grep -q "\-\-cache="; then
                wget_args+=("--cache=off")
            else
                warn "wget ${wget_version} cannot disable caching"
            fi
         fi
    fi

    if [ "${proxy_url}" != "None" ];then
        if [ "${curl_version}" != "" ]; then
            curl_args+=("--proxy")
            curl_args+=("${proxy_url}")
        fi
        if [ "${wget_version}" != "" ]; then
            #these two arguments have to be last as coded, put any future
            #wget args earlier in wget_args array
            wget_args+=("--proxy")
            wget_args+=("${proxy_url}")
        fi
    fi

    fetch_completed=1
    if [ ${fetch_completed} -ne 0 ] && [ "${wget_version}" != "" ]; then
        perform_wget "${wget_args[@]}"
        fetch_completed=$?
    fi
    if [ ${fetch_completed} -ne 0 ] && [ "${curl_version}" != "" ]; then
        perform_curl "${curl_args[@]}"
        fetch_completed=$?
    fi

    if [ ${fetch_completed} -ne 0 ]; then
        return ${fetch_completed}
    fi

    # check signature
    if ! check_file_signature "${ffb_id}" "${ffb_real_fname}"; then
        # error already displayed inside the function
        return 1
    fi

    # rename it to the correct final name, if needed
    if [ "${ffb_tmp_outname}" != "${ffb_outname}" ]; then
        if ! mv "${ffb_tmp_outname}" "${ffb_outname}"; then
            warn "Failed to rename ${ffb_tmp_outname} into ${ffb_outname}"
            return 1
        fi
    fi

    # if executable, execute
    if [[ "${ffb_file_type}" = "exec" || "${ffb_file_type}" = "exec:"* ]]; then
        if ! chmod u+x "${ffb_outname}"; then
            warn "Error making '${ffb_outname}' executable"
            return 1
        fi
        if [ "${ffb_id}" = "main" ] && [ "${ffb_target_fname}" = "${last_script}" ]; then  # last_script global for simplicity
            echo "Skipping last script ${last_script}" 1>&2
        elif [[ "${ffb_target_fname}" = "cvmfs_umount.sh" ]] || [[ -n "${cleanup_script}" && "${ffb_target_fname}" = "${cleanup_script}" ]]; then  # cleanup_script global for simplicity
            # TODO: temporary OR checking for cvmfs_umount.sh; to be removed after Bruno's ticket on cleanup [#25073]
            echo "Skipping cleanup script ${ffb_outname} (${cleanup_script})" 1>&2
            cp "${ffb_outname}" "$gwms_exec_dir/cleanup/${ffb_target_fname}"
            chmod a+x "${gwms_exec_dir}/cleanup/${ffb_target_fname}"
        else
            echo "Executing (flags:${ffb_file_type#exec}) ${ffb_outname}"
            # have to do it here, as this will be run before any other script
            chmod u+rx "${main_dir}"/error_augment.sh

            # the XML file will be overwritten now, and hopefully not an error situation
            have_dummy_otrx=0
            "${main_dir}"/error_augment.sh -init
            START=$(date +%s)
            if [[ "${ffb_file_type}" = "exec:s" ]]; then
                "${main_dir}/singularity_wrapper.sh" "${ffb_outname}" glidein_config "${ffb_id}"
            else
                "${ffb_outname}" glidein_config "${ffb_id}"
            fi
            ret=$?
            END=$(date +%s)
            "${main_dir}"/error_augment.sh -process ${ret} "${ffb_id}/${ffb_target_fname}" "${PWD}" "${ffb_outname} glidein_config" "${START}" "${END}" #generating test result document
            "${main_dir}"/error_augment.sh -concat
            if [ ${ret} -ne 0 ]; then
                echo "=== Validation error in ${ffb_outname} ===" 1>&2
                warn "Error running '${ffb_outname}'"
                < otrx_output.xml awk 'BEGIN{fr=0;}/<[/]detail>/{fr=0;}{if (fr==1) print $0}/<detail>/{fr=1;}' 1>&2
                return 1
            else
                # If ran successfully and periodic, schedule to execute with schedd_cron
                echo "=== validation OK in ${ffb_outname} (${ffb_period}) ===" 1>&2
                if [ "${ffb_period}" -gt 0 ]; then
                    add_periodic_script "${main_dir}/script_wrapper.sh" "${ffb_period}" "${work_dir}" "${ffb_outname}" glidein_config "${ffb_id}" "${ffb_cc_prefix}"
                fi
            fi
        fi
    elif [ "${ffb_file_type}" = "wrapper" ]; then
        echo "${ffb_outname}" >> "${wrapper_list}"
    elif [ "${ffb_file_type}" = "untar" ]; then
        ffb_short_untar_dir="$(get_untar_subdir "${ffb_id}" "${ffb_target_fname}")"
        ffb_untar_dir="${ffb_work_dir}/${ffb_short_untar_dir}"
        START=$(date +%s)
        (mkdir "${ffb_untar_dir}" && cd "${ffb_untar_dir}" && tar -xmzf "${ffb_outname}") 1>&2
        ret=$?
        if [ ${ret} -ne 0 ]; then
            "${main_dir}"/error_augment.sh -init
            "${main_dir}"/error_gen.sh -error "tar" "Corruption" "Error untarring '${ffb_outname}'" "file" "${ffb_outname}" "source_type" "${cfs_id}"
            "${main_dir}"/error_augment.sh  -process ${cfs_rc} "tar" "${PWD}" "mkdir ${ffb_untar_dir} && cd ${ffb_untar_dir} && tar -xmzf ${ffb_outname}" "${START}" "$(date +%s)"
            "${main_dir}"/error_augment.sh -concat
            warn "Error untarring '${ffb_outname}'"
            return 1
        fi
    fi

    if [ "${ffb_config_out}" != "FALSE" ]; then
        ffb_prefix="$(get_prefix "${ffb_id}")"
        if [ "${ffb_file_type}" = "untar" ]; then
            # when untaring the original file is less interesting than the untar dir
            if ! add_config_line "${ffb_prefix}${ffb_config_out}" "${ffb_untar_dir}"; then
                glidein_exit 1
            fi
        else
            if ! add_config_line "${ffb_prefix}${ffb_config_out}" "${ffb_outname}"; then
                glidein_exit 1
            fi
        fi
    fi

    if [ "${have_dummy_otrx}" -eq 1 ]; then
        # no one should really look at this file, but just to avoid confusion
        echo "<?xml version=\"1.0\"?>
<OSGTestResult id=\"fetch_file_base\" version=\"4.3.1\">
  <operatingenvironment>
    <env name=\"cwd\">${PWD}</env>
  </operatingenvironment>
  <test>
    <cmd>Unknown</cmd>
    <tStart>$(date +%Y-%m-%dT%H:%M:%S%:z)</tStart>
    <tEnd>$(date +%Y-%m-%dT%H:%M:%S%:z)</tEnd>
  </test>
  <result>
    <status>OK</status>
  </result>
</OSGTestResult>" > otrx_output.xml
    fi

   return 0
}

# Adds $1 to GWMS_PATH and update PATH
add_to_path() {
    logdebug "Adding to GWMS_PATH: $1"
    local old_path=":${PATH%:}:"
    old_path="${old_path//:$GWMS_PATH:/}"
    local old_gwms_path=":${GWMS_PATH%:}:"
    old_gwms_path="${old_gwms_path//:$1:/}"
    old_gwms_path="${1%:}:${old_gwms_path#:}"
    export GWMS_PATH="${old_gwms_path%:}"
    old_path="${GWMS_PATH}:${old_path#:}"
    export PATH="${old_path%:}"
}

echo "Downloading files from Factory and Frontend"
log_write "glidein_startup.sh" "text" "Downloading file from Factory and Frontend" "debug"

#####################################
# Fetch descript and signature files

# disable signature check before I get the signature file itself
# check_signature is global
check_signature=0

for gs_id in main entry client client_group
do
  if [ -z "${client_repository_url}" ]; then
      if [ "${gs_id}" = "client" ]; then
          # no client file when no cilent_repository
          continue
      fi
  fi
  if [ -z "${client_repository_group_url}" ]; then
      if [ "${gs_id}" = "client_group" ]; then
          # no client group file when no cilent_repository_group
          continue
      fi
  fi

  gs_id_work_dir="$(get_work_dir ${gs_id})"

  # Fetch description file
  gs_id_descript_file="$(get_descript_file ${gs_id})"
  fetch_file_regular "${gs_id}" "${gs_id_descript_file}"
  if ! signature_file_line="$(grep "^signature " "${gs_id_work_dir}/${gs_id_descript_file}")"; then
      warn "No signature in description file ${gs_id_work_dir}/${gs_id_descript_file} (wc: $(wc < "${gs_id_work_dir}/${gs_id_descript_file}" 2>/dev/null))."
      glidein_exit 1
  fi
  signature_file=$(echo "${signature_file_line}" | cut -s -f 2-)

  # Fetch signature file
  gs_id_signature="$(get_signature ${gs_id})"
  fetch_file_regular "${gs_id}" "${signature_file}"
  echo "${gs_id_signature}  ${signature_file}" > "${gs_id_work_dir}/signature.sha1.test"
  if ! (cd "${gs_id_work_dir}" && sha1sum -c signature.sha1.test) 1>&2 ; then
      warn "Corrupted signature file '${gs_id_work_dir}/${signature_file}'."
      glidein_exit 1
  fi
  # for simplicity use a fixed name for signature file
  mv "${gs_id_work_dir}/${signature_file}" "${gs_id_work_dir}/signature.sha1"
done

# re-enable for everything else
check_signature=1

# Now verify the description was not tampered with
# doing it so late should be fine, since nobody should have been able
# to fake the signature file, even if it faked its name in
# the description file
for gs_id in main entry client client_group
do
  if [ -z "${client_repository_url}" ]; then
      if [ "${gs_id}" = "client" ]; then
          # no client file when no cilent_repository
          continue
      fi
  fi
  if [ -z "${client_repository_group_url}" ]; then
      if [ "${gs_id}" = "client_group" ]; then
          # no client group file when no cilent_repository_group
          continue
      fi
  fi

  gs_id_descript_file="$(get_descript_file ${gs_id})"
  if ! check_file_signature "${gs_id}" "${gs_id_descript_file}"; then
      gs_id_work_dir="$(get_work_dir ${gs_id})"
      warn "Corrupted description file ${gs_id_work_dir}/${gs_id_descript_file}."
      glidein_exit 1
  fi
done

###################################################
# get last_script, as it is used by the fetch_file
gs_id_work_dir="$(get_work_dir main)"
gs_id_descript_file="$(get_descript_file main)"
last_script="$(grep "^last_script " "${gs_id_work_dir}/${gs_id_descript_file}" | cut -s -f 2-)"
if [ -z "${last_script}" ]; then
    warn "last_script not in description file ${gs_id_work_dir}/${gs_id_descript_file}."
    glidein_exit 1
fi
#cleanup_script="$(grep "^cleanup_script " "${gs_id_work_dir}/${gs_id_descript_file}" | cut -s -f 2-)"
cleanup_script=$(grep "^GLIDEIN_CLEANUP_SCRIPT " "${glidein_config}" | cut -d ' ' -f 2-)


##############################
# Fetch all the other files
for gs_file_id in "main file_list" "client preentry_file_list" "client_group preentry_file_list" "client aftergroup_preentry_file_list" "entry file_list" "main at_file_list" "client file_list" "client_group file_list" "client aftergroup_file_list" "main after_file_list"
do
    gs_id="$(echo "${gs_file_id}" |awk '{print $1}')"

    if [ -z "${client_repository_url}" ]; then
        if [ "${gs_id}" = "client" ]; then
            # no client file when no client_repository
            continue
        fi
    fi
    if [ -z "${client_repository_group_url}" ]; then
        if [ "${gs_id}" = "client_group" ]; then
            # no client group file when no client_repository_group
            continue
        fi
    fi

    gs_file_list_id="$(echo "${gs_file_id}" |awk '{print $2}')"

    gs_id_work_dir="$(get_work_dir "${gs_id}")"
    gs_id_descript_file="$(get_descript_file "${gs_id}")"

    # extract list file name
    if ! gs_file_list_line="$(grep "^${gs_file_list_id} " "${gs_id_work_dir}/${gs_id_descript_file}")"; then
        if [ -z "${client_repository_group_url}" ]; then
            if [ "${gs_file_list_id:0:11}" = "aftergroup_" ]; then
                # afterfile_.. files optional when no client_repository_group
                continue
            fi
        fi
      warn "No '${gs_file_list_id}' in description file ${gs_id_work_dir}/${gs_id_descript_file}."
      glidein_exit 1
    fi
    # space+tab separated file with multiple elements (was: awk '{print $2}', not safe for spaces in file name)
    gs_file_list="$(echo "${gs_file_list_line}" | cut -s -f 2 | sed -e 's/[[:space:]]*$//')"

    # fetch list file
    fetch_file_regular "${gs_id}" "${gs_file_list}"

    # Fetch files contained in list
    # TODO: $file is actually a list, so it cannot be doublequoted (expanding here is needed). Can it be made more robust for linters? for now, just suppress the sc warning here
    # shellcheck disable=2086
    while read -r file
    do
        if [ "${file:0:1}" != "#" ]; then
            fetch_file "${gs_id}" $file
        fi
    done < "${gs_id_work_dir}/${gs_file_list}"

    # Files to go into the GWMS_PATH
    if [ "$gs_file_id" = "main at_file_list" ]; then
        # setup here to make them available for other setup scripts
        add_to_path "$gwms_bin_dir"
        # all available now: gwms-python was in main,file_list; condor_chirp is in main,at_file_list
        for file in "gwms-python" "condor_chirp"
        do
            cp "${gs_id_work_dir}/$file" "$gwms_bin_dir"/
        done
        cp -r "${gs_id_work_dir}/lib"/* "$gwms_lib_dir"/
    elif [ "$gs_file_id" = "main after_file_list" ]; then
        # in case some library has been added/updated
        rsync -ar "${gs_id_work_dir}/lib"/ "$gwms_lib_dir"/
        # new knowns binaries? add a loop like above: for file in ...
    elif [[ "$gs_file_id" = client* ]]; then
        # TODO: gwms25073 this is a workaround until there is an official designation for setup script fragments
        [[ -e "${gs_id_work_dir}/setup_prejob.sh" ]] && { cp "${gs_id_work_dir}/setup_prejob.sh" "$gwms_exec_dir"/prejob/ ; chmod a-x "$gwms_exec_dir"/prejob/setup_prejob.sh ; }
    fi
done

##############################
# Start the glidein main script
add_config_line "GLIDEIN_INITIALIZED" "1"

log_write "glidein_startup.sh" "text" "Starting the glidein main script" "info"
log_write "glidein_startup.sh" "file" "${glidein_config}" "debug"
send_logs_to_remote          # checkpoint
echo "# --- Last Script values ---" >> glidein_config
last_startup_time=$(date +%s)
let validation_time=${last_startup_time}-${startup_time}
echo "=== Last script starting $(date) (${last_startup_time}) after validating for ${validation_time} ==="
echo
ON_DIE=0
trap 'ignore_signal' SIGHUP
trap_with_arg 'on_die' SIGTERM SIGINT SIGQUIT
#trap 'on_die' TERM
#trap 'on_die' INT
gs_id_work_dir=$(get_work_dir main)
"${main_dir}"/error_augment.sh -init
"${gs_id_work_dir}/${last_script}" glidein_config &
wait $!
ret=$?
if [ ${ON_DIE} -eq 1 ]; then
    ret=0
fi
last_startup_end_time=$(date +%s)
"${main_dir}"/error_augment.sh  -process ${ret} "${last_script}" "${PWD}" "${gs_id_work_dir}/${last_script} glidein_config" "${last_startup_time}" "${last_startup_end_time}"
"${main_dir}"/error_augment.sh -concat

let last_script_time=${last_startup_end_time}-${last_startup_time}
echo "=== Last script ended $(date) (${last_startup_end_time}) with code ${ret} after ${last_script_time} ==="
echo
if [ ${ret} -ne 0 ]; then
    warn "Error running '${last_script}'"
fi

#Things like periodic scripts might put messages here if they want them printed in the (stderr) logfile
echo "=== Exit messages left by periodic scripts ===" 1>&2
if [ -f exit_message ]; then
    cat exit_message 1>&2
else
    echo "No message left" 1>&2
fi
echo 1>&2

#########################
# clean up after I finish
glidein_exit ${ret}<|MERGE_RESOLUTION|>--- conflicted
+++ resolved
@@ -1032,12 +1032,8 @@
   echo "Setting GLIDEIN_CONDOR_TOKEN to ${tk} " 1>&2
   num_gct=$(( num_gct + 1 ))
   export GLIDEIN_CONDOR_TOKEN="${tk}"
-<<<<<<< HEAD
-  if fullpath=$(readlink -f "${tk}" ); then
-=======
   fullpath="$(readlink -f "${tk}" )"
   if [ $? -eq 0 ]; then
->>>>>>> 2445372f
      echo "Setting GLIDEIN_CONDOR_TOKEN ${tk} to canonical path ${fullpath}" 1>&2
      export GLIDEIN_CONDOR_TOKEN="${fullpath}"
   else
