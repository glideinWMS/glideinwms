--- conflicted
+++ resolved
@@ -1,53 +1,32 @@
 #!/bin/bash
 # file: frontend_condortoken
-# purpose: generates a condor token for authorizing back to the frontend
-#         from a glideinwms factory entry point
+# purpose: generates a condor IDTOKEN for authorizing back to the frontend
+#         from a glideinwms factory entry.  Echos token to stdout
 # arguments:
-#      KEY: the name of the entry point, creates a token with the same name
+#      KEY: the name of the factory entry 
 # author:  Dennis Box, dbox@fnal.gov
 #
 KEY=$1
 ID=$(whoami)
-
-if [ ! "${ID}" = "frontend" ]; then
-	echo "this script may only be run by user 'frontend'"
+FRONTEND=$(stat --format '%U' /etc/gwms-frontend/frontend.xml)
+if [ ! "${ID}" = "${FRONTEND}" ]; then
+	echo "this script may only be run by user ${FRONTEND}"
 	exit 1
 fi
 
 
 if [ "$KEY" = "" ]; then
-	echo "usage $0 entry_point"
-	echo creates frontend token for entry_point and echos it to stdout
+	echo "usage $0 factory_entry"
+	echo creates frontend token for factory_entry and echos it to stdout
 	exit 0
 fi
 
 # create a key for creating the token if needed
 if [ ! -e "/etc/condor/passwords.d/${KEY}" ]; then
-    mkdir -p /etc/condor/passwords.d
     openssl rand -base64 64 | sudo /usr/sbin/condor_store_cred -u "frontend@${HOSTNAME}" -f "/etc/condor/passwords.d/${KEY}" add > /dev/null 2>&1
 fi
 
-<<<<<<< HEAD
-TOKEN=${KEY}.idtoken
-TD="/var/lib/gwms-frontend/tokens/${KEY}"
-#mkdir -p "${TD}"
-AUTH='-authz condor:/READ -authz condor:/WRITE -authz condor:/ADVERTISE_STARTD -authz condor:/ADVERTISE_SCHEDD -authz condor:/ADVERTISE_MASTER'
-=======
 AUTH='-authz READ -authz WRITE -authz ADVERTISE_STARTD -authz ADVERTISE_SCHEDD -authz ADVERTISE_MASTER'
->>>>>>> d240137a
 
-REUSE_TOKEN=1
-if [ -e "$TD/$TOKEN" ]; then
-  AGE=$(date -r "$TD/$TOKEN" +%s)
-  ONE_HR_AGO=$(( $(date +%s) - 3600 ))
-  if [ "$AGE" -gt "$ONE_HR_AGO" ]; then
-     REUSE_TOKEN=0
-  fi
-fi
-
-if [ $REUSE_TOKEN -eq 0 ]; then
-  cat "$TD/$TOKEN"
-else
-  # create the token, echo it to stdout
-  sudo /usr/bin/condor_token_create  -lifetime 86400 -key ${KEY} ${AUTH} -identity "${ID}@${HOSTNAME}"
-fi+# create the token, echo it to stdout
+sudo /usr/bin/condor_token_create  -lifetime 86400 -key ${KEY} ${AUTH} -identity "${ID}@${HOSTNAME}"