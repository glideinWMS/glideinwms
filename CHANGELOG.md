--- conflicted
+++ resolved
@@ -3,14 +3,13 @@
 SPDX-License-Identifier: Apache-2.0
 -->
 
-## v3.11.1 \[2025-06-24\]
+## v3.11.1 \[2025-07-21\]
 
 Improvement and hardening of the refactored credentials.
 This is a development (3.11) release and includes all the production improvement and fixes up to v3.10.14.
 
 ### New features / functionalities
 
-<<<<<<< HEAD
 -   Added a generator to set credentials or parameters depending on the Entry selected (PR #489)
 -   Added a generator to set credentials or parameters depending on the Entry selected (PR #489)
 -   Added IdTokenGenerator to standardize the generation of ID tokens and allow for operator customization
@@ -24,14 +23,16 @@
 -   Renamed CredentialGenerator credentials to DynamicCredential and added the new alias "generator" to the newly renamed "dynamic" credential type. (PR #514)
 -   Added the new RSAPublicKey, RSAPrivateKey, and Symmetric credential types to replace the legacy pubCrypto and symCrypto modules. (PR #514)
 -   Stopped using M2Crypto in favor of the cryptography module. (PR #514)
-=======
-### Changed defaults / behaviours
-
-### Deprecated / removed options and commands
-
-### Security Related Fixes
-
-### Bug Fixes
+
+### Changed defaults / behaviours
+
+### Deprecated / removed options and commands
+
+### Security Related Fixes
+
+### Bug Fixes
+
+-   Fixed a bug that could cause the Frontend not to generate IDTOKENS to some Factory entries. (PR #514)
 
 ### Testing / Development
 
@@ -49,7 +50,6 @@
 -   Added ramp_up_attenuation config parameter to control Glidein provisioning remap-up (PR #556)
 -   Updates the pilot generation logic in OSG_autoconf to check the OSG_BatchSystem attribute from the OSG collector. If the batch system is set to "CONDOR", the resulting pilot entry will have work_dir set to "Condor" (PR #558)
 -   Updates the pilot generation logic in OSG_autoconf to use the cpus attribute from the OSG collector to set GLIDEIN_ESTIMATED_CPUs (PR #560)
->>>>>>> c979882a
 
 ### Changed defaults / behaviours
 
@@ -61,12 +61,8 @@
 
 ### Bug Fixes
 
-<<<<<<< HEAD
--   Fixed a bug that could cause the Frontend not to generate IDTOKENS to some Factory entries. (PR #514)
-=======
 -   Retrieve and use CVMFS_MOUNT_DIR from glidein_config if not in the environment (PR #552)
 -   Addressed POSIX mode problems and CVMFS path resolution (PR #555)
->>>>>>> c979882a
 
 ### Testing / Development
 
