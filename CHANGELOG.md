<!--
SPDX-FileCopyrightText: 2009 Fermi Research Alliance, LLC
SPDX-License-Identifier: Apache-2.0
-->

## Changes Since Last Release OR vX.Y.Z \[yyyy-mm-dd\]

Changes since the last release

### New features / functionalities

-   Recognize EL/CentOS 10 worker nodes to select the correct HTCondor tarball (PR #600)
-   Factory monitoring now showing Client Requested Idle Glideins; only keeping track of Factory adjusted Idle (PR# #606, Issue #520)
-   Added support for HTCondor Python bindings v2. If available, v1 is still preferred (PR #608)

### Changed defaults / behaviours

<<<<<<< HEAD
-   Prevented memory spikes during factory reconfiguration by copying Condor tarballs instead of loading them into memory.
=======
-   Reuse Condor tarballs across reconfigurations by generating hash-based filenames from file metadata instead of timestamps.
-   Removed ownership and HTCondor checks connected to GWMS 3.5 migration (PR #608)
>>>>>>> 2947157b

### Deprecated / removed options and commands

### Security Related Fixes

### Bug Fixes

### Testing / Development

### Known Issues

## v3.10.16 \[2025-09-29\]

Bug fix release. Mostly CVMFS and HTCondor job wrapper related.

### New features / functionalities

-   create_cvmfsexec_distros.sh updated adding EL9 to platforms and improved command syntax (Issue #549, PR #582)
-   Added new staticextra resource type – behaves like static (creates one dedicated slot per instance with a virtual CPU each), but instead of subtracting memory from the main partitionable slot, it adds memory to it (Issue #590, PR #591)
-   OSG_autoconf: Added mapping for EIC and CLAS12 and support for the new dedicated `OSG` collector parameter to set `EstimatedCPUs` replacing the use of the generic `CPUs` (PR #595)

### Changed defaults / behaviours

-   Added httpd configuration to enhance security by disabling version headers and trace (PR #578)
-   Since 3.10.15, all job wrapper scripts must be "POSIX" compatible to be able to run on small images with Busybox. Added a relaxation in 3.10.16, setting `set +o posix` when Bash is available (PR #587)

### Deprecated / removed options and commands

### Security Related Fixes

### Bug Fixes

-   Fixed incorrect glog_get_logfile_path_relative call in condor_startup.sh (PR #579)
-   Fixed Frontend reconfiguration failure when using "ALL" schedd (Issue #575, PR #580)
-   Fixed cvmfsexec failure when duplicate repositories are in the GLIDEIN_CVMFS_REPOS list (Issue #567, PR #585)
-   Fixed wrong exec command in wrapper script (Issue #584, PR #587)
-   Environment cleanup fixed. `PATH`, `LD_LIBRARY_PATH`, `PYTHONPATH`, and `LD_PRELOAD` are now correctly cleared when requested with `clearpaths` or `clearall` (Issue #592, PR #596)
-   Fixed maxWallTime not being set as a submit attribute by OSG_autoconf when an entry is whole node (PR #595)

### Testing / Development

### Known Issues

## v3.10.15 \[2025-07-18\]

Fixed v3.10.14 POSIX mode incompatibility error. Enhanced cvmfsexec mode 1 (mountrepo) to mount repos in
GLIDEIN_CVMFS_REPOS and to use Apptainer images from CVMFS.

### New features / functionalities

-   Added GLIDEIN_OVERLOAD_ENABLED to control partial CPU and memory overload (PR #536)
-   Added GLIDEIN_CVMFS_REPOS custom variable to define additional CVMFS repositories to mount (PR #547)
-   Added ramp_up_attenuation config parameter to control Glidein provisioning remap-up (PR #556)
-   Updates the pilot generation logic in OSG_autoconf to check the OSG_BatchSystem attribute from the OSG collector. If the batch system is set to "CONDOR", the resulting pilot entry will have work_dir set to "Condor" (PR #558)
-   Updates the pilot generation logic in OSG_autoconf to use the cpus attribute from the OSG collector to set GLIDEIN_ESTIMATED_CPUs (PR #560)

### Changed defaults / behaviours

-   The job wrappers in the Glidein are now running with the `/bin/sh` prompt instead of `/bin/bash`. They use Bash and `set +o posix` when possible, but there may be another shell.

### Deprecated / removed options and commands

### Security Related Fixes

### Bug Fixes

-   Retrieve and use CVMFS_MOUNT_DIR from glidein_config if not in the environment (PR #552)
-   Addressed POSIX mode problems and CVMFS path resolution (PR #555)

### Testing / Development

### Known Issues

-   Duplicate repositories in the GLIDEIN_CVMFS_REPOS list will fail cvmfsexec.

## v3.10.14 \[2025-06-20\]

Adds `precvmfs_file_list` priority to `*_file_list` priorities when using on-demand CVMFS setup.

### New features / functionalities

-   Added support for Ubuntu 24 workers (PR #529)
-   Add keyword ALL to query all schedulers known to the collector without listing them explicitly (Issue #510, PR #532)
-   Add keyword usertrace to the GLIDEIN_DEBUG_OPTIONS custom variable to enable shell tracing in user jobs and wrapper (PR #540)
-   Glideins can start containers with Busybox and no Bash, e.g. Alpine Linux. The Glidein itself still requires Bash (Issue #538, PR #540)

### Changed defaults / behaviours

-   Updated download/execution order of `cvmfs_setup.sh` during glidein startup using a new priority `precvmfs_file_list` (PR #528)

### Deprecated / removed options and commands

-   Removed compatibility with GWMS < 3.4.5

### Security Related Fixes

### Bug Fixes

-   Removed incorrect warning when setting SINGULARITY_BIN to keyword (PR #534)
-   Added `--skip-broken` to yumalldeps to avoid an error when incompatible packages are in the list (Issue #530, PR #534)
-   Added explicit retrieval from glidein_config of GLIDEIN_CONTAINER_ENV and GLIDEIN_CONTAINER_ENV_CLEARLIST in singularity_lib.sh (PR #535)
-   Fixed handling of Apptainer environment and image restrictions (PR #535, PR #539)
-   Added workaround for HTCondor setting PATH only as variable and not in the environment (PR #539)

### Testing / Development

-   Updated black and pre-commit actions to latest versions still supporting Python 3.6 (PR #534)

### Known Issues

## v3.10.13 \[2025-05-07\]

Quick release. Fixed a couple of bugs in 3.10.12

### New features / functionalities

### Changed defaults / behaviours

### Deprecated / removed options and commands

### Security Related Fixes

### Bug Fixes

-   Fixed a credential rewriting error caused by PR#511 and a path error in PR#515 (PR #519)

### Testing / Development

### Known Issues

## v3.10.12 \[2025-05-05\]

Added the ability to use a config directory for the Glidein's HTCondor. Clarified Glidein Job metrics.

### New features / functionalities

-   Exporting GLIDEIN_Name and GLIDEIN_UUID to the Glidein environment, for all scripts running inside the Glidein (PR #512)
-   HTCondor LOCAL_CONFIG_DIR support for the Glidein HTCondor daemons (PR #515)

### Changed defaults / behaviours

### Deprecated / removed options and commands

### Security Related Fixes

### Bug Fixes

-   Fixed misleading counts related to the number of jobs that run in the Glidein (Issue #456, PR #516)

### Testing / Development

-   Improved docstrings in the Factory module (PR #511)

### Known Issues

## v3.10.11 \[2025-03-24\]

stale_age allows to keep Glideins in queues for longer than one week.
Apptainer test now may be successful even if the default image is not available.
Check the changed defaults, including SINGULARITY_IMAGE_REQUIRED, APPTAINER_TEST_IMAGE and the redirection to https for monitoring pages.

### New features / functionalities

-   Added a test Apptainer image to use when the configured one is not available (PR #482)
-   Added a new configuration knob, stale_age, for Factory entries to control the age of the Glideins to be considered stale for certain statuses (PR #494)
-   Update get_tarballs to use new directory called beta (PR #495)
-   Support GPUs in the mapping of OSG_autoconf VOs (PR #496)
-   Made the Frontend library more friendly to other clients, e.g. Decision Engine (PR #504)

### Changed defaults / behaviours

-   The new variable SINGULARITY_IMAGE_REQUIRED defaults to false and allows to use Singularity/Apptainer also when the configured image is not available.
    The image must be provided by the job or a future custom script in order not to fail. (PR #482)
-   APPTAINER_TEST_IMAGE can be set to an always available Singularity/Apptainer image to use for testing.
    Defaults to oras://ghcr.io/apptainer/alpine:latest (PR #482)
-   Monitoring pages are now redirecting to https if available, i.e. mod_ssl is installed and mod_ssl.conf is present. This behavior was present in the past but had been lost, and now it has been reinstated. (PR #492, PR #502)
-   The default Frontend tokens key is now variable, $HOME/passwords.d/UPPERCASE_USERNAME. There is no actual change since this is /var/lib/gwms-frontend/passwords.d/FRONTEND for normal RPM installations. (PR #504)

### Deprecated / removed options and commands

### Security Related Fixes

### Bug Fixes

-   Protect processing of custom scripts in glidein_startup.sh against stdin interference (PR #498, Issue #500)
-   Some config files used in the RPM package, including the httpd ones, were obsolete and not the version in the source tree. (PR #492, PR #502)
-   Host IP is now searched in blacklist also when the host command is missing (PR #499, Issue #493)
-   Added missing HTCondor requirements in spec file (PR #502)
-   Unset CONDOR_INHERIT before condor startup to avoid any conflict in the condor configurations (PR #503, Issue #274)

### Testing / Development

-   Added new debug and timeout options to the release building scripts (PR #506)

### Known Issues

## v3.10.10 \[2025-01-24\]

Minor Factory operation features and bug fixes.

### New features / functionalities

-   Improved gfdiff tool interface and changed diff algorithm (PR #476)
-   Added option to check if new HTCondor tarballs are available to get_tarballs (PR #477)

### Changed defaults / behaviours

### Deprecated / removed options and commands

### Security Related Fixes

### Bug Fixes

-   Fixed gfdiff issue with mergely interface (PR #476)
-   Fallback to cp/chown when cp -p does not work (It is unavailable on some containers) (PR #478)

### Testing / Development

### Known Issues

## v3.10.9 \[2025-01-16\]

Added support for the HTCondor distributed apptainer.
Fixed the Glidein logging and added a sample log server.
Fixed a few more bugs including allowing anonymous SSL authentication in the Frontend client config.

### New features / functionalities

-   Added custom JWT-authenticated log server example (new RPM glideinwms-logging) (Issue #398, PR #467)
-   Now using also Apptainer included in the HTCondor tar ball (Issue #364, PR #473)

### Changed defaults / behaviours

-   Always send SIGQUIT to HTCondor when the Glidein receives INT, TERM, QUIT signals. This speeds up the shutdown (PR #466)
-   Renamed Glidein Logging functions to glog\_...: glog_init, glog_setup, glog_write, glog_send (PR #467)
-   Apptainer downloaded in the HTCondor tar ball is now considered after the PATH in the search for a valid binary.
    The keyword CONDOR in the parameter SINGULARITY_BIN will make so that the HTCondor Apptainer is preferred
    ahead of the rest (PR #473)
-   Added RHEL9 to the list of default OSes used for the container images lookup. Now it is: default,rhel9,rhel7,rhel6,rhel8 (PR #473)

### Deprecated / removed options and commands

-   The original Glidein Logging functions (log_init_tokens, log_init, log_setup, log_write, send_logs_to_remote, ...) are no more available

### Security Related Fixes

### Bug Fixes

-   Fixed early truncation in log files configuration and inconsistent documentation (Issue #464, PR #462, PR #463)
-   Removed confusing tac broken pipe messages from the Glidein stderr (PR #465)
-   Fixed JWT logging credentials not transferred to the Glidein. This includes removal of DictFile.append() and use of add_environment() for JWT tokens (Issue #398, PR #467)
-   Fixed quotes in Glidein command line unpacking and replaced deprecated add_config_line commands (PR #468)
-   Allow anonymous SSL authentication for the dynamically generated client config in the Frontend (Issue #222, PR #470)
-   Checking also the apptainer binary in the SINGULARITY_BIN path, not only singularity (PR #473)

### Testing / Development

-   Improved the docstrings and some code in the lib files and few others with the help of AI (PR #471, PR #472)
-   Added --skip-rpm option in release.py to skip RPM building (PR #474)

### Known Issues

## v3.10.8 \[2024-11-21\]

Fixed a few bugs including shebang mangling and failed log files rotation.

### New features / functionalities

-   Advertising information about unprivileged user namespaces in Glidein classad (PR #416)
-   Added option --group-name option to manual_glidein_submit (PR #435)

### Changed defaults / behaviours

### Deprecated / removed options and commands

### Security Related Fixes

### Bug Fixes

-   Fixed root unable to remove other users' jobs in the Factory (PR #433)
-   HTCondor TRUST_DOMAIN configuration macro set to string to avoid Glidein config error (PR #420)
-   Disabled shebang mangling in rpm_build to avoid gwms-python not finding the shell (Issue #436, PR #437)
-   Dynamic creation of HTCondor IDTOKEN password (Issue #440, PR #441)
-   Autodetect CONDOR_OS in the manual_glidein_submit tool (Issue #449, PR #453)
-   Failed log rotation due to wrong file creation time (Issue #451, PR #457)

### Testing / Development

-   Replacing xmlrunner with unittest-xml-reporting (PR #428)
-   Updated the release upload script to work with osg-sw-submit (PR #439)

### Known Issues

## v3.10.7 \[2024-06-21\]

Added black hole detection and ability to set jobs minimum memory for resource provisioning.

### New features / functionalities

-   Apptainer cache and temporary directory set in the Glidein working directory (Issue #403, PR #404)
-   Ability to set a minimum required memory for partitionable Glideins. The default is the value used previously, 2500 MB (Issue #405, PR #406)
-   Blackhole Detection: stop accepting jobs if they are consumed at a rate higher than the configured limit and declare the Glidein a blackhole (Issue #331, PR #399)

### Changed defaults / behaviours

### Deprecated / removed options and commands

### Security Related Fixes

### Bug Fixes

-   Fixed Apptainer validation not considering uid_map w/o initial blank (Issue #395, PR #396)
-   Flattening error message in \_CONDOR_WRAPPER_ERROR_FILE and JobWrapperFailure Ad. This is a workaround for a bug in HTCondor (PR #400)
-   Fixed problem when check_signature in glidein_startup is not defined (PR #402)
-   get_tarballs look for HTCondor releases also in the update directory (Issue #412, PR #413)

### Testing / Development

-   Added Ruff to the linters in pre-commit and fixed all the flagged errors (PR #407)
-   Switched GitHub actions from SL7 to AlmaLinux9 and OSG23 (PR #408)

### Known Issues

-   We needed to revert PR #401, "Hardening of HTCondor configuration. Restricted authentication to exclude unauthenticated beside anonymous (PR #401)" because it broke authentication for normal functionalities

## v3.10.6 \[2024-01-25\]

Minor new features, mostly a bug fix release

### New features / functionalities

-   Add knobs to allow overloading of memory, GLIDEIN_OVERLOAD_MEMORY, and CPU, GLIDEIN_OVERLOAD_CPUS. (Issue #370, PR #374)
-   Added HTCondor tarball downloader (Issue #367, PR #366)
-   Added default (/bin,/usr/bin) when PATH is empty in glidein_startup.sh (PR #373)
-   Advertising Factory's HTCondor submit parameters (Issue #307, PR #382)

### Changed defaults / behaviours

-   The submit attributes (submit/submit_attrs) are now published in the glidefactory classad with the GlideinSubmit prefix followed by the attribute name and same value. If the attribute name starts with "+" this will be replaced by "\_PLUS\_", since only alphanumeric characters and "\_" are valid in ClassAd attribute names.

### Deprecated / removed options and commands

### Security Related Fixes

### Bug Fixes

-   Changed M2Crypto imports to be compatible with 0.40.0 the code must import also the components (PR #377)
-   Fixed PATHs handling in glidein_startup.sh (PR #379)
-   Fixed match policy_file import failure (Issue #378, PR #380)
-   Fixed syntax error in ClassAd used for gangliad configuration (Issue #368, PR #385)
-   Added extra logging to investigate file rotation problem (Issue #362, PR #389)
-   Fixed writing of missing dict files during upgrade (Issue #388, PR #391)

### Testing / Development

-   Python>=3.8 should be used as development environment, earlier versions are not supported by pre-commit. Code should still support any Python>=3.6.

### Known Issues

## v3.10.5 \[2023-9-27\]

Bug fix quick release

### New features / functionalities

### Changed defaults / behaviours

### Deprecated / removed options and commands

### Security Related Fixes

### Bug Fixes

-   Workaround for EL7 PyJWT bug, generating bytes instead of str (PR #355)
-   Fixed missing `cvmfsexec.cfg` files from Factory reconfig and improved cvmfsexec warnings (Issue #348, PR #356)
-   Added bash requirement to files using bashisms, notably `glidein_sitewms_setup.sh` (PR #358)
-   Fixed syntax errors in analyze_queues (PR #357)
-   Fixed setup_x509 to be successful w/ TRUST_DOMAIN set in the as Factory or Frontend parameter (PR #359)
-   GLIDEIN_SINGULARITY_BINARY_OVERRIDE set also with Frontend and Factory params, not only WN environment (PR #360)

### Testing / Development

### Known Issues

## v3.10.4 \[2023-9-14\]

Bug fix quick release

### New features / functionalities

### Changed defaults / behaviours

### Deprecated / removed options and commands

### Security Related Fixes

### Bug Fixes

-   Fixed missing arguments from rrdtool fetch call (Issue #351, PR #352)
-   gconfig.py to use `gwms-python`, not use `python3` (Issue #349, PR #350)
-   Fixed alternative Shell code still using the `python` (i.e. python2) interpreter (Issue #289, PR #353)

### Testing / Development

### Known Issues

## v3.10.3 \[2023-9-11\]

This release provides full functionality in EL9 and Python 3.9. Changes since v3.10.2

### New features / functionalities

-   Added support for Debian 11 and Ubuntu 22 worker nodes (PR #320)
-   Added structured logging. It is a hybrid format with some fields followed by a JSON dictionary. The exact format of the messages may change in the future, and we plan for it to become the default. Now it is disabled by default. Add `structured="True"` to all `<process_log>` elements (PR #333)
-   Add option to set xml output directory in OSG_autoconf (PR #319)
-   Allow OSG_autoconf to skip sites or CEs that are not present in the OSG collector (PR #315)
-   Add option to set num_factories in OSG_autoconf (Issue #344, PR #345)
-   Added the ability to clear a list of variables from the environment via GLIDEIN_CONTAINER_ENV_CLEARLIST before starting a container (Issue #341, PR #342)

### Changed defaults / behaviours

-   Added `cvmfsexec_distro` tag to be included in the factory configuration out-of-the-box (fresh installation) as well as through an upgrade; its behavior (on-demand cvmfsexec in disabled mode) remains unchanged (PR #312)

### Deprecated / removed options and commands

### Security Related Fixes

-   manual_glidein_submit now correctly sets idtokens in the EncryptedInputFiles (issue #283, PR #284)

### Bug Fixes

-   Removed `classad` from requirements.txt. The HTCSS team distributes only the `htcondor` library in PyPI which includes a different version of classad (PR #301)
-   Fixing Python 3.9 deprecations (`imp`, `getchildren()` in `xml.etree.ElementTree`) (PR #302, PR #303)
-   Populate missing Entry parameters for ARC CEs submissions (PR #304)
-   Modified the usage of subprocess module, for building/rebuilding cvmfsexec distributions, only when necessary (PR #309)
-   Fixed fetch_rrd crash in EL9 causing missing monitoring and glidefactoryclient classad information (Issue #338, PR #339)

### Testing / Development

### Known Issues

-   When generating cvmfsexec distribution for EL9 machine type on an EL7 machine, the factory reconfig and/or upgrade fails as a result of an error in `create_cvmfsexec_distros.sh`. This is possibly due to the tools for EL7 being unable to handle EL9 files (as per Dave Dykstra). Please exercise caution if using `rhel9-x86_64` in the `mtypes` list for the `cvmfsexec_distro` tag in factory configuration.
    -   Our workaround is to remove the EL9 machine type from the default list of machine types supported by the custom distros creation script. Add it back if you are running on an EL9 system and want an EL9 cvmfsexec distribution. (PR #312)

## v3.10.2 \[2023-5-10\]

### New features / functionalities

-   Add a parameter to control the name of the keyname for idtokens (PR #268)
-   Added a factory knob to allow control over rebuilding of cvmfsexec distributions (PR #272)
-   RHEL9 worker node are now recognized by condor_platform_select automatic OS detection (PR #285)

### Changed defaults / behaviours

-   Removed pre-reconfigure hook used for rebuilding cvmfsexec distributions whenever a factory reconfig/upgrade was run (Issue #262).
    -   Rebuilding of cvmfsexec distributions is disabled by default, unless enabled via the new factory knob.

### Deprecated / removed options and commands

### Security Related Fixes

### Bug Fixes

-   Use correct variable for `$exit_code` in `singularity_exec_simple` (PR #259)
-   Make sure default value does not overwrite the global one for idtoken_lifetime (PR #261)
-   Protect OSG_autoconf from OSG collector unavailability (PR #276)
-   Fixed jobs going in unknown state in factory monitoring. added QUEUING state for new ARC-CEs REST (PR #286)

### Testing / Development

### Known Issues

-   When using on-demand CVMFS, all Glideins after the first one on a node are failing (Issue #287)
    This happens because mountrepo and umountrepo work at the node level and subsequent Glideins see the mounts done by the first one and abort.
    To avoid problems use only whole-node Glideins when using on-demand CVMFS.
    All versions with on-demand CVMFS are affected.

## v3.10.1 \[2022-12-13\]

This release fixes a bug introduced in 3.10.0. Changes since the last release

### New features / functionalities

-   Added utility function to replace error_gen in python scripts (PR #254)
-   Improve the generation of JDL file for ARC CE REST interface

### Changed defaults / behaviours

### Deprecated / removed options and commands

### Security Related Fixes

### Bug Fixes

-   Fixed status reporting for `gconfig.py` (PR #254)

### Testing / Development

### Known Issues

## v3.10.0 \[2022-12-7\]

This is a production release following v3.9.6 with mostly bug fixes. Changes since the last release

### New features / functionalities

-   Use `SINGULARITY_DISABLE_PID_NAMESPACES` to conditionally include `--pid` in Singularity/Apptainer (OSG SOFTWARE-5340, PR #232)
-   When invoking singularity, inspect stderr and raising a warning if there are "FATAL" errors and the exit code is 0 (PR #235)
-   Added `gconfig.py` Python utilities to read and write glidein_config (PR #237)

### Changed defaults / behaviours

### Deprecated / removed options and commands

### Security Related Fixes

### Bug Fixes

-   Set PATH to default value instead of emptying it (PR #233)
-   Return correctly the default value in `gwms_from_config` instead of an empty string (PR #235)
-   Function `get_prop_str` returns the default value when the attribute is "undefined" (PR #235)
-   Fixed credential ID in Glideins not set for scitokens and causing incorrect monitoring values (PR #242)
-   Fixed typo in `singularity_lib.sh` (issue #249)

### Testing / Development

### Known Issues

## v3.9.6 \[2022-10-27\]

Changes since the last release

### New features / functionalities

-   Added token authentication to Glideins running in the Cloud (AWS and GCE). Now Glideins on all supported resources can authenticate back using IDTOKENS when using recent HTCSS versions.
-   Added `GLIDEIN_PERIODIC_SCRIPT` env variable: when set custom scripts run periodically, started by HTCSS startd cron
-   Added the possibility to set the Glidein HTCSS TRUST_DOMAIN as attribute in the Frontend configuration

### Changed defaults / behaviours

-   Frontend configuration valid (reconfig/upgrade successful) even if some HTCSS schedds are not in DNS. Failing only if all schedds are unknown to DNS.
-   Working and local tmp directories are removed during Glidein cleanup also when the start directory is missing. This result in a loss of Glidein final status information but avoids sandbox leaks on the Worker Node. (issue #189)
-   HTCSS DC_DAEMON_LIST equal to DAEMON_LIST only in the Factory, in all other GlideinWMS components only selected HTCSS daemons are added explicitly to it (issue #205)
-   Only the first collector in TRUST_DOMAIN is kept, following collectors are removed. This happens both in the Frontend token issuer and in the setting of the Glidein TRUST_DOMAIN (setup_x509.sh).

### Deprecated / removed options and commands

-   To make `glidein_config` more robust and resistant to concurrent interactions the handling function to use in custom scripts have been updated:
    -   `add_config_line`, `add_config_line_safe` and custom parsing or writing from/to `glidein_config` are deprecated and will be removed form future versions (a change in format will make custom read not work correctly)
    -   `gconfig_add` and `gconfig_add_safe` replace the current `add_config_line` and `add_config_line_safe` respectively
    -   `gconfig_get` should be used to retrieve values form `glidein_config`
    -   During the transition period both new and old functions will work

### Security Related Fixes

### Bug Fixes

-   Fixed glidien_config` corrupted by concurrent custom scripts run via HTCSS startd cron (#163)
-   Fixed setup_x509.sh` not to write to stdout when running as periodic script in HTCSS start cron (issues #162, #164 )
-   Fixed setup_x509.sh creates proxy file in directory used for tokens (issue #201)
-   Fixed GLIDEIN_START_DIR_ORIG and GLIDEIN_WORKSPACE_ORIG values in glidein_config
-   Fixed unnecessary proxy/hostcert.pem workaround in frontend config (issue #66)
-   Fixed analyze_entries and python3 readiness (issue #194)
-   Fixed gwms-renew-proxies service should check if local VOMS cert is expired (issue #21)
-   Fixed python3 check return value in case of exception (PR #211)
-   Fixed list_get_intersection in singularity_lib.sh that was requiring python2 (PR #212)
-   Unset SEC_PASSWORD_DIRECTORY in the Glidein HTCSS configuration, was causing warnings for unknown files (PR #226).

### Testing / Development

### Known Issues

## Template

This template section should stay at the bottom of the document.
Whenever a new release is cut, the section title should change, empty subsections removed, and a new "Changes Since Last Release" with the template subsections added on top.
This should be a description of the changes, not a Git log. Operators and users affecting changes are especially important to highlight.
Please classify the code changes using the listed subsections. If a new one is needed, add it also to the template.

## Changes Since Last Release OR vX.Y.Z \[yyyy-mm-dd\]

Changes since the last release

### New features / functionalities

-   item one of the list
-   item N

### Changed defaults / behaviours

### Deprecated / removed options and commands

### Security Related Fixes

### Bug Fixes

### Testing / Development

### Known Issues<|MERGE_RESOLUTION|>--- conflicted
+++ resolved
@@ -15,12 +15,9 @@
 
 ### Changed defaults / behaviours
 
-<<<<<<< HEAD
--   Prevented memory spikes during factory reconfiguration by copying Condor tarballs instead of loading them into memory.
-=======
+-   Prevented memory spikes during factory reconfiguration by copying Condor tarballs instead of loading them into memory (PR #602)
 -   Reuse Condor tarballs across reconfigurations by generating hash-based filenames from file metadata instead of timestamps.
 -   Removed ownership and HTCondor checks connected to GWMS 3.5 migration (PR #608)
->>>>>>> 2947157b
 
 ### Deprecated / removed options and commands
 
