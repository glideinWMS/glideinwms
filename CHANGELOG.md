<!--
SPDX-FileCopyrightText: 2009 Fermi Research Alliance, LLC
SPDX-License-Identifier: Apache-2.0
-->

## Changes Since Last Release OR vX.Y.Z \[yyyy-mm-dd\]

Changes since the last release

### New features / functionalities

<<<<<<< HEAD
-   Added a generator to set credentials or parameters depending on the Entry selected (PR #489)
-   Added a generator to set credentials or parameters depending on the Entry selected (PR #489)
-   Added IdTokenGenerator to standardize the generation of ID tokens and allow for operator customization
-   Added CachedGenerator base class to implement generators with automatic cache management
-   Added CredentialGenerator base generator class to implement cached credential generators
-   Added GeneratorContext class to implement context validation
-   Updated some builtin generators to avoid redefining \_\_init\_\_ making them more flexible
-   Updated the CredentialPair class and its subclasses to support credential pairs with different types. (PR #514)
-   Refactored the credentials module into a python package including modules for base classes and specific credential types. (PR #514)
-   Renamed the credentialGenerator and hashCrypto modules to credential_generator and hash_crypto. (PR #514)
-   Renamed CredentialGenerator credentials to DynamicCredential and added the new alias "generator" to the newly renamed "dynamic" credential type. (PR #514)
-   Added the new RSAPublicKey, RSAPrivateKey, and Symmetric credential types to replace the legacy pubCrypto and symCrypto modules. (PR #514)
-   Stopped using M2Crypto in favor of the cryptography module. (PR #514)
=======
-   item one of the list
-   item N
>>>>>>> 637ea08b

### Changed defaults / behaviours

### Deprecated / removed options and commands

### Security Related Fixes

### Bug Fixes

<<<<<<< HEAD
-   Fixed a bug that could cause the Frontend not to generate IDTOKENS to some Factory entries. (PR #514)
=======
### Testing / Development

### Known Issues

## v3.10.13 \[2025-05-07\]

Quick release. Fixed a couple of bugs in 3.10.12

### New features / functionalities

### Changed defaults / behaviours

### Deprecated / removed options and commands

### Security Related Fixes

### Bug Fixes

-   Fixed a credential rewriting error caused by PR#511 and a path error in PR#515 (PR #519)
>>>>>>> 637ea08b

### Testing / Development

### Known Issues

<<<<<<< HEAD
=======
## v3.10.12 \[2025-05-05\]

Added the ability to use a config directory for the Glidein's HTCondor. Clarified Glidein Job metrics.

### New features / functionalities

-   Exporting GLIDEIN_Name and GLIDEIN_UUID to the Glidein environment, for all scripts running inside the Glidein (PR #512)
-   HTCondor LOCAL_CONFIG_DIR support for the Glidein HTCondor daemons (PR #515)

### Changed defaults / behaviours

### Deprecated / removed options and commands

### Security Related Fixes

### Bug Fixes

-   Fixed misleading counts related to the number of jobs that run in the Glidein (PR #516, Issue #456)

### Testing / Development

-   Improved docstrings in the Factory module (PR #511)

### Known Issues

>>>>>>> 637ea08b
## v3.10.11 \[2025-03-24\]

stale_age allows to keep Glideins in queues for longer than one week.
Apptainer test now may be successful even if the default image is not available.
Check the changed defaults, including SINGULARITY_IMAGE_REQUIRED, APPTAINER_TEST_IMAGE and the redirection to https for monitoring pages.

### New features / functionalities

-   Added a test Apptainer image to use when the configured one is not available (PR #482)
-   Added a new configuration knob, stale_age, for Factory entries to control the age of the Glideins to be considered stale for certain statuses (PR #494)
-   Update get_tarballs to use new directory called beta (PR #495)
-   Support GPUs in the mapping of OSG_autoconf VOs (PR #496)
-   Made the Frontend library more friendly to other clients, e.g. Decision Engine (PR #504)

### Changed defaults / behaviours

-   The new variable SINGULARITY_IMAGE_REQUIRED defaults to false and allows to use Singularity/Apptainer also when the configured image is not available.
    The image must be provided by the job or a future custom script in order not to fail. (PR #482)
-   APPTAINER_TEST_IMAGE can be set to an always available Singularity/Apptainer image to use for testing.
    Defaults to oras://ghcr.io/apptainer/alpine:latest (PR #482)
-   Monitoring pages are now redirecting to https if available, i.e. mod_ssl is installed and mod_ssl.conf is present. This behavior was present in the past but had been lost and now it has been reinstated. (PR #492, PR #502)
-   The default Frontend tokens key is now variable, $HOME/passwords.d/UPPERCASE_USERNAME. There is no actual change since this is /var/lib/gwms-frontend/passwords.d/FRONTEND for normal RPM installations. (PR #504)

### Deprecated / removed options and commands

### Security Related Fixes

### Bug Fixes

-   Protect processing of custom scripts in glidein_startup.sh against stdin interference (PR #498, Issue #500)
-   Some config files used in the RPM package, including the httpd ones, were obsolete and not the version in the source tree. (PR #492, PR #502)
-   Host IP is now searched in blacklist also when the host command is missing (PR #499, Issue #493)
-   Added missing HTCondor requirements in spec file (PR #502)
-   Unset CONDOR_INHERIT before condor startup to avoid any conflict in the condor configurations (PR #503, Issue #274)

### Testing / Development

-   Added new debug and timeout options to the release building scripts (PR #506)

### Known Issues

## v3.11.0 \[2025-02-18\]

Credentials refactoring

### New features / functionalities

-   Add new hierarchical credential classes for a number of credential types
-   Add new parameter classes to handle security parameters orthogonally to credentials
-   Refactors credential generators to enhance its capabilities and allow for the generation of other attributes besides credentials
-   Add support for builtin generators such as the RoundRobinGenerator generator
-   Reintroduced credentials renewal scripts (`creation_script` and `update_frequency` parameters)

### Changed defaults / behaviours

-   Skip glideclient advertising if there are no Glideins to request or actively running on a given group

### Deprecated / removed options and commands

### Security Related Fixes

### Bug Fixes

### Testing / Development

### Known Issues

## v3.10.10 \[2025-01-24\]

Minor Factory operation features and bug fixes.

### New features / functionalities

-   Improved gfdiff tool interface and changed diff algorithm (PR #476)
-   Added option to check if new HTCondor tarballs are available to get_tarballs (PR #477)

### Changed defaults / behaviours

### Deprecated / removed options and commands

### Security Related Fixes

### Bug Fixes

-   Fixed gfdiff issue with mergely interface (PR #476)
-   Fallback to cp/chown when cp -p does not work (It is unavailable on some containers) (PR #478)

### Testing / Development

### Known Issues

## v3.10.9 \[2025-01-16\]

Added support for the HTCondor distributed apptainer.
Fixed the Glidein logging and added a sample log server.
Fixed a few more bugs including allowing anonymous SSL authentication in the Frontend client config.

### New features / functionalities

-   Added custom JWT-authenticated log server example (new RPM glideinwms-logging) (Issue #398, PR #467)
-   Now using also Apptainer included in the HTCondor tar ball (Issue #364, PR #473)

### Changed defaults / behaviours

-   Always send SIGQUIT to HTCondor when the Glidein receives INT, TERM, QUIT signals. This speeds up the shutdown (PR #466)
-   Renamed Glidein Logging functions to glog\_...: glog_init, glog_setup, glog_write, glog_send (PR #467)
-   Apptainer downloaded in the HTCondor tar ball is now considered after the PATH in the search for a valid binary.
    The keyword CONDOR in the parameter SINGULARITY_BIN will make so that the HTCondor Apptainer is preferred
    ahead of the rest (PR #473)
-   Added RHEL9 to the list of default OSes used for the container images lookup. Now it is: default,rhel9,rhel7,rhel6,rhel8 (PR #473)

### Deprecated / removed options and commands

-   The original Glidein Logging functions (log_init_tokens, log_init, log_setup, log_write, send_logs_to_remote, ...) are no more available

### Security Related Fixes

### Bug Fixes

-   Fixed early truncation in log files configuration and inconsistent documentation (Issue #464, PR #462, PR #463)
-   Removed confusing tac broken pipe messages from the Glidein stderr (PR #465)
-   Fixed JWT logging credentials not transferred to the Glidein. This includes removal of DictFile.append() and use of add_environment() for JWT tokens (Issue #398, PR #467)
-   Fixed quotes in Glidein command line unpacking and replaced deprecated add_config_line commands (PR #468)
-   Allow anonymous SSL authentication for the dynamically generated client config in the Frontend (Issue #222, PR #470)
-   Checking also the apptainer binary in the SINGULARITY_BIN path, not only singularity (PR #473)

### Testing / Development

-   Improved the docstrings and some code in the lib files and few others with the help of AI (PR #471, PR #472)
-   Added --skip-rpm option in release.py to skip RPM building (PR #474)

### Known Issues

## v3.10.8 \[2024-11-21\]

Fixed a few bugs including shebang mangling and failed log files rotation.

### New features / functionalities

-   Advertising information about unprivileged user namespaces in Glidein classad (PR #416)
-   Added option --group-name option to manual_glidein_submit (PR #435)

### Changed defaults / behaviours

### Deprecated / removed options and commands

### Security Related Fixes

### Bug Fixes

-   Fixed root unable to remove other users' jobs in the Factory (PR #433)
-   HTCondor TRUST_DOMAIN configuration macro set to string to avoid Glidein config error (PR #420)
-   Disabled shebang mangling in rpm_build to avoid gwms-python not finding the shell (Issue #436, PR #437)
-   Dynamic creation of HTCondor IDTOKEN password (Issue #440, PR #441)
-   Autodetect CONDOR_OS in the manual_glidein_submit tool (Issue #449, PR #453)
-   Failed log rotation due to wrong file creation time (Issue #451, PR #457)

### Testing / Development

-   Replacing xmlrunner with unittest-xml-reporting (PR #428)
-   Updated the release upload script to work with osg-sw-submit (PR #439)

### Known Issues

## v3.10.7 \[2024-06-21\]

Added black hole detection and ability to set jobs minimum memory for resource provisioning.

### New features / functionalities

-   Apptainer cache and temporary directory set in the Glidein working directory (Issue #403, PR #404)
-   Ability to set a minimum required memory for partitionable Glideins. The default is the value used previously, 2500 MB (Issue #405, PR #406)
-   Blackhole Detection: stop accepting jobs if they are consumed at a rate higher than the configured limit and declare the Glidein a blackhole (Issue #331, PR #399)

### Changed defaults / behaviours

### Deprecated / removed options and commands

### Security Related Fixes

### Bug Fixes

-   Fixed Apptainer validation not considering uid_map w/o initial blank (Issue #395, PR #396)
-   Flattening error message in \_CONDOR_WRAPPER_ERROR_FILE and JobWrapperFailure Ad. This is a workaround for a bug in HTCondor (PR #400)
-   Fixed problem when check_signature in glidein_startup is not defined (PR #402)
-   get_tarballs look for HTCondor releases also in the update directory (Issue #412, PR #413)

### Testing / Development

-   Added Ruff to the linters in pre-commit and fixed all the flagged errors (PR #407)
-   Switched GitHub actions from SL7 to AlmaLinux9 and OSG23 (PR #408)

### Known Issues

-   We needed to revert PR #401, "Hardening of HTCondor configuration. Restricted authentication to exclude unauthenticated beside anonymous (PR #401)" because it broke authentication for normal functionalities

## v3.10.6 \[2024-01-25\]

Minor new features, mostly a bug fix release

### New features / functionalities

-   Add knobs to allow overloading of memory, GLIDEIN_OVERLOAD_MEMORY, and CPU, GLIDEIN_OVERLOAD_CPUS. (Issue #370, PR #374)
-   Added HTCondor tarball downloader (Issue #367, PR #366)
-   Added default (/bin,/usr/bin) when PATH is empty in glidein_startup.sh (PR #373)
-   Advertising Factory's HTCondor submit parameters (Issue #307, PR #382)

### Changed defaults / behaviours

-   The submit attributes (submit/submit_attrs) are now published in the glidefactory classad with the GlideinSubmit prefix followed by the attribute name and same value. If the attribute name starts with "+" this will be replaced by "\_PLUS\_", since only alphanumeric characters and "\_" are valid in ClassAd attribute names.

### Deprecated / removed options and commands

### Security Related Fixes

### Bug Fixes

-   Changed M2Crypto imports to be compatible with 0.40.0 the code must import also the components (PR #377)
-   Fixed PATHs handling in glidein_startup.sh (PR #379)
-   Fixed match policy_file import failure (Issue #378, PR #380)
-   Fixed syntax error in ClassAd used for gangliad configuration (Issue #368, PR #385)
-   Added extra logging to investigate file rotation problem (Issue #362, PR #389)
-   Fixed writing of missing dict files during upgrade (Issue #388, PR #391)

### Testing / Development

-   Python>=3.8 should be used as development environment, earlier versions are not supported by pre-commit. Code should still support any Python>=3.6.

### Known Issues

## v3.10.5 \[2023-9-27\]

Bug fix quick release

### New features / functionalities

### Changed defaults / behaviours

### Deprecated / removed options and commands

### Security Related Fixes

### Bug Fixes

-   Workaround for EL7 PyJWT bug, generating bytes instead of str (PR #355)
-   Fixed missing `cvmfsexec.cfg` files from Factory reconfig and improved cvmfsexec warnings (Issue #348, PR #356)
-   Added bash requirement to files using bashisms, notably `glidein_sitewms_setup.sh` (PR #358)
-   Fixed syntax errors in analyze_queues (PR #357)
-   Fixed setup_x509 to be successful w/ TRUST_DOMAIN set in the as Factory or Frontend parameter (PR #359)
-   GLIDEIN_SINGULARITY_BINARY_OVERRIDE set also with Frontend and Factory params, not only WN environment (PR #360)

### Testing / Development

### Known Issues

## v3.10.4 \[2023-9-14\]

Bug fix quick release

### New features / functionalities

### Changed defaults / behaviours

### Deprecated / removed options and commands

### Security Related Fixes

### Bug Fixes

-   Fixed missing arguments from rrdtool fetch call (Issue #351, PR #352)
-   gconfig.py to use `gwms-python`, not use `python3` (Issue #349, PR #350)
-   Fixed alternative Shell code still using the `python` (i.e. python2) interpreter (Issue #289, PR #353)

### Testing / Development

### Known Issues

## v3.10.3 \[2023-9-11\]

This release provides full functionality in EL9 and Python 3.9. Changes since v3.10.2

### New features / functionalities

-   Added support for Debian 11 and Ubuntu 22 worker nodes (PR #320)
-   Added structured logging. It is a hybrid format with some fields followed by a JSON dictionary. The exact format of the messages may change in the future, and we plan for it to become the default. Now it is disabled by default. Add `structured="True"` to all `<process_log>` elements (PR #333)
-   Add option to set xml output directory in OSG_autoconf (PR #319)
-   Allow OSG_autoconf to skip sites or CEs that are not present in the OSG collector (PR #315)
-   Add option to set num_factories in OSG_autoconf (Issue #344, PR #345)
-   Added the ability to clear a list of variables from the environment via GLIDEIN_CONTAINER_ENV_CLEARLIST before starting a container (Issue #341, PR #342)

### Changed defaults / behaviours

-   Added `cvmfsexec_distro` tag to be included in the factory configuration out-of-the-box (fresh installation) as well as through an upgrade; its behavior (on-demand cvmfsexec in disabled mode) remains unchanged (PR #312)

### Deprecated / removed options and commands

### Security Related Fixes

-   manual_glidein_submit now correctly sets idtokens in the EncryptedInputFiles (issue #283, PR #284)

### Bug Fixes

-   Removed `classad` from requirements.txt. The HTCSS team distributes only the `htcondor` library in PyPI which includes a different version of classad (PR #301)
-   Fixing Python 3.9 deprecations (`imp`, `getchildren()` in `xml.etree.ElementTree`) (PR #302, PR #303)
-   Populate missing Entry parameters for ARC CEs submissions (PR #304)
-   Modified the usage of subprocess module, for building/rebuilding cvmfsexec distributions, only when necessary (PR #309)
-   Fixed fetch_rrd crash in EL9 causing missing monitoring and glidefactoryclient classad information (Issue #338, PR #339)

### Testing / Development

### Known Issues

-   When generating cvmfsexec distribution for EL9 machine type on an EL7 machine, the factory reconfig and/or upgrade fails as a result of an error in `create_cvmfsexec_distros.sh`. This is possibly due to the tools for EL7 being unable to handle EL9 files (as per Dave Dykstra). Please exercise caution if using `rhel9-x86_64` in the `mtypes` list for the `cvmfsexec_distro` tag in factory configuration.
    -   Our workaround is to remove the EL9 machine type from the default list of machine types supported by the custom distros creation script. Add it back if you are running on an EL9 system and want an EL9 cvmfsexec distrinution. (PR #312)

## v3.10.2 \[2023-5-10\]

### New features / functionalities

-   Add a parameter to control the name of the keyname for idtokens (PR #268)
-   Added a factory knob to allow control over rebuilding of cvmfsexec distributions (PR #272)
-   RHEL9 worker node are now recognized by condor_platform_select automatic OS detection (PR #285)

### Changed defaults / behaviours

-   Removed pre-reconfigure hook used for rebuilding cvmfsexec distributions whenever a factory reconfig/upgrade was run (Issue #262).
    -   Rebuilding of cvmfsexec distributions is disabled by default, unless enabled via the new factory knob.

### Deprecated / removed options and commands

### Security Related Fixes

### Bug Fixes

-   Use correct variable for `$exit_code` in `singularity_exec_simple` (PR #259)
-   Make sure default value does not overwrite the global one for idtoken_lifetime (PR #261)
-   Protect OSG_autoconf from OSG collector unavailability (PR #276)
-   Fixed jobs going in unknown state in factory monitoring. added QUEUING state for new ARC-CEs REST (PR #286)

### Testing / Development

### Known Issues

-   When using on-demand CVMFS, all Glideins after the first one on a node are failing (Issue #287)
    This happens because mountrepo and umountrepo work at the node level and subsequent Glideins see the mounts done by the first one and abort.
    To avoid problems use only whole-node Glideins when using on-demand CVMFS.
    All versions with on-demand CVMFS are affected.

## v3.10.1 \[2022-12-13\]

This release fixes a bug introduced in 3.10.0. Changes since the last release

### New features / functionalities

-   Added utility function to replace error_gen in python scripts (PR #254)
-   Improve the generation of JDL file for ARC CE REST interface

### Changed defaults / behaviours

### Deprecated / removed options and commands

### Security Related Fixes

### Bug Fixes

-   Fixed status reporting for `gconfig.py` (PR #254)

### Testing / Development

### Known Issues

## v3.10.0 \[2022-12-7\]

This is a production release following v3.9.6 with mostly bug fixes. Changes since the last release

### New features / functionalities

-   Use `SINGULARITY_DISABLE_PID_NAMESPACES` to conditionally include `--pid` in Singularity/Apptainer (OSG SOFTWARE-5340, PR #232)
-   When invoking singularity, inspect stderr and raising a warning if there are "FATAL" errors and the exit code is 0 (PR #235)
-   Added `gconfig.py` Python utilities to read and write glidein_config (PR #237)

### Changed defaults / behaviours

### Deprecated / removed options and commands

### Security Related Fixes

### Bug Fixes

-   Set PATH to default value instead of emptying it (PR #233)
-   Return correctly the default value in `gwms_from_config` instead of an empty string (PR #235)
-   Function `get_prop_str` returns the default value when the attribute is "undefined" (PR #235)
-   Fixed credential ID in Glideins not set for scitokens and causing incorrect monitoring values (PR #242)
-   Fixed typo in `singularity_lib.sh` (issue #249)

### Testing / Development

### Known Issues

## v3.9.6 \[2022-10-27\]

Changes since the last release

### New features / functionalities

-   Added token authentication to Glideins running in the Cloud (AWS and GCE). Now Glideins on all supported resources can authenticate back using IDTOKENS when using recent HTCSS versions.
-   Added `GLIDEIN_PERIODIC_SCRIPT` env variable: when set custom scripts run periodically, started by HTCSS startd cron
-   Added the possibility to set the Glidein HTCSS TRUST_DOMAIN as attribute in the Frontend configuration

### Changed defaults / behaviours

-   Frontend configuration valid (reconfig/upgrade successful) even if some HTCSS schedds are not in DNS. Failing only if all schedds are unknown to DNS.
-   Working and local tmp directories are removed during Glidein cleanup also when the start directory is missing. This result in a loss of Glidein final status information but avoids sandbox leaks on the Worker Node. (issue #189)
-   HTCSS DC_DAEMON_LIST equal to DAEMON_LIST only in the Factory, in all other GlideinWMS components only selected HTCSS daemons are added explicitly to it (issue #205)
-   Only the first collector in TRUST_DOMAIN is kept, following collectors are removed. This happens both in the Frontend token issuer and in the setting of the Glidein TRUST_DOMAIN (setup_x509.sh).

### Deprecated / removed options and commands

-   To make `glidein_config` more robust and resistant to concurrent interactions the handling function to use in custom scripts have been updated:
    -   `add_config_line`, `add_config_line_safe` and custom parsing or writing from/to `glidein_config` are deprecated and will be removed form future versions (a change in format will make custom read not work correctly)
    -   `gconfig_add` and `gconfig_add_safe` replace the current `add_config_line` and `add_config_line_safe` respectively
    -   `gconfig_get` should be used to retrieve values form `glidein_config`
    -   During the transition period both new and old functions will work

### Security Related Fixes

### Bug Fixes

-   Fixed glidien_config` corrupted by concurrent custom scripts run via HTCSS startd cron (#163)
-   Fixed setup_x509.sh` not to write to stdout when running as periodic script in HTCSS start cron (issues #162, #164 )
-   Fixed setup_x509.sh creates proxy file in directory used for tokens (issue #201)
-   Fixed GLIDEIN_START_DIR_ORIG and GLIDEIN_WORKSPACE_ORIG values in glidein_config
-   Fixed unnecessary proxy/hostcert.pem workaround in frontend config (issue #66)
-   Fixed analyze_entries and python3 readiness (issue #194)
-   Fixed gwms-renew-proxies service should check if local VOMS cert is expired (issue #21)
-   Fixed python3 check return value in case of exception (PR #211)
-   Fixed list_get_intersection in singularity_lib.sh that was requiring python2 (PR #212)
-   Unset SEC_PASSWORD_DIRECTORY in the Glidein HTCSS configuration, was causing warnings for unknown files (PR #226).

### Testing / Development

### Known Issues

## Template

This template section should stay at the bottom of the document.
Whenever a new release is cut, the section title should change, empty subsections removed, and a new "Changes Since Last Release" with the template subsections added on top.
This should be a description of the changes, not a Git log. Operators and users affecting changes are especially important to highlight.
Please classify the code changes using the listed subsections. If a new one is needed, add it also to the template.

## Changes Since Last Release OR vX.Y.Z \[yyyy-mm-dd\]

Changes since the last release

### New features / functionalities

-   item one of the list
-   item N

### Changed defaults / behaviours

### Deprecated / removed options and commands

### Security Related Fixes

### Bug Fixes

### Testing / Development

### Known Issues<|MERGE_RESOLUTION|>--- conflicted
+++ resolved
@@ -3,13 +3,12 @@
 SPDX-License-Identifier: Apache-2.0
 -->
 
-## Changes Since Last Release OR vX.Y.Z \[yyyy-mm-dd\]
-
-Changes since the last release
-
-### New features / functionalities
-
-<<<<<<< HEAD
+## v3.11.1 \[2025-05-14\]
+
+Improvement and hardening of the refactored credentials.
+
+### New features / functionalities
+
 -   Added a generator to set credentials or parameters depending on the Entry selected (PR #489)
 -   Added a generator to set credentials or parameters depending on the Entry selected (PR #489)
 -   Added IdTokenGenerator to standardize the generation of ID tokens and allow for operator customization
@@ -23,22 +22,17 @@
 -   Renamed CredentialGenerator credentials to DynamicCredential and added the new alias "generator" to the newly renamed "dynamic" credential type. (PR #514)
 -   Added the new RSAPublicKey, RSAPrivateKey, and Symmetric credential types to replace the legacy pubCrypto and symCrypto modules. (PR #514)
 -   Stopped using M2Crypto in favor of the cryptography module. (PR #514)
-=======
--   item one of the list
--   item N
->>>>>>> 637ea08b
-
-### Changed defaults / behaviours
-
-### Deprecated / removed options and commands
-
-### Security Related Fixes
-
-### Bug Fixes
-
-<<<<<<< HEAD
+
+### Changed defaults / behaviours
+
+### Deprecated / removed options and commands
+
+### Security Related Fixes
+
+### Bug Fixes
+
 -   Fixed a bug that could cause the Frontend not to generate IDTOKENS to some Factory entries. (PR #514)
-=======
+
 ### Testing / Development
 
 ### Known Issues
@@ -58,14 +52,11 @@
 ### Bug Fixes
 
 -   Fixed a credential rewriting error caused by PR#511 and a path error in PR#515 (PR #519)
->>>>>>> 637ea08b
-
-### Testing / Development
-
-### Known Issues
-
-<<<<<<< HEAD
-=======
+
+### Testing / Development
+
+### Known Issues
+
 ## v3.10.12 \[2025-05-05\]
 
 Added the ability to use a config directory for the Glidein's HTCondor. Clarified Glidein Job metrics.
@@ -91,7 +82,6 @@
 
 ### Known Issues
 
->>>>>>> 637ea08b
 ## v3.10.11 \[2025-03-24\]
 
 stale_age allows to keep Glideins in queues for longer than one week.
