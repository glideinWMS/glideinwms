--- conflicted
+++ resolved
@@ -3,6 +3,26 @@
 SPDX-License-Identifier: Apache-2.0
 -->
 
+## Changes Since Last Release OR vX.Y.Z \[yyyy-mm-dd\]
+
+Changes since the last release
+
+### New features / functionalities
+
+-   Added a generator to set credentials or parameters depending on the Entry selected (PR #489)
+
+### Changed defaults / behaviours
+
+### Deprecated / removed options and commands
+
+### Security Related Fixes
+
+### Bug Fixes
+
+### Testing / Development
+
+### Known Issues
+
 ## v3.10.11 \[2025-03-24\]
 
 stale_age allows to keep Glideins in queues for longer than one week.
@@ -11,37 +31,6 @@
 
 ### New features / functionalities
 
-<<<<<<< HEAD
--   Added a generator to set credentials or parameters depending on the Entry selected (PR #489)
-
-### Changed defaults / behaviours
-
-### Deprecated / removed options and commands
-
-### Security Related Fixes
-
-### Bug Fixes
-
-### Testing / Development
-
-### Known Issues
-
-## v3.11.0 \[2025-02-18\]
-
-Credentials refactoring
-
-### New features / functionalities
-
--   Add new hierarchical credential classes for a number of credential types
--   Add new parameter classes to handle security parameters orthogonally to credentials
--   Refactors credential generators to enhance its capabilities and allow for the generation of other attributes besides credentials
--   Add support for builtin generators such as the RoundRobinGenerator generator
--   Reintroduced credentials renewal scripts (`creation_script` and `update_frequency` parameters)
-
-### Changed defaults / behaviours
-
--   Skip glideclient advertising if there are no Glideins to request or actively running on a given group
-=======
 -   Added a test Apptainer image to use when the configured one is not available (PR #482)
 -   Added a new configuration knob, stale_age, for Factory entries to control the age of the Glideins to be considered stale for certain statuses (PR #494)
 -   Update get_tarballs to use new directory called beta (PR #495)
@@ -56,7 +45,6 @@
     Defaults to oras://ghcr.io/apptainer/alpine:latest (PR #482)
 -   Monitoring pages are now redirecting to https if available, i.e. mod_ssl is installed and mod_ssl.conf is present. This behavior was present in the past but had been lost and now it has been reinstated. (PR #492, PR #502)
 -   The default Frontend tokens key is now variable, $HOME/passwords.d/UPPERCASE_USERNAME. There is no actual change since this is /var/lib/gwms-frontend/passwords.d/FRONTEND for normal RPM installations. (PR #504)
->>>>>>> bdbb4ea7
 
 ### Deprecated / removed options and commands
 
@@ -73,6 +61,32 @@
 ### Testing / Development
 
 -   Added new debug and timeout options to the release building scripts (PR #506)
+
+### Known Issues
+
+## v3.11.0 \[2025-02-18\]
+
+Credentials refactoring
+
+### New features / functionalities
+
+-   Add new hierarchical credential classes for a number of credential types
+-   Add new parameter classes to handle security parameters orthogonally to credentials
+-   Refactors credential generators to enhance its capabilities and allow for the generation of other attributes besides credentials
+-   Add support for builtin generators such as the RoundRobinGenerator generator
+-   Reintroduced credentials renewal scripts (`creation_script` and `update_frequency` parameters)
+
+### Changed defaults / behaviours
+
+-   Skip glideclient advertising if there are no Glideins to request or actively running on a given group
+
+### Deprecated / removed options and commands
+
+### Security Related Fixes
+
+### Bug Fixes
+
+### Testing / Development
 
 ### Known Issues
 
