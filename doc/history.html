<!DOCTYPE HTML PUBLIC "-//W3C//DTD HTML 4.0 Transitional//EN">
<html>
<head>
  <meta http-equiv="CONTENT-TYPE" content="text/html; charset=UTF-8">
  <title>glideinWMS</title>
  <meta name="CREATED" content="0;0">
  <meta name="CHANGED" content="20100521;20081031;14115200">    
  <link rel="stylesheet" type="text/css" href="common/glideinWMS.css" media="screen, projection" />
</head>

<body lang="en-US" dir="ltr">
    <h1>
        <a href="index.html">GlideinWMS</a>
	<span>The Glidein-based Workflow Management System</span>
    </h1>
    <ul class="breadcrumbs">
        <li><a href="./index.html">Home</a></li>
        <li>History</li>
    </ul>
    <div class="clear" />
    <div class="leftmenu">
        <ul class="components">
	<li> <a href="./index.html">Home</a></li>
	<li> <a href="./download.html">Download</a></li>
	<li> <a href="./frontend/index.html">Glidein Frontend</a></li>
        <li> <a href="./corral.html">Corral Frontend</a></li>
	<li> <a href="./factory/index.html">WMS Factory</a></li>
	<li> <a href="./components/index.html" >Components</a></li>
        <li> <a href="./recipes/index.html">Recipes</a></li>
	<li> <a href="./components/faq.html" class="last">FAQ</a></li>
        </ul>
        <div class="search">
        <div id="cse-search-form" style="width: 100%;">Loading</div>
        <script src="http://www.google.com/jsapi" type="text/javascript"></script>
        <script src="./common/glidein.js" type="text/javascript"></script>
        <script type="text/javascript">
            google.load('search', '1', {language : 'en', style : google.loader.themes.MINIMALIST});
            google.setOnLoadCallback(onLoad);
            </script>
    </div>
    </div>
    <div id="searchcontent"><h2>Search Results</h2><div id="cse"></div> </div>
<div class="content">
    <div class="heading">
    <img align="right" width="280px" border="0px"
        src="./images/simple_diagram.png" usemap="#rightimage">
    <map name="rightimage">
        <area shape="rect" coords="90,3,177,60" href="frontend/index.html" />
        <area shape="rect" coords="5,88,118,146" href="components/collector_install.html" />
        <area shape="rect" coords="134,88,275,146" href="factory/index.html" />
        <area shape="rect" coords="189,3,274,60" target="_blank" href="./corral.html" />
    </map>

    <h2>GlideinWMS</h2>
	<ul class="subcomponents">
	     <li> <a href="./index.html">Overview</a></li>
	     <li> <a href="./download.html">Download</a></li>
	     <li> <a href="./documentation.html">Documentation</a></li>
         <li> <a href="./install.html">Install</a></li>
	     <li> History</li>
	     <li class="last"> <a href="./license.html">License</a></li>
	</ul>
        <h3>History</h3>
	</div>
<div class="jump">
<u>Jump to:</u>
    <ul>
      <li><a href="#stable">Stable Series</a></li>

      <li><a href="#development">Development Series</a></li>
      <li><a href="#old">Old Releases</a></li>
    </ul>
</div>
<div class="related">
Related Pages:
<ul>
<li>
    <a href="upgrade.html">Upgrade Guide</a>
</li>
</ul>
</div>
<div class="section">

<a name="stable"></a>
    <h3>Stable Series</h3>
    <ul>
      <li>
        <b>v3_2_12</b> released on December xx, 2015 (<a href="http://www.uscms.org/SoftwareComputing/Grid/WMS/glideinWMS/doc.v3_2_12/index.html">Manual</a>,<a href="http://www.uscms.org/SoftwareComputing/Grid/WMS/glideinWMS/doc.v3_2_12/install.html">Installation instructions</a>,<a href="http://www.uscms.org/SoftwareComputing/Grid/WMS/glideinWMS/glideinWMS_v3_2_12.tgz">Tarball</a>)<br>
        <ul>
          <li>Various curbs and limits triggered in the frontend are now logged
          in the glideresource classads
          <li>Frontend is now more conservative while computing max request
          running
          <li>Glideins now support advertising custom resources on the worker
          node This can be used to advertise resources like GPUs.
          <li>Several improvements to rpm packaging. Useful frontend tools are
          now available in the user path.
          <li>Support splitting of factory configuration into factory's
          <li>Unique idle jobs matched by the frontend is now available in
          glideresource classads
          deloyment specific configuration and entry specific configuration.
          <li>Bug Fix: Fixed a bug where CCB_ADDRESS configuration for the
          glidein was not created correclty under certain conditions
          <li>Bug Fix: create_frontend script now correctly populates images
          in the monitoring pages
          <li>Bug Fix: gwms-logcat now correctly supports multiple users
<<<<<<< HEAD
          <li>Bug Fix: Frontend now correctly deadvertises glideresource classads
          on shutdown
          <li>Bug Fix: Disable collector's use of shared port to support HTCondor 8.4
=======
          <li>Bug Fix: Frontend now correctly deadvertises glideresource
          classads on shutdown
          <li>Bug Fix: Disable collector's use of shared port to support
          HTCondor 8.4
          <li>Bug Fix: Counting correctly glidein and cores, specially for 
          partitionable jobs
          <li>Bug Fix: Fixed bug where DaemonShutdown was failing to consider 
          dynamicslots
>>>>>>> 69c3c5a5
      </ul>
      </li>
      <li>
        <b>v3_2_11_2</b> released on September 18, 2015 (<a href="http://www.uscms.org/SoftwareComputing/Grid/WMS/glideinWMS/doc.v3_2_11_2/index.html">Manual</a>,<a href="http://www.uscms.org/SoftwareComputing/Grid/WMS/glideinWMS/doc.v3_2_11_2/install.html">Installation instructions</a>,<a href="http://www.uscms.org/SoftwareComputing/Grid/WMS/glideinWMS/glideinWMS_v3_2_11_2.tgz">Tarball</a>)<br>
        <ul>
            <li>Fix: Fixed authentication issue introduced in v3_2_11 where a
            glidein startd fails to send keep alive signals to v8.2.x schedds
      </ul>
      </li>
      <li>
        <b>v3_2_11_1</b> released on September 02, 2015 (<a href="http://www.uscms.org/SoftwareComputing/Grid/WMS/glideinWMS/doc.v3_2_11_1/index.html">Manual</a>,<a href="http://www.uscms.org/SoftwareComputing/Grid/WMS/glideinWMS/doc.v3_2_11_1/install.html">Installation instructions</a>,<a href="http://www.uscms.org/SoftwareComputing/Grid/WMS/glideinWMS/glideinWMS_v3_2_11_1.tgz">Tarball</a>)<br>
        <ul>
          <li>Bug Fix: Fixed a bug introduced in v3_2_11 where file period
          interpreted as number instead of string
      </ul>
      </li>
      <li>
        <b>v3_2_11</b> released on August 20, 2015 (<a href="http://www.uscms.org/SoftwareComputing/Grid/WMS/glideinWMS/doc.v3_2_11/index.html">Manual</a>,<a href="http://www.uscms.org/SoftwareComputing/Grid/WMS/glideinWMS/doc.v3_2_11/install.html">Installation instructions</a>,<a href="http://www.uscms.org/SoftwareComputing/Grid/WMS/glideinWMS/glideinWMS_v3_2_11.tgz">Tarball</a>)<br>
        <ul>
          <li>VO Frontend now blacklists schedds with CurbMatchmaking=True
          <li>You can now over provision Multicore glidein by using
          GLIDEIN_Resource_Slots attribute to specify different types of
          resources it provides. For example ioslot
          <li>Glidein can now advertise itself to the site's local HTCondorCE
          collector if CONDORCE_COLLECTOR_HOST is set in it's environment
          <li>Custom/validation scripts can now be run periodically and not
          just at the glidein's startup
          <li>Improvements to the rpm packaging
          <li>Updated documentation
          <li>Bug Fix: Glideins in claimed/idle status are not shutdown by
          DAEMON_SHUTDOWN expression
          <li>Bug Fix: Fixed a bug in gwms-logcat tool
          <li>Bug Fix: The CCB selection behaves correctly and accepts sinful
          strings
          <li>Bug Fix: Fixed a bug where Frontend under certain conditions
          would crash because of uninitialized ha_mode
          <li>Bug Fix: Setting GLIDEIN_Report_Failed to ALIVEONLY now creates
          valid invalidate command
          <li>Bug Fix: Fixed a bug in the accounting of jobs run by a glidein
        </ul>
      </li>
      <li>
        <b>v3_2_10</b> released on June 01, 2015 (<a href="http://www.uscms.org/SoftwareComputing/Grid/WMS/glideinWMS/doc.v3_2_10/index.html">Manual</a>,<a href="http://www.uscms.org/SoftwareComputing/Grid/WMS/glideinWMS/doc.v3_2_10/install.html">Installation instructions</a>,<a href="http://www.uscms.org/SoftwareComputing/Grid/WMS/glideinWMS/glideinWMS_v3_2_10.tgz">Tarball</a>)<br>
        <ul>
          <li>Improved Documentation
          <li>Bug Fix: Fixed several bugs in accounting of idle and running
          slots in case of multicore glideins
          <li>Bug Fix: Got rid of old style HTCondor default Memory and Disk
          requirements in the schedd configuration
          <li>Bug Fix: DAEMON_SHUTDOWN expression will now let the Multi core
          glidein to run for appropriate time before killing it
        </ul>
      </li>
      <li>
        <b>v3_2_9</b> released on May 08, 2015 (<a href="http://www.uscms.org/SoftwareComputing/Grid/WMS/glideinWMS/doc.v3_2_9/index.html">Manual</a>,<a href="http://www.uscms.org/SoftwareComputing/Grid/WMS/glideinWMS/doc.v3_2_9/install.html">Installation instructions</a>,<a href="http://www.uscms.org/SoftwareComputing/Grid/WMS/glideinWMS/glideinWMS_v3_2_9.tgz">Tarball</a>)<br>
        <ul>
          <li>VO Frontend supports a master-slave HA mode
          <li>Added a factory wrapper script to view glidein logs files
          <li>Updated the dependency of Glideinwms to HTCondor v8.2.2
          <li>Frontend supports CCBs in addition to User Collector
          <li>Updated documentation
          <li>Bug Fix: glideresource classads now contain appropriate monitoring
          information
          <li>Bug Fix: Fixed a bug where an unhandled exception would cause a
          frontend to shutdown
          <li>Bug Fix: Removed obsolute defult requirement for vanilla jobs in
          user schedd's config file
          <li>Bug Fix: Glidein now works correctly when both grid/voms-proxy
          commands are not available on the worker node
          <li>Bug Fix: GlideinWMSVersion is now correctly reported in rpm
          distribution
        </ul>
      </li>
      <li>
        <b>v3_2_8</b> released on December 30, 2014 (<a href="http://www.uscms.org/SoftwareComputing/Grid/WMS/glideinWMS/doc.v3_2_8/index.html">Manual</a>,<a href="http://www.uscms.org/SoftwareComputing/Grid/WMS/glideinWMS/doc.v3_2_8/install.html">Installation instructions</a>,<a href="http://www.uscms.org/SoftwareComputing/Grid/WMS/glideinWMS/glideinWMS_v3_2_8.tgz">Tarball</a>)<br>
        <ul>
          <li>VO Frontend parameters are added to HTCondor config for ganglia
          monitoring
          <li>CONDOR_VIEW_HOST is now set to localhost for factory collectors to
          minimize overhead in communication between primary and secondary
          collectors
          <li>Added option to compress process logs in factory and frontend
          <li>Added failed glidein statistics to frontend monitoring
          <li>Added idle/running/total core statistics to frontend monitoring
          <li>Added the support for HTCondor GANGLIAD monitoring 
          (requires HTCondor 8.1 or newer). If you have HTCondor 8.0.x or earlier 
          you must remove <t>/etc/condor/config.d/01_gwms_ganglia.config</t>,
          otherwise your HTCondor will complain about an unsupported option
          and crash.
          <li>USE_CCB is now enabled by default and this information is
          advertised in the glidefactory classads
          <li>Improved documentation
          <li>Bug Fix: Glideins do not mail admins when HTCondor daemon crash
          <li>Bug Fix: Gridmanager log paths used by glidein/factory scheds are
          now correctly expanded for different users
          <li>Bug Fix: Factory and Frontend service start/stop exit codes now
          confer to Linux standards
          <li>Bug Fix: Fixed issue where work dir and vesioning in frontend
          config would break the config in case of frontend rpms
          <li>Bug Fix: Made improvements to the HTCondor configuration used by
          factory rpm
          <li>Bug Fix: There is no name collision for glideins when
          USE_PID_NAMESPACES is enabled in site's HTCondor batch system
          <li>Bug Fix: Factory does not leak file descriptors when HTCondor
          commands using privilege separation fail
        </ul>
      </li>
      <li>
        <b>v3_2_7_2</b> released on November 06, 2014 (<a href="http://www.uscms.org/SoftwareComputing/Grid/WMS/glideinWMS/doc.v3_2_7_2/index.html">Manual</a>,<a href="http://www.uscms.org/SoftwareComputing/Grid/WMS/glideinWMS/doc.v3_2_7_2/install.html">Installation instructions</a>,<a href="http://www.uscms.org/SoftwareComputing/Grid/WMS/glideinWMS/glideinWMS_v3_2_7_2.tgz">Tarball</a>)<br>
        <ul>
          <li>Bug Fix: Set MASTER.USE_SHARED_PORT instead of USE_SHARED_PORT to
          avoid secondary collectors using the shared port daemon
        </ul>
      </li>
      <li>
        <b>v3_2_7_1</b> released on November 05, 2014 (<a href="http://www.uscms.org/SoftwareComputing/Grid/WMS/glideinWMS/doc.v3_2_7_1/index.html">Manual</a>,<a href="http://www.uscms.org/SoftwareComputing/Grid/WMS/glideinWMS/doc.v3_2_7_1/install.html">Installation instructions</a>,<a href="http://www.uscms.org/SoftwareComputing/Grid/WMS/glideinWMS/glideinWMS_v3_2_7_1.tgz">Tarball</a>)<br>
        <ul>
          <li>Set USE_SHARED_PORT to get around the issue with HTCondor 8.2.3
        </ul>
      </li>
      <li>
        <b>v3_2_7</b> released on October 14, 2014 (<a href="http://www.uscms.org/SoftwareComputing/Grid/WMS/glideinWMS/doc.v3_2_7/index.html">Manual</a>,<a href="http://www.uscms.org/SoftwareComputing/Grid/WMS/glideinWMS/doc.v3_2_7/install.html">Installation instructions</a>,<a href="http://www.uscms.org/SoftwareComputing/Grid/WMS/glideinWMS/glideinWMS_v3_2_7.tgz">Tarball</a>)<br>
        <ul>
          <li>Glideins now have an option to report monitoring info to a
          different collector configured in the factory
          <li>Glideins now support shared port
          <li>Glideins now use local storage for its tmp internal operaations
          <li>Improved documentation
          <li>Bug Fix: Fixed an issue where a corrupted internal state file
          would crash the factory
          <li>Bug Fix: KeyError in a match_expr is now correctly logged
          <li>Bug Fix: proxy_url in an entry's config is now correctly used
          <li>Bug Fix: rrdtool commands are now used correctly when rrdtool
          python library is not installed on the system
          <li>Bug Fix: Error classads now correctly advertise all the relevant
          attributes
          <li>Bug Fix: glidein_off now correctly work with the HTCondor HA setup
          <li>Bug Fix: Internal security changes are now properly cleaned up
          and applied in factory and frontend
          <li>Bug Fix: Factory monitoring now correctly report UserRunning info
          when frontend is configured with multiple credentials
          <li>Bug Fix: Fixed an issue with the factory rpm installation in case
          of privilege separation
          <li>Bug Fix: Secondary schedd for frontend is now disabled by default
          <li>Bug Fix: DAEMON_SHUTDOWN in glidein now uses idle timers that
          are relative to change in the state
          <li>Bug Fix: Factory rpm now properly pulls down dependencies
          <li>Bug Fix: UpdateSequenceNumber for classads now update correctly
          <li>Bug Fix: Frontend now correctly provisions multicore glideins if
          the GLIDEIN_CPUS is configured for the entry
          <li>Bug Fix: GLIDEIN_MaxMemMBs_Estimate now takes GLIDEIN_CPUS in the
          consideration
        </ul>
      </li>
      <li>
        <b>v3_2_6</b> released on July 28, 2014 (<a href="http://www.uscms.org/SoftwareComputing/Grid/WMS/glideinWMS/doc.v3_2_6/index.html">Manual</a>,<a href="http://www.uscms.org/SoftwareComputing/Grid/WMS/glideinWMS/doc.v3_2_6/install.html">Installation instructions</a>,<a href="http://www.uscms.org/SoftwareComputing/Grid/WMS/glideinWMS/glideinWMS_v3_2_6.tgz">Tarball</a>)<br>
       <ul>
         <li>condor_chirp is now added to condor tarbar used by glidein
         <li>Added support for submitting glideins to batch sites using BOSCO.
         Requires HTCondor v8.2.2+
         <li>Added new tool to purge old glideins
         <li>Added periodic auto-update to Status Now monitoring pages
         Upon completion, glidein Job history is brought back to the factory
         <li>Allow for separation of Factory collector and CondorG collector
         <li>Bug Fix: Fixed local timezone in some frontend monitoring pages
         <li>Bug Fix: Improved frontend performance
         <li>Bug Fix: Requesting single-core partitionable glideins is
         not allowed
         <li>Bug Fix: Fixed file ownership issues for rpm packages
       </ul>
     </li>
      <li>
        <b>v3_2_5_1</b> released on June 23, 2014 (<a href="http://www.uscms.org/SoftwareComputing/Grid/WMS/glideinWMS/doc.v3_2_5/index.html">Manual</a>,<a href="http://www.uscms.org/SoftwareComputing/Grid/WMS/glideinWMS/doc.v3_2_5/install.html">Installation instructions</a>,<a href="http://www.uscms.org/SoftwareComputing/Grid/WMS/glideinWMS/glideinWMS_v3_2_5.tgz">Tarball</a>)<br>
       <ul>
         <li>Bug Fix: Fixed an issue with the factory_startup template that affects factory reconfig/upgrade in case of RPM
       </ul>
     </li>
      <li>
        <b>v3_2_5</b> released on May 19, 2014 (<a href="http://www.uscms.org/SoftwareComputing/Grid/WMS/glideinWMS/doc.v3_2_5/index.html">Manual</a>,<a href="http://www.uscms.org/SoftwareComputing/Grid/WMS/glideinWMS/doc.v3_2_5/install.html">Installation instructions</a>,<a href="http://www.uscms.org/SoftwareComputing/Grid/WMS/glideinWMS/glideinWMS_v3_2_5.tgz">Tarball</a>)<br>
       <ul>
         <li>Added administrative commands for frontend fetch_glidein_log,
         glidein_off and enter_frontend_env
         <li>Frontend now considers MAX_JOBS_RUNNING when requesting more
         glideins
         <li>Frontend can now perform several tasks in parallel making it
         more scalable
         <li>Frontend and Factory startup scripts are more consistent with each
         other
         <li>Improved Documentation
         <li>Bug Fix: Fixed an issue when factory config with HTCondorCE
         attributes would result in an invalid XML on reconfig
         <li>Bug Fix: Fixed a bug where number of jobs run as reported by a
         glidein was significantly scaled up
         <li>Bug Fix: Fixed issues in frontend introduced in v3_2_4 where the
         frontend would crash under certain conditions
         <li>Bug Fix: Frontend's group logging and factory logging now
         correctly consider the backup_count when configured
         <li>Bug Fix: Frontend RPM now corectly creates frontend.xml config with
         default trust_domain='grid' for the credentials
         <li>Bug Fix: Fixed frontend performance issue introduced in v3.2.4
       </ul>
      </li>
      <li>
        <b>v3_2_4</b> released on April 14, 2014 (<a href="http://www.uscms.org/SoftwareComputing/Grid/WMS/glideinWMS/doc.v3_2_4/index.html">Manual</a>,<a href="http://www.uscms.org/SoftwareComputing/Grid/WMS/glideinWMS/doc.v3_2_4/install.html">Installation instructions</a>,<a href="http://www.uscms.org/SoftwareComputing/Grid/WMS/glideinWMS/glideinWMS_v3_2_4.tgz">Tarball</a>)<br>
       <ul>
         <li>Added support for HTCondor-CE attributes in the factory
         <li>Made several performance improvements to frontend. Frontend does
         several tasks in parallel to better utilize the CPU.
         <li>Factory and frontend monitoring pages now use new javascriptrrd
         v1.1.0+
         <li>Factory monitoring now aggregates Log RRDs
         <li>Frontend can now limit total idle glideins
         <li>Added limits to globaly total idle glideins
         <li>Added badput summary line in the factory report
         <li>Improved documentation
         <li>Bug Fix: Factory and frontend operations like reconfig and upgrade
         now check if they are run by valid users
         <li>Bug Fix: Fixed partitioning of multi-core glideins
         <li>Bug Fix: Fixed bug in factory/frontend stopping
         <li>Bug Fix: Fixed several bugs in the /etc/init.d/gwms-factory script
          available through the RPM distribution
         <li>Bug Fix: Fixed bug with the factory/frontend monitoring that
         resulted in significantly scaled up monitoring numbers when frontend
         used multiple proxies
         <li>Bug Fix: Factory now properly advertises entries in downtime
         <li>Bug Fix: GLIDEIN_Glexec_Use when defined in the group now correctly          overriddes the value defined in global scope
       </ul>
      </li>
      <li>
        <b>v3_2_3</b> released on February 03, 2014 (<a href="http://www.uscms.org/SoftwareComputing/Grid/WMS/glideinWMS/doc.v3_2_3/index.html">Manual</a>,<a href="http://www.uscms.org/SoftwareComputing/Grid/WMS/glideinWMS/doc.v3_2_3/install.html">Installation instructions</a>,<a href="http://www.uscms.org/SoftwareComputing/Grid/WMS/glideinWMS/glideinWMS_v3_2_3.tgz">Tarball</a>)<br>
       <ul>
         <li>Glideins now have the ability to track the worker node batch slot.
         Based on the batch system at site (HTCondor, SGE, PBS, LSF, SLURM) the
         information is reported in the glidein's STARTD classad and logged in
         job's log file written by HTCondor using classad variables
         GLIDEIN_SiteWMS, GLIDEIN_SiteWMS_JOBID, GLIDEIN_SiteWMS_QUEUE and
         GLIDEIN_SiteWMS_SLOT.
         <li>Number of rotated process_logs for factory and frontend process to
         keep can now be configured using backup_count configuration
         attribute
         <li>Bug Fix: Factory now correctly updates the renewed credentials it gets
         from the Frontends
         <li>Bug Fix: Cloud related configuration attributes VM_DISABLE_SHUTDOWN and
         VM_MAX_LIFETIME are now documented
         <li>Bug Fix: Partitionable slots now correctly evaluate daemon shutdown
         <li>Bug Fix: Partitionable slots now correctly coalesce when the jobs
         finish
         <li>Bug Fix: For non-rpm installs, reconfiguring the factory from outside
         the factory working directory now works correctly
         <li>Bug Fix: Frontend with no credentials configured logs appropriate info
         in the log files
         <li>Bug Fix: clone_glidein tool is now packaged with the factory rpm
         <li>Bug Fix: Factory now correctly cleans up completed_jobs logs
         <li>Bug Fix: Improved Frontend efficiency by reducing the calls to OpenSSL
       </ul>
      </li>
      <li>
        <b>v3_2_2</b> released on November 08, 2013 (<a href="http://www.uscms.org/SoftwareComputing/Grid/WMS/glideinWMS/doc.v3_2_2/index.html">Manual</a>,<a href="http://www.uscms.org/SoftwareComputing/Grid/WMS/glideinWMS/doc.v3_2_2/install.html">Installation instructions</a>,<a href="http://www.uscms.org/SoftwareComputing/Grid/WMS/glideinWMS/glideinWMS_v3_2_2.tgz">Tarball</a>)<br>
        <ul>
          <li>Bug Fix: Fix a bug where factory would crash if it fails
          to query client global classads in wms collector
          <li>Bug Fix: Glidein jobs correctly interpret the ARC CE FINISHED
          state
       </ul>
      </li>
      <li>
        <b>v3_2_1</b> released on October 30, 2013 (<a href="http://www.uscms.org/SoftwareComputing/Grid/WMS/glideinWMS/doc.v3_2_1/index.html">Manual</a>,<a href="http://www.uscms.org/SoftwareComputing/Grid/WMS/glideinWMS/doc.v3_2_1/install.html">Installation instructions</a>,<a href="http://www.uscms.org/SoftwareComputing/Grid/WMS/glideinWMS/glideinWMS_v3_2_1.tgz">Tarball</a>)<br>
        <ul>
          <li>v3_2_1  Added support for a plug-in architecture for config that
          lets admins manipulate frontend and factory config with ease
          <li>Bug Fix: Factory accounting now correctly accounts for held jobs
          <li>Bug Fix: Improved error reporting in case of misconfigured
          credentials
          <li>Bug Fix: Improved error reporting when factory fails to startup
          <li>Bug Fix: Improved factory performance during log cleanup
          <li>Bug Fix: Fixed a bug introduced in v3_2 where glidein update
          interval was too short that resulted in performance issues for
          busy collectors
       </ul>
      </li>
      <li>
        <b>v3_2</b> released on October 10, 2013 (<a href="http://www.uscms.org/SoftwareComputing/Grid/WMS/glideinWMS/doc.v3_2/index.html">Manual</a>,<a href="http://www.uscms.org/SoftwareComputing/Grid/WMS/glideinWMS/doc.v3_2/install.html">Installation instructions</a>,<a href="http://www.uscms.org/SoftwareComputing/Grid/WMS/glideinWMS/glideinWMS_v3_2.tgz">Tarball</a>)<br>
        <ul>
          <li>Added support for generation of condor tarball from condor installed        via rpm
          <li>Bug Fix: Fixed a race condition while shutting down factory
          service
          <li>Bug Fix: Fixed a bug where glidein would not set certain condor
          config variables correctly
          <li>Bug Fix: Fixed a bug where analyze_queues and analyze_entries
          would not work with the http:// URI
          <li>Bug Fix: Collector port ranges in frontend.xml are now validated
          for errors
          <li>Bug Fix: Schedd name, frontend name and identity in factory config
          are validated for errors
          <li>Bug Fix: Starting a factory with all entries disabled now prints
          helpful message
          <li>Bug Fix: Glidein does not leak LD_LIBRARY_PATH to job's
          environment
          <li>Bug Fix: Added several speed enhancements to the factory to get
          looptime under acceptable limits
          <li>Bug Fix: Fixed a bug where factory would not query rpm installed
          schedd correctly
          <li>Bug Fix: Fixed a bug where factory would throw exception while
          logging during aggregating monitoring information
          <li>Bug Fix: Fixed a bug where factory would fail advertising classads
          to the WMS Collector when classad attributes had quotes in them
          <li>Bug Fix: Fixed a bug where glidein's condor_startd would not
          correctly advertise LSB_DESCRIPTION in the classad correctly
          <li>Bug Fix: Fixed a bug where frontend would not correctly account
          idle jobs that used vanilla proxies
          <li>Bug Fix: Factory now properly logs errors when authenticating a
          frontend
          <li>Bug Fix: Fixed a bug in glidein where it would not report back to
          all the user pool collectors in HA mode correctly
          <li>Bug Fix: Fixed a bug where some of the parameters passed to
          glideins were not escaped correctly
          <li>Bug Fix: Submitting glideins in test only mode now works correctly
          <li>Bug Fix: Fixed a bug where factory would not submit glideins when
          privilege separation is disabled
          <li>Bug Fix: Fixed a bug in manageFactoryDowntimes.py where it could
          not find required python libraries
          <li>Bug Fix: Fixed a bug in factory accounting where glideins in
          certain state were not accounted towards idle state
          <li>Bug Fix: Added support for the ACCEPTED state for ARC CE
          <li>Bug Fix: factoryStatus.html now correctly auto-selects timezone
          <li>Bug Fix: Fixed a bug where RSL for NorduGrid CE was not populated
          <li>Bug Fix: glidefactory classads now correctly display GlideinWMSVersion
        </ul>
      </li>
    </ul>
    <hr> 

    <a name="development"></a>
    <h3>Development Series</h3>
    This is work in progress, so some pieces may be broken and 
    the documentation out of sync. 
    But it is a good place to look for what is going on.<br>
    <ul>
      <li>
        <b>v3_3</b> released on December xx, 2015 (<a href="http://www.uscms.org/SoftwareComputing/Grid/WMS/glideinWMS/doc.v3_3/index.html">Manual</a>,<a href="http://www.uscms.org/SoftwareComputing/Grid/WMS/glideinWMS/doc.v3_3/install.html">Installation instructions</a>,<a href="http://www.uscms.org/SoftwareComputing/Grid/WMS/glideinWMS/glideinWMS_v3_3.tgz">Tarball</a>)<br>
        <ul>
          <li>Support native configuration of EC2 spot prices and AZ
          in the entry
          <li>Support frontend policies specified in external python file
          <li>Support changes to VM ID and VM Type without need to
          reconfig/upgrade frontend service
          <li>Includes all features and bug fixes released in v3_2_12
        </ul>
      </li>
      <li>
        <b>v3_1</b> released on August 01, 2013 (<a href="http://www.uscms.org/SoftwareComputing/Grid/WMS/glideinWMS/doc.v3_1/index.html">Manual</a>,<a href="http://www.uscms.org/SoftwareComputing/Grid/WMS/glideinWMS/doc.v3_1/install.html">Installation instructions</a>,<a href="http://www.uscms.org/SoftwareComputing/Grid/WMS/glideinWMS/glideinWMS_v3_1.tgz">Tarball</a>)<br>
        <ul>
          <li>Includes relevant features and bug fixes released upto v2_7
          <li>Added a new feature that enables glidein to advertise error
          classads to the User Collector to help in debugging
          <li>Added a new tool add_entry to help with entry creation
          <li>Support frontend to auto-update and auto-generate proxies using
          <li>Added config conversion tool for factory and frontend to convert
          v2 based config to new format proxy creation tools
          <li>Frontend can periodically execute external proxy renewal/creation
          scripts to keep the frontend proxies updated
          <li>Glideinwms now uses standard python logging APIs
          <li>Version 3 Factory is backward compatible with the Version 2
          Frontends
          <li>Provide tools convert_frontend_2to3.sh and convert_factory_2to3.sh
          to convert the version 2 based config files to version 3 format
          <li>Glidein Monitoring slots are now disabled by default
          <li>Factory process now tries to increase RLIMIT_NPROC if possible
          <li>Improved documentation
          <li>Bug Fix: DAEMON_SHUTDOWN now works with the multi-slot glideins
          <li>Bug Fix: Tools analyze_queues and analyze_frontend now correctly
          work with the http:// URI
          <li>Bug Fix: Fixed a bug where glidein would not parse some of its 
          configuration variables corectly
          <li>Bug Fix: Fixed a bug where create_glidein would fail when used
          with condor 7.9.4+
          <li>Bug Fix: Factory does better error reporting when an entry is
          configured with an invalid sched_name
          <li>Bug Fix: Fixed bug where log files were not rotated correctly
        </ul>
      </li>
      <li>
        <b>v3_0</b> released on April 05, 2012 (<a href="http://www.uscms.org/SoftwareComputing/Grid/WMS/glideinWMS/doc.v3_0/index.html">Manual</a>,<a href="http://www.uscms.org/SoftwareComputing/Grid/WMS/glideinWMS/doc.v3_0/install.html">Installation instructions</a>,<a href="http://www.uscms.org/SoftwareComputing/Grid/WMS/glideinWMS/glideinWMS_v3_0.tgz">Tarball</a>)<br>
        <ul>
          <li>Support for new API for factory - frontend communication 
          <li>Added support to the Factory for EC2 Query API submissions to the Cloud
          <li>Change to max job limits to reflect more accurate names
          <li>Add attr_dict in the environemnt of the frontend match_expr
          <li>New feature: The start_expr is now a native part of match
          <li>Improved logging using standard Python logging APIs
          <li>The option to have either the factory and/or the frontend provide the pilot proxy has been removed.  The frontend must always provide it.
          <li>Added support to the Factory for EC2 Query API submissions to the Cloud
          <li>Consolidated the condor_tarball tag in glideinwms.xml to read in a list of os, arch, version
          <li>Added unittests for downtime, proxy plugins, and support functions
          <li>Miscellaenous bug fixes
        </ul>
      </li>  
     </ul>
    <hr>   

    <a name="old"></a>

    <h3>Old Releases</h3>
     <ul>
      <li>
        <b>v2_7_2</b> released on September 10, 2013 (<a href="http://www.uscms.org/SoftwareComputing/Grid/WMS/glideinWMS/doc.v2_7_2/index.html">Manual</a>,<a href="http://www.uscms.org/SoftwareComputing/Grid/WMS/glideinWMS/doc.v2_7_2/install.html">Installation instructions</a>,<a href="http://www.uscms.org/SoftwareComputing/Grid/WMS/glideinWMS/glideinWMS_v2_7_2.tgz">Tarball</a>)<br>
        <ul>
          <li>Bug Fix: Fixed a race condition while shutting down factory
          service
          <li>Bug Fix: Fixed a bug where glidein would not set certain condor
          config variables correctly
          <li>Bug Fix: Fixed a bug where analyze_queues and analyze_entries
          would not work with the http:// URI
          <li>Bug Fix: Collector port ranges in frontend.xml are now validated
          for errors
          <li>Bug Fix: Schedd name, frontend name and identity in factory config
          are validated for errors
          <li>Bug Fix: Starting a factory with all entries disabled now prints
          helpful message
          <li>Bug Fix: Glidein does not leak LD_LIBRARY_PATH to job's
          environment
          <li>Bug Fix: Fixed a bug where stopFactory would send two TERM signals          too quickly to stop processes
        </ul>
      </li>
      <li>
        <b>v2_7_1</b> released on May 14, 2013 (<a href="http://www.uscms.org/SoftwareComputing/Grid/WMS/glideinWMS/doc.v2_7_1/index.html">Manual</a>,<a href="http://www.uscms.org/SoftwareComputing/Grid/WMS/glideinWMS/doc.v2_7_1/install.html">Installation instructions</a>,<a href="http://www.uscms.org/SoftwareComputing/Grid/WMS/glideinWMS/glideinWMS_v2_7_1.tgz">Tarball</a>)<br>
        <ul>
          <li>glidecondor_addDN tool now supports adding DNs from a file
          <li>Added new tool glidecondor_createSecCol to dynamically create
          secondary collectors
          <li>Bug Fix: Fixed a bug where condor config templates used by
          glideinwms components had undefined values
          <li>Bug Fix: analyze_entries tool now correctly handles URI http://
          <li>Bug Fix: Fixed a bug where frontend would crash if the some of the
          internal files were trucated to zero length.
          <li>Bug Fix: Factory now correctly does the cleanup of log files
          <li>Bug Fix: Factory now correctly does accounting of glideins in
          default condor schedd
          <li>Bug Fix: proxy_info works correctly with the cat option
        </ul>
      </li>
      <li>
        <b>v2_7</b> released on April 02, 2013 (<a href="http://www.uscms.org/SoftwareComputing/Grid/WMS/glideinWMS/doc.v2_7/index.html">Manual</a>,<a href="http://www.uscms.org/SoftwareComputing/Grid/WMS/glideinWMS/doc.v2_7/install.html">Installation instructions</a>,<a href="http://www.uscms.org/SoftwareComputing/Grid/WMS/glideinWMS/glideinWMS_v2_7.tgz">Tarball</a>)<br>
        <ul>
          <li>glideinwms code is now organized as python packages
          <li>Factory no longer creates long running process per entry.
          Instead, it runs only a single long running glideFactoryEntryGroup
          process instead of multiple glideFactoryEntry processes. Factory
          config supports two additional config attributes entry_parallel_workers
          and update_thread_count (see factory configuration docs for details)
          <li>Improved factory prerformance by migrating popen calls to use
          python's subprocess library
          <li>Improved the performance of the Frontend by using pre-clustering
          in the Frontend match-making
          <li>Created index.html for factory monitoring so that admins can
          disable directory browsing in httpd.conf
          <li>Added support for Partitionable condor slots in the glidein
          <li>Frontend policy for matching factory classads is now exposed in 
          glideresource classads
          <li>Added a tool to dynamically create a secondary schedd config files
          and directories to the existing installation
          <li>Improved the usability of the frontendGrouGraphStatusNow
          monitoring
          <li>Factory now ships with two new operations tools: entry_ls and entry_rm
          <li>Improved documentation
          <li>Factory will now try to recover glideins with held code 79
          <li>Bug Fix: Fixed a bug where the factory entry processes and the
          frontend group (element) processes would inherit their parent's
          environment corrupting their own environment
          <li>Bug Fix: Fixed a bug where installers were not setting
          SHARED_PORT_MAX_WORKERS in respective condor_config correctly
          <li>Bug Fix: Fixed a bug where the frontend would match jobs with now 
          proxy to sites that require glexec 
          <li>Bug Fix: Glidein's job wrapper now behaves as true wrapper
          <li>Bug Fix: Fixed a bug where frontend_startup would not correctly
          pick default frontend.xml
          <li>Bug Fix: Fixed a bug in frontend where failure to evaluate
          match_expr for one group would prevent frontend from requesting
          glideins for other groups
          <li>Bug Fix: RPM now has shared port daemon enabled in the
          configuration
          <li>Bug Fix: Fixed a bug where Factory would sometime use wrong DN
          when calculating proxy hash
          <li>Bug Fix: Fixed a bug where factoryStatusNow.html would not link
          to the factoryEntryStatusNow.html correctly if the entry name is too long
          <li>Bug Fix: setup_x509.sh now correctly checks for existence of the
          grid-proxy-info and voms-proxy-info binaries on the worker node
          <li>Bug Fix: Frontend now counts the partitionable slots correctly
        </ul>
      </li>
      <li>
        <b>v2_6_2</b> released on November 02, 2012 (<a href="http://www.uscms.org/SoftwareComputing/Grid/WMS/glideinWMS/doc.v2_6_2/index.html">Manual</a>,<a href="http://www.uscms.org/SoftwareComputing/Grid/WMS/glideinWMS/doc.v2_6_2/install.html">Installation instructions</a>,<a href="http://www.uscms.org/SoftwareComputing/Grid/WMS/glideinWMS/glideinWMS_v2_6_2.tgz">Tarball</a>)<br>
        <ul>
          <li>Factory now supports glidein failure modes. This information is
          propagated back to the factory.
          <li>Glideins now have different idle timeouts for startup and tail.
          The glideins now exit much faster after comleting jobs and they do not
          have enough time left to run another job.
          <li>Added support for javascriptRRD 2.6.2
          <li>Consolidate the condor_tarball tag in glideinwms.xml to read in
          a list of os, arch, version. See docs for details.
          <li>Ini-installer will default collector_port to 9618 if not
          specified in appropriate config sections.
          <li>Installation now supports GRIDMANAGER_PROXY_REFRESH_TIME for
          condorg services
          <li>Improved logging when frontend fails to evaluate match expressions.
          <li>Monitoring pages changed to be even more compliant with DOM4
          <li>Improved the means for distributing condor config files for
          different condor services.
          <li>Improved documentation.
          <li>Bug Fix: Better handling of monitor dir during upgrade
          <li>Bug Fix: Factory correctlt handles frontend in downtime and now
          it does not affect requests from other frontends
          <li>Bug Fix: Putting entry in downtime multiple times now warns the
          user
          <li>Bug Fix: Fixed a bug where v2.6.1 frontend would crash under
          certain
          <li>Bug Fix: Installers do not set CONDOR_VERSION as constant by
          default.  This will now enable frontends to override this attr.
          <li>Bug Fix: Ini-installer now correctly cleans up files on re-install
        </ul>
      </li>
      <li>
        <b>v2_6_1</b> released on August 21, 2012 (<a href="http://www.uscms.org/SoftwareComputing/Grid/WMS/glideinWMS/doc.v2_6_1/index.html">Manual</a>,<a href="http://www.uscms.org/SoftwareComputing/Grid/WMS/glideinWMS/doc.v2_6_1/install.html">Installation instructions</a>,<a href="http://www.uscms.org/SoftwareComputing/Grid/WMS/glideinWMS/glideinWMS_v2_6_1.tgz">Tarball</a>)<br>
        <br><b>NOTE:</b> Follow special instructions on <a href="download.html">downloads page</a> if upgrading to condor 7.8.2<br><br>
        <ul>
          <li>Factory now limits the speed at which it releases held glideins. After too many unrecoverable attempts, held glideins are removed.
          <li>Added support for Condor 7.8+<br>
          <b>KNOWN ISSUE:</b> Only applies if you upgrade condor binaries in place
          without using the installer. Upgrading condor binaries for user pool
          and the wms collector with multiple schedds should not be done without          corresponding changes to the condor configuration file. If the
          JOB_QUEUE_LOG is not correctly configured for each sched, condor
          queue will be corrupted for all the scheds
          <li>Glideins now support curl & data file transfer plugins in condor
          <li>New installations of factory and frontend services now communicate with
          condor daemons using TCP by default.
          <li>Bug Fix: Factory configuration now supports specifying limits for
          different security classes of same frontend<br>
          <b>KNOWN ISSUE:</b> If limits are configured in the factory, this change 
          breaks backward compatibility. As a workaround, admin needs to remove
          the limits and re-apply them after installation and initial configuration
          <li>Bug Fix: Factory monitoring pages now correctly work in Firefox 14+
          <li>Bug Fix: Frontend now monitors the glideins correctly when the
          corresponding factory classad is missing
          <li>Bug Fix: Fixed factory logging. Factory can now correctly extract info
          from a voms proxy
          <li>Bug Fix: Factory now correctly logs the Completed jobs info in rrd
        </ul>
      </li>
      <li>
        <b>v2_6</b> released on July 24, 2012 (<a href="http://www.uscms.org/SoftwareComputing/Grid/WMS/glideinWMS/doc.v2_6/index.html">Manual</a>,<a href="http://www.uscms.org/SoftwareComputing/Grid/WMS/glideinWMS/doc.v2_6/install.html">Installation instructions</a>,<a href="http://www.uscms.org/SoftwareComputing/Grid/WMS/glideinWMS/glideinWMS_v2_6.tgz">Tarball</a>)<br>
        <ul>
          <li>Add attr_dict in the environment of the frontend match_expr
          <li>Config defined attributes are now available in match_expr
          <li>Factory now supports deleting entries using --force_delete
          <li>Upgrading glideinwms with changes to the monitoring rrds is supported
          <li>Frontend advertises its monitoring url to the factory
          <li>Misbehaving glidein can be put on hold using WANT_HOLD
          <li>The start_expr is now a native part of match
          <li>Startd now advertises per-slot memory when configured by the factory.  VO frontend can use GLIDEIN_MaxMemMBs_Estimate attr to make glidein estimate the available memory (based on memory/core or memory/cpu)
          <li>entry_q now reads GLIDEIN_FACTORY_DIR from env before checking cwd
          <li>Multiple user collectors are supported in HA mode
          <li>Factory can specify if glexec required vs provided by site
          <li>Providing config file locations for glideinwms.xml and frontend.xml is optional during reconfig
          <li>Entry downtime reason is now reported in the glidefactory classad
          <li>Improved support for RHEL 6 platform
          <li>Added support for new ARC Gatekeeper 1.x
          <li>Linux distro of the worker node is available in the glidein's classad
          <li>Condor classad fields are now considered case insensitive

          <li>Bug Fix: Glidein correctly handles semicolons in STARTER_JOB_ENVIRONMENT
          <li>Bug Fix: Java is correctly disable by default preventing increase in the image size during condor daemon benchmarking
          <li>Bug Fix: Frontend correctly correctly supports <attr> properties
          <li>Bug Fix: Glidein now correctly finds glexec on glite site
          <li>Bug Fix: Glideins update the user collector using TCP by default
          <li>Bug Fix: Ini-Installer now correctly works with condor tarball on RHEL6
          <li>Bug Fix: Reduced the logging in factory generated by inactive entries
          <li>Bug Fix: For frontend rpm, init.d scriptes now correctly sudo to the frontend user before reconfig
          <li>Bug Fix: Any errors due to changes in condor_q output are logged
          <li>Bug Fix: MaxJobRetirementTime and PREEMPT expressions now correctly work with WANT_HOLD
          <li>Bug Fix: Factory correctly deals with the situation when the frontend changes the proxy used
          <li>Bug Fix: It is possible to specify limits for different frontends for an entry in the factory config
          <li>Bug Fix: Glidein sets the LD_LIBRARY_PATH so condor uses local shared libraries before those in system path
          <li>KNOWN ISSUE: When the monitor work_dir is moved, reconfig/upgrade
          will fail. Recommended work-around is to delete the xml configuration           in the work directory, change the work directory, then
          reconfig/upgrade.
          <li>KNOWN ISSUE: If the work directory has changed, frontend startup
          upgrade will not create the group directories and then the frontend
          will fail (silently). If you are changing directories (e.g. from a RPM
          upgrade), you should copy the group directories manually.

        </ul>
      </li>
      <li>
        <b>v2_5_7</b> released on April 5, 2012 (<a href="http://www.uscms.org/SoftwareComputing/Grid/WMS/glideinWMS/doc.v2_5_7/index.html">Manual</a>,<a href="http://www.uscms.org/SoftwareComputing/Grid/WMS/glideinWMS/doc.v2_5_7/install.ht
ml">Installation instructions</a>,<a href="http://www.uscms.org/SoftwareComputin
g/Grid/WMS/glideinWMS/glideinWMS_v2_5_7.tgz">Tarball</a>)<br>
        <ul>
          <li>Patch of the clean_glidein_queue to return 1 only when something was really done
          <li>Fix handling of held jobs when hitting the held limit
          <li>Fix log messages that printed out wrong held limits
          <li>Add locking when talking to the collector
        </ul>
      </li>
      <li>
        <b>v2_5_6</b> released on March 16, 2012 (<a href="http://www.uscms.org/SoftwareComputing/Grid/WMS/glideinWMS/doc.v2_5_6/index.html">Manual</a>,<a href="http://www.uscms.org/SoftwareComputing/Grid/WMS/glideinWMS/doc.v2_5_6/install.html">Installation instructions</a>,<a href="http://www.uscms.org/SoftwareComputing/Grid/WMS/glideinWMS/glideinWMS_v2_5_6.tgz">Tarball</a>)<br>
        <ul>
          <li>Factory supports per-frontend limits in the config
          <li>Bug Fix: Fixed a bug where frontend would not stop cleanly
          <li>Bug Fix: Factory doesnot depend on the X509_CERT_DIR in the environment
        </ul>
      </li>
      <li>
        <b>v2_5_5</b> released on February 10, 2012 (<a href="http://www.uscms.org/SoftwareComputing/Grid/WMS/glideinWMS/doc.v2_5_5/index.html">Manual</a>,<a href="http://www.uscms.org/SoftwareComputing/Grid/WMS/glideinWMS/doc.v2_5_5/install.html">Installation instructions</a>,<a href="http://www.uscms.org/SoftwareComputing/Grid/WMS/glideinWMS/glideinWMS_v2_5_5.tgz">Tarball</a>)<br>
        <ul>
          <li>Added filtering to analyze_entries
          <li>Reduced the number of debug log messages when entry becomes inactive.
          <li>Frontend match making uses autoclusters, greatly increasing the
          performance for busy frontends
          <li>Package the list of shared libraries required by Condor 7.7.3+ for
          glidein tarballs
          <li>Pilot proxy is not available in the user job environment any more
          reducing the chance for user job using it.
          <li>Ini Installer caan now create a tmeplate for single service installs
          <li>Bug Fix: Fixed several issues with the frontend rpm
          <li>Bug Fix: GLIDEIN_Glexec_Use=NEVER setting now correctly works with the
         setting require_voms_proxy=True
          <li>Bug Fix: Installer now correctly works with the RPM OSG client
          <li>Bug Fix: ReqMaxIdle was grossly overestimated before.
          <li>Bug Fix: Fixed bug in factory monitoring web pages where the link
          generation was off by one for monitoring groups
          <li>Bug Fix: Correctly respect the remove max_per_cycle=0 glideins in the factory
          <li>Bug Fix: glexec_setup.sh now uses correct proxy for its tests
          <li>Bug Fix: "warn" function is defined in generated add_config_line.source
        </ul>
      </li>
      <li>
        <b>v2_5_4</b> released on December 19, 2011 (<a href="http://www.uscms.org/SoftwareComputing/Grid/WMS/glideinWMS/doc.v2_5_4/index.html">Manual</a>,<a href="http://www.uscms.org/SoftwareComputing/Grid/WMS/glideinWMS/doc.v2_5_4/install.html">Installation instructions</a>,<a href="http://www.uscms.org/SoftwareComputing/Grid/WMS/glideinWMS/glideinWMS_v2_5_4.tgz">Tarball</a>)<br>
        <ul>
          <b>NOTE:  To upgrade to this version from anything earlier than v2.5.3, please see the instructions 
          <a href="http://www.uscms.org/SoftwareComputing/Grid/WMS/glideinWMS/doc.v2_5_4/upgrade.html">here</a>.</b>
          <li>Added support for VDT pre installed via rpm. While using
          ini-installer set vdt_location to empty and
          x509_cert_dir=/etc/grid-security/certificates
          <li>Consolidated some of the frontend rpm related patches
          <li>Added support for rsl in glideinWMS.xml to map to
          cream_attributes in the jdf
          <li>Bug Fix: Factory now correctly renews the proxies if the limits
          are hit
          <li>Bug Fix: frontend_startup does not show "upgrade" in help
          <li>Bug Fix: glideclient, glidefactoryclient and glideresource
          classads now correctly show UpdateSequenceNumber to help condor track
          potentially lost updates
          <li>Bug Fix: Fixed a bug where condor_shared_port daemon was not
          correctly stopped under certain conditions
        </ul>
      </li>
      <li>
        <b>v2_5_3</b> released on November 11, 2011 (<a href="http://www.uscms.org/SoftwareComputing/Grid/WMS/glideinWMS/doc.v2_5_3/index.html">Manual</a>,<a href="http://www.uscms.org/SoftwareComputing/Grid/WMS/glideinWMS/doc.v2_5_3/install.html">Installation instructions</a>,<a href="http://www.uscms.org/SoftwareComputing/Grid/WMS/glideinWMS/glideinWMS_v2_5_3.tgz">Tarball</a>)<br>
        <ul>
          <b>NOTE:  To upgrade to this version from anything earlier than v2.5.3, please see the instructions 
          <a href="http://www.uscms.org/SoftwareComputing/Grid/WMS/glideinWMS/doc.v2_5_4/upgrade.html">here</a>.</b>
          <li>Updated the license to reflect current Fermitools license Factory
          does a better job at respecting frontend limits Admins can add custom
          html to the monitoring pages
          <li>Monitoring now displays additional information about the Factory
          and Frontend names
          <li>Improved documentation
          <li>Enable Match Authentication configuration by default
          <li>Made quering of schedds efficient where ever possible.
          <li>Add autocomplete/search to table in frontendGroupGraphStatusNow.html
          <li>Added 'upgrade' option to factory startup script so that all the
          files in the glidein submit directory are updated.  Did the same for
          the frontend startup script. 'reconfig' only updates the files
          populated with information from the configuration files (no scripts).
          <li>The OSG rpm worker node client requires changes to glidein startup
          scripts. If you plan on using OSG sites that have used this rpm, you
          must "upgrade" your factory in order to get glideins.
          <li>Bug Fix: If there is no GLOBUS_LOCATION available to glidein,
          it will not exit
          <li>Bug Fix: Fixed a bug where factory would not advertise the entry
          under certain conditions when it was put in downtime.
          <li>Bug Fix: Fixed a bug where glidein_reconfig would not properly
          validate schedd_name
          <li>Bug Fix: Fixed a bug where frontend reconfig was not populating
          GSI_DAEMON_PROXY correctly in frontend.condor_config
          <li>Bug Fix: Writeback of config files on reconfig is now enable by
          default
          <li>Bug Fix: Frontend does better error reporting when quering user
          pool or the schedd fails
          <li>Bug Fix: Fixed a bug in condor log parsing when we encounter
          event 400 (Job was evicted)
          <li>Bug Fix: Fixed a bug where factory would not correctly accept
          requests from frontends that were still using old keys
          <li>Bug Fix: Fixed a bug where glidein pilot proxy lifetime was not
          taken into account vs GLIDEIN_Max_Walltime
          <li>Bug Fix: Fixed a bug where expired/renewed proxy created error in
          completed_jobs accounting
          <li>Bug Fix: Fixed a bug where running_glideins_per_entry was not
          treating the limits correctly
          <li>Bug Fix: Fixed a bug in DAEMON_SHUTDOWN
          <li>Bug Fix: Fixed a bug where voms requirements were not treated correctly
          <li>Bug Fix: Added glidecondor_upgrade back to the install dir. This file was missing in v2_5_2_1 release
        </ul>
      </li>
      <li>
        <b>v2_5_2_1</b> released on October 07, 2011 (<a href="http://www.uscms.org/SoftwareComputing/Grid/WMS/glideinWMS/doc.v2_5_2_1/index.html">Manual</a>,<a href="http://www.uscms.org/SoftwareComputing/Grid/WMS/glideinWMS/doc.v2_5_2_1/install.html">Installation instructions</a>,<a href="http://www.uscms.org/SoftwareComputing/Grid/WMS/glideinWMS/glideinWMS_v2_5_2_1.tgz">Tarball</a>)<br>
        <ul>
          <li>Bug Fix: Fixed a bug creation of START expression when VOMS proxy is set be required.
          <li>Bug Fix: Revert the glidein shutdown behavior introduced in v2_5_2
          <li>Bug Fix: Add condor_glexec_update_proxy to Condor tarball if available
        </ul>
      </li>
      <li>
        <b>v2_5_2</b> released on July 20, 2011 (<a href="http://www.uscms.org/SoftwareComputing/Grid/WMS/glideinWMS/doc.v2_5_2/index.html">Manual</a>,<a href="http://www.uscms.org/SoftwareComputing/Grid/WMS/glideinWMS/doc.v2_5_2/install.html">Installation instructions</a>,<a href="http://www.uscms.org/SoftwareComputing/Grid/WMS/glideinWMS/glideinWMS_v2_5_2.tgz">Tarball</a>)<br>
        <ul>
          <li>Frontend publishes glideresource classad to the pool collector. This is useful for the users to do match making for their jobs.
          <li>Useful job info like JOB_Site, JOB_GLIDEIN_Entry_Name, JOB_GLIDEIN_Name JOB_GLIDEIN_Factory, JOB_GLIDEIN_Schedd, JOB_GLIDEIN_ClusterId, JOB_GLIDEIN_ProcId, JOB_GLIDEIN_Site is now added to SUBMIT_EXPRS
          <li>Default GLEXEC_JOB = True when GLEXEC_BIN is set to use glexec
          <li>Factory can now resue old public key after startup to decrypt frontend requests. Grace time for old public key is configurable.
          <li>The frontend now can set global limits on number of glideins.
          <li>The frontend now can use more than a single CPU.
          <li>glexec now tested during initial validation.
          <li>Bug Fix frontend: Do not double count glideins when using multiple groups.
          <li>Bug Fix frontend: Respect per-entry running limits.
          <li>Bug Fix factory: The factory was not properly checking the security classes and setting downtimes.
          <li>Bug Fix factory: Improper termination of glideins because of SIGHUP is handled correctly
          <li>Bug Fix factory: Daylight savings is now correctly accounted for.
          <li>Bug Fix factory: GLIDEIN_Max_Walltime is now used correctly.
          <li>Major improvements in the factory and frontend monitoring.  Now requires javascriptRRD 0.6.0+.
          <li>Added tools for comparing the Factory configuration file with what is published in information systems.
          <li>Limit the max number of glideins per frontend
          <li>Use DAEMON_SHUTDOWN to shutdown glidein daemons
          <li>Allow factory to specify if an entry point (CE) requires voms proxies only for pilot and user jobs
          <li>Documentation Improvements:<br>
          - Secondary WMS/User Collector documentation added to Advanced Condor Configuration<br>
          - Documented the internal communication protocol through classads
        </ul>
      </li>
      <li>
        <b>v2_5_1</b> released on March 02, 2011 (<a href="http://www.uscms.org/SoftwareComputing/Grid/WMS/glideinWMS/doc.v2_5_1/index.html">Manual</a>,<a href="http://www.uscms.org/SoftwareComputing/Grid/WMS/glideinWMS/doc.v2_5_1/install.html">Installation instructions</a>,<a href="http://www.uscms.org/SoftwareComputing/Grid/WMS/glideinWMS/glideinWMS_v2_5_1.tgz">Tarball</a>)<br>
        <ul>
          <li>Factory now can remove excessive glideins. New ClassAd attribute - RemoveExcess
          <li>Frontend will request removal of glideins when no user jobs in queue
          <li>Improved idle counting by the frontend when jobs match many factory entries.
          <li>Improved frontend logging.
          <li>Add Java support in the glideins.
          <li>Changed factory monitoring. It is now based on security names and not plain frontend names
          <li>Improved installation process using ini based installer.
          <li>glideinWMS tarball does not include CVS directories and files any more
          <li>Added support of shared port configuration for condor daemons
          <li>SIGHUP signals to glideins are ignored correctly.
          <li>Improved documentation
          <li>Bug Fix: Fixed a bug introduced in v2_5 release where reconfiguring the factory would fail because of monitoring groups
          <li>Bug Fix: Fixed a typo in one of the links in frontendRRDBrowse.html
        </ul>
      </li>
      <li>
        <b>v2_5</b> released on January 24, 2011 (<a href="http://www.uscms.org/SoftwareComputing/Grid/WMS/glideinWMS/doc.v2_5/index.html">Manual</a>,<a href="http://www.uscms.org/SoftwareComputing/Grid/WMS/glideinWMS/doc.v2_5/install.html">Installation instructions</a>,<a href="http://www.uscms.org/SoftwareComputing/Grid/WMS/glideinWMS/glideinWMS_v2_5.tgz">Tarball</a>)<br>
        <ul>
          <li>Installer can now install gridFTP and VOMS certs needed by CREAM
          <li>glideinWMS release is now available in 3 different tarballs, frontend only, factory only and a complete tarball.
          <li>glideinWMS factory and the Corral frontend can now talk to each other
          <li>Factory is smarter about handling held glideins
          <li>Factory can now black/white list VOs on a per-entry basis
          <li>Version of glideinWMS is now published in the classads. Scheme can detect any changes to any service appropriate files and advertises version as patched.
          <li>Frontend should try to recover the crashed group before it gives up and shutsdown
          <li>Improvements to the monitoring
          <li>Improvements to documentaion
          <li>Add support for use of TCP in condor_advertise
          <li>Add support for condor_advertise -multiple (requires Condor v7.5.4+)
          <li>Improved factory stopping procedure
          <li>Add XML monitoring files of RRD files on both factory and frontend
          <li>Add JobsRunningHere attribute - CANNOT SIMPLY UPGRADE, NEEDS NEW INSTANCE FOR BOTH FACTORY AND FRONTEND
          <li>Graceful shutdown of the glidein by trapping signals in glidein_startup
          <li>BUG FIX: Fixed a bug where factory would create a malformed glideinWMS.xml config file when configured to use a default proxy for glideins from the factory.
          <li>BUG FIX: Factory entry sometimes stops reporting when it gets an exception for any reason
          <li>BUG FIX: Top-level schedd_status.xml malformed Total data
          <li>BUG FIX: Fixed a bug where the LogCounts.rrd was created with wrong data types.
          <li><b>KNOWN ISSUE:</b> Automatic release of held glideins for CREAM CEs with issues could result in factory submitting more than required glideins to the CE. As a workaround, disable release of held glideins for CREAM CE.
        </ul>
      </li>
      <li>
        <b>v2_4_3</b> released on September 30, 2010 (<a href="http://www.uscms.org/SoftwareComputing/Grid/WMS/glideinWMS/doc.v2_4_3/manual/index.html">Manual</a>,<a href="http://www.uscms.org/SoftwareComputing/Grid/WMS/glideinWMS/doc.v2_4_3/install/index.html">Installation instructions</a>,<a href="http://www.uscms.org/SoftwareComputing/Grid/WMS/glideinWMS/glideinWMS_v2_4_3.tgz">Tarball</a>)<br>
        <ul>
          <li>Install VOMS Certificates during the install time
          <li>Entry does not print stacktrace when it fails to submit glidein.  Instead it logs the error message appropriately.
          <li>Default scripts run on the worker node correctly print errors to stderr instead of stdout
          <li>Allow factory to startup from any directory
          <li>Python scripts get the python from /usr/bin/env python instead of /bin/env python making them more portable accross different linux
          distros
          <li>Better exception handling and error reporting
          <li>Fixed how voms_proxy_init is looked for after VDT install
          <li>BUG FIX: Fixed a bug where Summarize.listStored() in CondorMonitor.py returned the wrong value
          <li>BUG FIX: Fixed a bug in factory monitoring that prevented proper aggregation of sites
          <li>BUG FIX: Correctly interpret DN from a voms proxy generated from a service certificate.
          <li>BUG FIX: Generate frontend's condor_config without empty values for certain configuration options. Empty values is not the right way to reset the configuration options.
        </ul>

      </li>
      <li>
        <b>v2_4_2</b> released on August 03, 2010 (<a href="http://www.uscms.org/SoftwareComputing/Grid/WMS/glideinWMS/doc.v2_4_2/manual/index.html">Manual</a>,<a href="http://www.uscms.org/SoftwareComputing/Grid/WMS/glideinWMS/doc.v2_4_2/install/index.html">Installation instructions</a>,<a href="http://www.uscms.org/SoftwareComputing/Grid/WMS/glideinWMS/glideinWMS_v2_4_2.tgz">Tarball</a>)<br>
        <ul>

          <li>Fixed the incompatibility introduced in v2_4_1 in monitoring components.
        </ul>
      </li>
      <li>
        <b>v2_4_1</b> released on July 27, 2010 (<a href="http://www.uscms.org/SoftwareComputing/Grid/WMS/glideinWMS/doc.v2_4_1/manual/index.html">Manual</a>,<a href="http://www.uscms.org/SoftwareComputing/Grid/WMS/glideinWMS/doc.v2_4_1/install/index.html">Installation instructions</a>,<a href="http://www.uscms.org/SoftwareComputing/Grid/WMS/glideinWMS/glideinWMS_v2_4_1.tgz">Tarball</a>)<br>

        <ul>
          <li>Add a new configuration option for PREEMPT_GRACE_TIME
          <li>Move configuration of GLIDEIN_Job_Max_Time from the factory to the frontend
          <li>In factory config added checks to make sure Factory configuration is consistent w.r.t CONDOR_ARCH, CONDOR_VERSION, CONDOR_OS
          <li>Monitoring enhancement to make selection/deselection of groups/entries easier
          <li>Support GLIDEIN_Glexec_Use in frontend config attrs. Frontend can mandate or make the use of GLEXEC optional. Used in conjunction with GLEXEC_BIN in factory config. If GLEXEC_BIN in set to NONE for an entry in factory config, it is assumed that the entry doesn't have GLEXEC configured on site.
          <li>Improvements to documentation
          <li>BUG FIX: Allow the use of the same DN for both the security and the collector
          <li>BUG FIX: Returning invalid variable during proxy creation
          <li><b>KNOWN ISSUE:</b> Running glideinWMS v2_4_1 with Condor 7.5.3 has not been tested. Altough, most of the things may work, security changes in Condor may affect your installation.
      <li><b>KNOWN ISSUE</b>: Installer is not always able to get the correct DN from the certificates/proxies. It does not correctly strip the CN=<blah> bit of the DN in certain cases. If the DN guessed is not correct, make the required changes in the configurations and/or condor_mapfile.
        </ul>

      </li>
      <li>
        <b>v2_4</b> released on May 04, 2010 (<a href="http://www.uscms.org/SoftwareComputing/Grid/WMS/glideinWMS/doc.v2_4/manual/index.html">Manual</a>,<a href="http://www.uscms.org/SoftwareComputing/Grid/WMS/glideinWMS/doc.v2_4/install/index.html">Installation instructions</a>,<a href="http://www.uscms.org/SoftwareComputing/Grid/WMS/glideinWMS/glideinWMS_v2_4.tgz">Tarball</a>)<br>
        <ul>

          <li>Add proxy security classes to the frontend
      <li>Add SecurityName to the frontend.
      <li>Add DNs for frontend proxy and all the daemons the frontend talks to; create own Condor config file and gldiein gridmap file out of them.
      <li>Frontend now dynalically creates GLIDEIN_Collector.
      <li>Frontend now requires Match authentication.
      <li>Add frontend autentication info to the factory config.
      <li>Add support for different frontend identities in different WMS collectors.
      <li>Put log files in a separate tree.
      <li>Put client logs and client proxies in separate trees.
      <li>Implement privilege separation in the factory.
      <li>Various minor refactoring of code to achieve the above.
      <li>Aggregate gatekeeper/sites for factory monitoring. 
      <li>Introduced monitoringgroups to group sites together for monitoring purposes in factory.
      <li><b>KNOWN ISSUES</b>: Installer is not always able to get the correct 
      DN from the certificates/proxies. It does not correctly strip the
      CN=<blah> bit of the DN in certain cases. If the DN guessed is not 
      correct, make the required changes in the configurations and/or
      condor_mapfile.

        </ul>

      </li>
      <li>
        <b>v2_3_2</b>, released on April 06, 2010 (<a href="http://www.uscms.org/SoftwareComputing/Grid/WMS/glideinWMS/doc.v2_3_2/manual/index.html">Manual</a>,<a href="http://www.uscms.org/SoftwareComputing/Grid/WMS/glideinWMS/doc.v2_3_2/install/index.html">Installation instructions</a>,<a href="http://www.uscms.org/SoftwareComputing/Grid/WMS/glideinWMS/glideinWMS_v2_3_2.tgz">Tarball</a>)<br>
        <ul>
          <li>Fixed a security bug in the way certificate/proxy DN(s) are handled. <b>If you are upgrading the installation rather than full install, you should patch the condor_mapfile used by Condor daemons in your installation using the convert_condormap tool available from the glideinWMS download page.</b> For additional security, users should add new DN to the condor_mapfile only by using the glidecondor_addDN tool available in the glideinWMS/install directory.
        </ul>
      </li>
      <li>
        <b>v2_3_1</b>, released on March 11, 2010 (<a href="http://www.uscms.org/SoftwareComputing/Grid/WMS/glideinWMS/doc.v2_3_1/manual/index.html">Manual</a>,<a href="http://www.uscms.org/SoftwareComputing/Grid/WMS/glideinWMS/doc.v2_3_1/install/index.html">Installation instructions</a>,<a href="http://www.uscms.org/SoftwareComputing/Grid/WMS/glideinWMS/glideinWMS_v2_3_1.tgz">Tarball</a>)<br>
        <ul>
          <li>Documentation Changes. There are no code changes since v2_3
        </ul>

      <li>
        <b>v2_3</b>, released on February 02, 2010 (<a href="http://www.uscms.org/SoftwareComputing/Grid/WMS/glideinWMS/doc.v2_3/manual/index.html">Manual</a>,<a href="http://www.uscms.org/SoftwareComputing/Grid/WMS/glideinWMS/doc.v2_3/install/index.html">Installation instructions</a>,<a href="http://www.uscms.org/SoftwareComputing/Grid/WMS/glideinWMS/glideinWMS_v2_3.tgz">Tarball</a>)<br>
        Current development version.<br>
        Improvements list:
        <ul>

          <li>Attempt to restart a crashed entry few times before shutting down the factory. Restarting is allowed for max restart_attempts in time interval restart_interval sec in te factory.
          <li>Add vacuum option to manageDowntimes.
          <li>Factory now properly handles new-style frontends without a group.
          <li>Frontend code has been refactored to allow use as a library.
          <li>More protections in place.
          <li>Fixed a security bug in key handling. BREAKES BACKWARDS COMPATIBILITY! But it is needed.
          <li>Fixed a bug in glidein_startup.sh that prevented the passing of * as a parameter value
          <li>Fixed a logical bug in the glidein config that resulted in job preemption.
          <li>Added support for condor_ssh (v7.4 and up)
          <li>Add support for unquoted string to be published in classads. The type is 'expr'
          <li>Documentation Changes
          <li>Minor bugs fixed.
        </ul>
        KNOWN ISSUES: If using condor 7.4.0-7.4.2 and 7.5.0, USE_VOMS_ATTRIBUTESshould be set to false for Collector and negotiator to avoid potential problems and memory leaks in GSI libraries.<br>

        WARNING: This release has security bug fixes and is not compatible with older releases.
       You will need to update all the daemons at the same time.
      </li>
      <li>
        <b>v2_2</b>, released on November 3rd, 2009 (<a href="http://www.uscms.org/SoftwareComputing/Grid/WMS/glideinWMS/doc.v2_2/manual/index.html">Manual</a>,<a href="http://www.uscms.org/SoftwareComputing/Grid/WMS/glideinWMS/doc.v2_2/install/index.html">Installation instructions</a>,<a href="http://www.uscms.org/SoftwareComputing/Grid/WMS/glideinWMS/glideinWMS_v2_2.tgz">Tarball</a>)<br>
        Current development version.<br>

        Improvements list:
        <ul>
           <li>Bug Fix: GLEXEC_JOB and GLEXEC_STARTER were not published in glideins classds. This was preventing psuedo interactive monitoring to work in case of GLEXEC.
           <li>Made VDT optional.
           <li>Addedd support for VDT 2.0, and made it the default.
           <li>Added Globus-Client and Myproxy-Client in the minimal VDT install.
       <li>Installer now allows the collector to run on non-standard port.
       <li>Factory now only checks X509_USER_PROXY if it needs it.  
       <li>Added support for multiple versions of condor in a single factory.
       <li>Added ReqEncIdentity to the frontend->factory protocol to prevent replay attacks.
        </ul>
    WARNING: This effectively prevents old-style frontends to talk to new style factories.<br>
    NOTE: Will only work with Condor 7.3.1 or newer<br>

    KNOWN ISSUES: Pseudo interactive monitoring will not work with glexec. <br>
      </li>
      <li>
        <b>v2_1</b>, released on August 24th, 2009 (<a href="http://www.uscms.org/SoftwareComputing/Grid/WMS/glideinWMS/doc.v2_1/manual/index.html">Manual</a>,<a href="http://www.uscms.org/SoftwareComputing/Grid/WMS/glideinWMS/doc.v2_1/install/index.html">Installation instructions</a>,<a href="http://www.uscms.org/SoftwareComputing/Grid/WMS/glideinWMS/glideinWMS_v2_1.tgz">Tarball</a>)<br>

        Improvements list:
        <ul>
           <li>Fixed a bug that was throwing an exception if a glidein failed.
           <li>Fixed handling of grid-mapfiles coming from client.
           <li>Fixed support for nordugrid.
           <li>Improvements to the monitoring.
           <li>Improvements to the installer.
           <li>Improved documentation.
        </ul>
       </li>
      <li>
        <b>v2_0</b>, released on Mar 5th, 2009 (<a href="http://www.uscms.org/SoftwareComputing/Grid/WMS/glideinWMS/doc.v2_0/manual/index.html">Manual</a>,<a href="http://www.uscms.org/SoftwareComputing/Grid/WMS/glideinWMS/doc.v2_0/install/index.html">Installation instructions</a>,<a href="http://www.uscms.org/SoftwareComputing/Grid/WMS/glideinWMS/glideinWMS_v2_0.tgz">Tarball</a>)<br>

        Improvements list:
        <ul>
          <li>create_frontend and create_glidein now share much code
          <li>Added create_frontend, recreate_frontend.
          <li>Frontend now has a stage web area and passes it to the factory
          <li>Factory publishes list of supported signtypes and frontend uses this for factory selection
          <li>User provided code in the glidein API changed. The 2nd arg is now one of main|entry|client|client_group
          <li>Added tools/glidein_status.py.
          <li>The monitoring page now has client-side monitoring based on javascriptRRD.
          <li>Support multiple proxies... frontend drives this via plugins.
        </ul>
      <li>
        <b>v1_6_3</b>, released on April 06, 2010 (<a href="http://www.uscms.org/SoftwareComputing/Grid/WMS/glideinWMS/doc.v1_6_3/manual/index.html">Manual</a>,<a href="http://www.uscms.org/SoftwareComputing/Grid/WMS/glideinWMS/doc.v1_6_3/install/index.html">Installation instructions</a>,<a href="http://www.uscms.org/SoftwareComputing/Grid/WMS/glideinWMS/glideinWMS_v1_6_3.tgz">Tarball</a>)<br>

        <ul>
          <li>Fixed a security bug in the way certificate/proxy DN(s) are handled. <b>If you are upgrading the installation rather than full install, you should patch the condor_mapfile used by Condor daemons in your installation using the convert_condormap tool available from the glideinWMS download page.</b> For additional security, users should add new DN to the condor_mapfile only by using the glidecondor_addDN tool available in the glideinWMS/install directory.
        </ul>
       <li>
        <b>v1_6_2</b>, released on Sep 14, 2009 (<a href="http://www.uscms.org/SoftwareComputing/Grid/WMS/glideinWMS/doc.v1_6_2/manual/index.html">Manual</a>,<a href="http://www.uscms.org/SoftwareComputing/Grid/WMS/glideinWMS/doc.v1_6_2/install/index.html">Installation instructions</a>,<a href="http://www.uscms.org/SoftwareComputing/Grid/WMS/glideinWMS/glideinWMS_v1_6_2.tgz">Tarball</a>)<br>

        Current production version.<br>
        Minor bug fixes.<br>
        <p>
        Systems that installed v1.6.1 need to upgrade to this release. They only need to replace the glideinWMS files.
        <br>
        Improvements list:
        <ul>
          <li>Fixed a bug in frontend that would lead frontend to crash in certain conditions while logging the information
       </ul>

       </li>

       <li>
        <b>v1_6_1</b>, released on Sep 08th, 2009 (<a href="http://www.uscms.org/SoftwareComputing/Grid/WMS/glideinWMS/doc.v1_6_1/manual/index.html">Manual</a>,<a href="http://www.uscms.org/SoftwareComputing/Grid/WMS/glideinWMS/doc.v1_6_1/install/index.html">Installation instructions</a>,<a href="http://www.uscms.org/SoftwareComputing/Grid/WMS/glideinWMS/glideinWMS_v1_6_1.tgz">Tarball</a>)<br>
        Current production version.<br>

        Minor bug fixes.<br>
        <p>
        Most systems don't need to upgrade.
        <br>
        Improvements list:
        <ul>
          <li>Better randomization of GCBs and collectors
          <li>Collector list now supports ranges of ports
          <li>Fixed Condor-G log parsing
          <li>Better treatment of multiple-collectors in the installer
          <li>Add support for CCB and USE_MATCH_AUTH in the installer.
          <li>Add OSG:vo-client to the minimal VDT install
          <li>Better handling of Nordugrid sites.
          <li>Start factory in nice mode to give priority to Condor daemons
          <li>In condor_config for glideins remove explicit STARTER_UPDATE_INTERVAL
          <li>Removing GLIDEIN_Use_TCP, now uses UPDATE_COLLECTOR_WITH_TCP instead
          <li>Force integrity on reads from WMS collector
          <li>Better layout of monitoring pages
          <li>Better error handling in Factory downtime management
          <li>Better formatting of error logs for factory and frontend
          <li>Bug Fix: GLEXEC_JOB and GLEXEC_STARTER were not published in glideins
          classds. This was preventing psuedo interactive monitoring to work
          in case of GLEXEC
          <li>Improved documentation
       </ul>

       <li>
        <b>v1_6</b>, released on Mar 5th, 2009 (<a href="http://www.uscms.org/SoftwareComputing/Grid/WMS/glideinWMS/doc.v1_6/manual/index.html">Manual</a>,<a href="http://www.uscms.org/SoftwareComputing/Grid/WMS/glideinWMS/doc.v1_6/install/index.html">Installation instructions</a>,<a href="http://www.uscms.org/SoftwareComputing/Grid/WMS/glideinWMS/glideinWMS_v1_6.tgz">Tarball</a>)<br>
        Current production version.<br>
        Improved scalability, improved documentation and minor bug fixes.<br>

        Added dependency on <a target="_blank" href="http://freshmeat.net/projects/m2crypto">m2crypto</a>.
        <p>
        Most systems don't need to upgrade.
        <br>
        Improvements list:
        <ul>
     <li>The XML file now supports comments.
         <li>Installer uses both .profile and .bashrc.
         <li>Frontend now requires integrity checks when talking to
             the WMS collector.
         <li>Refactored install options so that most tasks performed
             as a non-privileged user.
         <li>Using m2crypto for sha1 checks.
         <li>Fixed startup bugs in various debug tools.
         <li>Improved monitoring scalability (fewer RRD files)
         <li>Add support for CCB.
        </ul>

      <li>
        <b>v1_5_2</b>, released on Nov 6th, 2008 (<a href="http://www.uscms.org/SoftwareComputing/Grid/WMS/glideinWMS/doc.v1_5_2/manual/index.html">Manual</a>,<a href="http://www.uscms.org/SoftwareComputing/Grid/WMS/glideinWMS/doc.v1_5_2/install/index.html">Installation instructions</a>,<a href="http://www.uscms.org/SoftwareComputing/Grid/WMS/glideinWMS/glideinWMS_v1_5_2.tgz">Tarball</a>)<br>
        The major new feature is a fix for VDT installation.<br>
        Most systems don't need to upgrade.
        <br>

        Improvements list:
        <ul>
          <li>Fixed VDT installation.
          <li>Factory now changes public key at each restart.
          <li>Minor monitoring improvements.
        </ul>
      <li>
        <b>v1_5_1</b>, released on Oct 28th, 2008 (<a href="http://www.uscms.org/SoftwareComputing/Grid/WMS/glideinWMS/doc.v1_5_1/manual/index.html">Manual</a>,<a href="http://www.uscms.org/SoftwareComputing/Grid/WMS/glideinWMS/doc.v1_5_1/install/index.html">Installation instructions</a>,<a href="http://www.uscms.org/SoftwareComputing/Grid/WMS/glideinWMS/glideinWMS_v1_5_1.tgz">Tarball</a>)<br>

        This is essentially a bug fix release for v1_5.<br>
    It is safe to upgrade.<br> 
        Improvements list:
        <ul>
      <li>Added flag that allows/requires proxies from frontend.
      <li>Fixed bug in factory installation with encryption.
      <li>The glidein now finds out about OSG squid.
      <li>Fixed bug in the node blacklisting code.
        </ul>
      <li>
        <b>v1_5</b>, released on Oct 24th, 2008 (<a href="http://www.uscms.org/SoftwareComputing/Grid/WMS/glideinWMS/doc.v1_5/manual/index.html">Manual</a>,<a href="http://www.uscms.org/SoftwareComputing/Grid/WMS/glideinWMS/doc.v1_5/install/index.html">Installation instructions</a>,<a href="http://www.uscms.org/SoftwareComputing/Grid/WMS/glideinWMS/glideinWMS_v1_5.tgz">Tarball</a>)<br>

        Current version.<br>
        Contains several scalability features over v1_4_X.<br>
    Contains a new secure message passing infrastructure.<br> 
        Improvements list:
        <ul>
      <li>Added support for secure info passing between
        VO frontend and gfactory<br>
        <b>Requires M2Crypto Python module</b>

      <li>VO frontend can now give the gfactory its own proxy
        to be used for pilot submission<br>
        <b>Requires the encryption mentioned above</b>
      <li>gcb_setup is now loaded by default<br>
        Can use GCB_ORDER=NONE to disable it<br>
        <b>Warning</b>: Explicit listing of gcb_setup may create problems.
      <li>glexec_setup is now loaded by default<br>

        Can use GLEXEC_BIN=NONE to disable it<br>
        <b>Warning</b>: Explicit listing of glexec_setup may create problems.
      <li>Randomized the retire time to smooth terminations.<br>
        Can be controlled via GLIDEIN_Retire_Time_Spread.
      <li>Some monitoring tweaks.
          <li>Added more switches<br>
        <b>Warning</b>: xml slightly incompatible with v1_4_X
      <li>The factory config file is now read only.
      <li>Added switches to limit log file growth.
        </ul>

    <b>Warning</b>: If upgrading from v1_4_X, the reconfig will fail due changes in the monitoring setup. 
    Manually remove want_split_terminated_graphs switch in the XML file and the reconfig will work again.
      <li>
        <b>v1_4_4</b>, released on Sep 30th, 2008 (<a href="http://www.uscms.org/SoftwareComputing/Grid/WMS/glideinWMS/doc.v1_4_4/manual/index.html">Manual</a>,<a href="http://www.uscms.org/SoftwareComputing/Grid/WMS/glideinWMS/doc.v1_4_4/install/index.html">Installation instructions</a>,<a href="http://www.uscms.org/SoftwareComputing/Grid/WMS/glideinWMS/glideinWMS_v1_4_4.tgz">Tarball</a>)<br>
        This is a bug fix and condor update release, and you are encouraged to upgrade from v1_4_3.<br>

        Improvements list:
        <ul>
          <li>Add factory_constraint parameter to the frontend.
      <li>Add support for GLEXEC_JOB.
      <li>Add support for USE_MATCH_AUTH.
      <li>Add new protection against condor_submit errors.
      <li>Warnings go into the info file, too. Easier to correlate errors this way.
      <li>Better colors in graphs.
        </ul>
      <li>
        <b>v1_4_3</b>, released on Sep 5th, 2008 (<a href="http://www.uscms.org/SoftwareComputing/Grid/WMS/glideinWMS/doc.v1_4_3/manual/index.html">Manual</a>,<a href="http://www.uscms.org/SoftwareComputing/Grid/WMS/glideinWMS/doc.v1_4_3/install/index.html">Installation instructions</a>,<a href="http://www.uscms.org/SoftwareComputing/Grid/WMS/glideinWMS/glideinWMS_v1_4_3.tgz">Tarball</a>)<br>

        This is a scalability release, and you are encouraged to upgrade from v1_4_2.<br>
        Improvements list:
        <ul>
          <li>Added mutexes to reduce factory load due to monitoring.<br>
              Previous releases were not really scalable to more than approximately 50 entry points. 
        </ul>
       <li>
        <b>v1_4_2</b>, released on Aug 26th, 2008 (<a href="http://www.uscms.org/SoftwareComputing/Grid/WMS/glideinWMS/doc.v1_4_2/manual/index.html">Manual</a>,<a href="http://www.uscms.org/SoftwareComputing/Grid/WMS/glideinWMS/doc.v1_4_2/install/index.html">Installation instructions</a>,<a href="http://www.uscms.org/SoftwareComputing/Grid/WMS/glideinWMS/glideinWMS_v1_4_2.tgz">Tarball</a>)<br>

        This is a bugfix release, and you are encouraged to upgrade from a v1_4_1.<br>
        Improvements list:
        <ul>
      <li>Improved pseudo-interactive monitoring
        <ul>
          <li>The changes introduced in v1_4_1 could leave behind zombies.
        </ul>
      <li>Fix glexec setup script bug.
    </ul>
      <li>

        <b>v1_4_1</b>, released on Aug 13th, 2008 (<a href="http://www.uscms.org/SoftwareComputing/Grid/WMS/glideinWMS/doc.v1_4_1/manual/index.html">Manual</a>,<a href="http://www.uscms.org/SoftwareComputing/Grid/WMS/glideinWMS/doc.v1_4_1/install/index.html">Installation instructions</a>,<a href="http://www.uscms.org/SoftwareComputing/Grid/WMS/glideinWMS/glideinWMS_v1_4_1.tgz">Tarball</a>)<br>
        It is safe to upgrade from a v1_4.<br>
        Improvements list:
        <ul>
      <li>Improved pseudo-interactive monitoring
        <ul>

          <li>By default use a separate startd for montoring
          <li>Old multi-VM mode can be enabled by <a href="http://www.uscms.org/SoftwareComputing/Grid/WMS/glideinWMS/doc/manual/factory/entry.html#multi-monitor">MONITOR_MODE=MULTI</a>
        </ul>
      <li>Fixed factory handling held jobs
      <li>Improved installer defaults
    </ul>
      <li><b>v1_4</b>, released on Aug 7th, 2008 (<a href="http://www.uscms.org/SoftwareComputing/Grid/WMS/glideinWMS/doc.v1_4/manual/index.html">Manual</a>,<a href="http://www.uscms.org/SoftwareComputing/Grid/WMS/glideinWMS/doc.v1_4/install/index.html">Installation instructions</a>,<a href="http://www.uscms.org/SoftwareComputing/Grid/WMS/glideinWMS/glideinWMS_v1_4.tgz">Tarball</a>)<br>

        Improvements list:
        <ul>
      <li>Better support for RESS and BDII<br>
        Including automatic downtime handling
      <li>User STARTD_SENDS_ALIVES=True by default.<br>
        Disable glidein UDP port by default.<br>
        <b>Note: This affects how Condor works</b> 
      <li>Global files can now be loaded after entry
      <li>Added support for job wrapper scripts.
      <li>Fix monitor locking.
      <li>gcb_setup now supports ORDER=NONE.<br>

        gcb_setup is now loaded automatically.
      <li>Add verbosity to entries.
      <li>Add config section to entries.
      <li>Improve held handling.
      <li>Add a completed job log.
      <li>Improve signal handling (for stopping frontend/factory)
      <li>Made the most CPU intensive part of monitoring optional.
      <li>Installer now supports multiple collectors.
        </ul>
        <b>WARNING: If you used a previous version, consider reinstalling everything, including Condor.<br>
      This version contains several key changes.</b>
      <li>

        <b>v1_3</b>, released on Jul 17th, 2008 (<a href="http://www.uscms.org/SoftwareComputing/Grid/WMS/glideinWMS/doc.v1_3/manual/index.html">Manual</a>,<a href="http://www.uscms.org/SoftwareComputing/Grid/WMS/glideinWMS/doc.v1_3/install/index.html">Installation instructions</a>,<a href="http://www.uscms.org/SoftwareComputing/Grid/WMS/glideinWMS/glideinWMS_v1_3.tgz">Tarball</a>)<br>
        Improvements list:
        <ul>
      <li>Factory and frontend now gets sleep and advertize attr from config.
      <li>Add downtime concept to the factory and relative management tool.
      <li>Add command to get info about factory config file.
      <li>Add init.d style startup script.
      <li>Fix pseudo-interactive monitoring when glexec is used.
      <li>Reduce VO frontend condor_q load by adding job_attributes.
      <li>VO frontend now queries the collector and advertises result.
      <li>Smarter algorithm to calculate min_idle, also using condor_status.
      <li>Improve monitoring.
          <li>Minor bug fixes.
        </ul>

        <b>WARNING: Entry points need to be recreated,
      if you used an older version.</b>
      <li>
        <b>v1_2_3</b>, released on Jul 2nd, 2008 (<a href="http://www.uscms.org/SoftwareComputing/Grid/WMS/glideinWMS/doc.v1_2_3/manual/index.html">Manual</a>,<a href="http://www.uscms.org/SoftwareComputing/Grid/WMS/glideinWMS/doc.v1_2_3/install/index.html">Installation instructions</a>)<br>
        Improvements list:
        <ul>
          <li>Fix glexec handling in condor v7.0.2 and above.
          <li>Cut in half the number of condor_q's in the frontend.
          <li>Minor monitoring twaeks.
          <li>Minor installation tweaks.
        </ul>

      <li>
        <b>v1_2_2</b>, released on Jun 27th, 2008 (<a href="http://www.uscms.org/SoftwareComputing/Grid/WMS/glideinWMS/doc.v1_2_2/manual/index.html">Manual</a>,<a href="http://www.uscms.org/SoftwareComputing/Grid/WMS/glideinWMS/doc.v1_2_2/install/index.html">Installation instructions</a>)<br>
        This version fixes a major installer bug and has monitoring over v1_2_1.
        It is safe to upgrade from a v1_2_1, 
        <b>however, the entry points need to be recreated</b>.<br>
        Improvements list:
        <ul>

      <li>Fix condor installation.
          <li>Update versions in installer.
          <li>Added glidein_gcb and collector_setup.
          <li>Add LIBEXEC to condor_config.
          <li>Better support for EGEE (by supporting $TMPDIR).
        </ul>
      <li>
        <b>v1_2_1</b>, released on May 30th, 2008 (<a href="http://www.uscms.org/SoftwareComputing/Grid/WMS/glideinWMS/doc.v1_2_1/manual/index.html">Manual</a>,<a href="http://www.uscms.org/SoftwareComputing/Grid/WMS/glideinWMS/doc.v1_2_1/install/index.html">Installation instructions</a>)<br>

        This version has essentially usability and monitoring improvements over v1_2. 
        It is safe to upgrade from a v1_2.<br>
    The major improvements are:
        <ul>
      <li>Added support for BDII.
      <li>Added stop scripts for factory and frontend.
      <li>Added tools/wmsTxtList.py and tools/glidein_interactive.py.
      <li>All commands now are executable.
      <li>Add client and Condor-G monitoring in factory data.
      <li>Greatly improved log stats monitoring.
      <li>Add doc section on monitoring.
        </ul>
      <li>

        <b>v1_2</b>, released on May 5th, 2008 (<a href="http://www.uscms.org/SoftwareComputing/Grid/WMS/glideinWMS/doc.v1_2/manual/index.html">Manual</a>,<a href="http://www.uscms.org/SoftwareComputing/Grid/WMS/glideinWMS/doc.v1_2/install/index.html">Installation instructions</a>)<br>
        It has several improvements over v1_1, including:
        <ul>
      <li>More fine grained configuration of glideins
      <li>Factory reads now force integrity checks
      <li>Glideins now publish the gatekeeper name
      <li>Fixed several bugs
        </ul>

      <li>
        <b>v1_1</b>, released on Jan 30th, 2008 (<a href="http://www.uscms.org/SoftwareComputing/Grid/WMS/glideinWMS/doc.v1_1/manual/index.html">Manual</a>,<a href="http://www.uscms.org/SoftwareComputing/Grid/WMS/glideinWMS/doc.v1_1/install/index.html">Installation instructions</a>)<br>
        It has several improvements over v1_0, including:
        <ul>
      <li>Entry points can now be updated by using reconfig_glidein
      <li>Add automatic OSG glexec discovery
      <li>Use condor_mapfile for authorization
      <li>Installer now supports Condor v7 (without Quill)
      <li>Installer now supports gLExec
      <li>Fixed several minor bugs
        </ul>

        <b>WARNING: Security configuration has been overhauled to fix the security issues of the provious verisons.<br>
      Please reinstall (or at least reconfigure) your Condor installation.</b>
      <li>
        <b>v1_0</b>, released on Dec 18th, 2007 (<a href="http://www.uscms.org/SoftwareComputing/Grid/WMS/glideinWMS/doc.v1_0/manual/index.html">Manual</a>,<a href="http://www.uscms.org/SoftwareComputing/Grid/WMS/glideinWMS/doc.v1_0/install/index.html">Installation instructions</a>)<br>
        It has several improvements over v0_9, including:
        <ul>

      <li>During installation, Quill is now optional.
      <li>During installation, Condor config can be split into condor_config.local.
      <li>Files are now loaded in order specified.
      <li>Added local_start.sh to ease testing.
      <li>create_glideins code had a major rewrite, but users should not notice
        any major change.
      <li>Slimmed down glidein_submit.sh.
      <li>Many bugs fixed.
        </ul>
        <b>WARNING: Entry points need to be recreated,
      if you used an older version.</b>
      <li>
        <b>v0_9</b>, released on Nov 14th, 2007<br>

        It has several improvements over v0_8, including:
        <ul>
      <li>Significant speedup in the VO frontend matchmaking
      <li>Added MaxRunningGlideins request
      <li>Use human readable dates in logs
      <li>Factory will use python rrd module if present
      <li>Reduced graphing load of the factory
      <li>Frontend will work even if some of the schedd are down
      <li>Improved installation scripts.
        </ul>
        <b>WARNING: The config directory structure has changed a lot for both the factory and the frontend and need to be recreated, 
      if you used an older version.</b>
      <li>

        <b>v0_8</b>, released on May 24th, 2007<br>
        It has several improvements over v0_7, including:
        <ul>
          <li>Add support for multiple schedds
          <li>Add initial support for pseudo interactive monitoring
          <li>Inproved Web monitoring
          <li>Better documentation
        </ul>
        <b>WARNING: The config directory structure has changed a lot and need to be recreated, if you used an older version.</b>
      <li>

         <b>v0_7</b>, released on Apr 11th, 2007<br>
        It has several improvements over v0_6, including:
        <ul>
          <li>Add support for Condor 6.9.2.
          <li>Add support for user variables
          <li>Move log and monitoring files into entry dir.
          <li>Add lock files.
          <li>Create proper ClassAd cleanup when daemons exit.
        </ul>
        <b>WARNING: The config directory structure has changed a lot and need to be recreated, if you used an older version.</b>

      <li>
        <b>v0_6</b>, released on Apr 9th, 2007<br>
        The glidein factory was extensively reworked:
        <ul>
          <li>A single factory daemon now can serve several entry points.
          <li>The config file is XML based.
        </ul>
        <b>WARNING: The config directory structure has changed a lot and need to be recreated, if you used an older version.</b>
      <li>

    <b>v0_5</b>, released on Mar 23rd, 2007<br>
    It has several improvements over v0_4, including:
    <ul>
      <li>Several bugs has been fixed
      <li>Improved glidein factory monitoring.
          <li>Added monitoring information in the ClassAds.
    </ul>
      <li>
    <b>v0_4</b>, released on Feb 12th, 2007<br>

    It has several improvements over v0_3, including:
    <ul>
      <li>Several bugs has been fixed
      <li>The glidein factory now has an extensive graphical monitoring.
    </ul>
      <li>
    <b>v0_3</b>, released on Oct 31st, 2006<br>
    It has several improvements over v0_2, including:
    <ul>
      <li>Several bugs has been fixed
      <li>It now supports GCB for WAN deployments and
        gLExec to comply with Grid site accounting
      <li>It is now much more stable and has better logging.
       <li>The user documentation has been greatly improved
        and now describes advanced configuration options, too.
    </ul>

      <li>
    <b>v0_2</b>, released on Oct 9th, 2006<br>
    The first usable version
    </ul>
</div>
<div class="footer">
Banner image by
<a href="http://www.flickr.com/people/leafwarbler/">Madhusudan Katti</a>
used under Creative Commons license.<br/>
Original Home URL: <a href="http://www.uscms.org/SoftwareComputing/Grid/WMS/glideinWMS">http://www.uscms.org/SoftwareComputing/Grid/WMS/glideinWMS</a>.
glideinWMS email support: glideinwms-support at fnal.gov
</div>
</body>
</html><|MERGE_RESOLUTION|>--- conflicted
+++ resolved
@@ -96,19 +96,14 @@
           <li>Several improvements to rpm packaging. Useful frontend tools are
           now available in the user path.
           <li>Support splitting of factory configuration into factory's
+          deployment specific configuration and entry specific configuration.
           <li>Unique idle jobs matched by the frontend is now available in
           glideresource classads
-          deloyment specific configuration and entry specific configuration.
           <li>Bug Fix: Fixed a bug where CCB_ADDRESS configuration for the
           glidein was not created correclty under certain conditions
           <li>Bug Fix: create_frontend script now correctly populates images
           in the monitoring pages
           <li>Bug Fix: gwms-logcat now correctly supports multiple users
-<<<<<<< HEAD
-          <li>Bug Fix: Frontend now correctly deadvertises glideresource classads
-          on shutdown
-          <li>Bug Fix: Disable collector's use of shared port to support HTCondor 8.4
-=======
           <li>Bug Fix: Frontend now correctly deadvertises glideresource
           classads on shutdown
           <li>Bug Fix: Disable collector's use of shared port to support
@@ -117,7 +112,6 @@
           partitionable jobs
           <li>Bug Fix: Fixed bug where DaemonShutdown was failing to consider 
           dynamicslots
->>>>>>> 69c3c5a5
       </ul>
       </li>
       <li>
