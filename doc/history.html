--- conflicted
+++ resolved
@@ -95,15 +95,11 @@
           node This can be used to advertise resources like GPUs. GPUs can also 
           be auto discovered and advertised
           <li>Several improvements to rpm packaging. Useful frontend tools are
-<<<<<<< HEAD
           now available in the user path.
           <li>Support splitting of factory configuration into factory's
           deployment specific configuration and entry specific configuration.
-=======
-          now available in the user path
           <li>Support of version control for the factory configuration and splitting 
           of entries configuration form the main factory configuration (entries.d)
->>>>>>> 76e14b4f
           <li>Unique idle jobs matched by the frontend is now available in
           glideresource classads
           <li>Bug Fix: Fixed a bug where CCB_ADDRESS configuration for the
@@ -460,8 +456,7 @@
     But it is a good place to look for what is going on.<br>
     <ul>
       <li>
-<<<<<<< HEAD
-        <b>v3_3</b> released on January xx, 2016 (<a href="http://www.uscms.org/SoftwareComputing/Grid/WMS/glideinWMS/doc.v3_3/index.html">Manual</a>,<a href="http://www.uscms.org/SoftwareComputing/Grid/WMS/glideinWMS/doc.v3_3/install.html">Installation instructions</a>,<a href="http://www.uscms.org/SoftwareComputing/Grid/WMS/glideinWMS/glideinWMS_v3_3.tgz">Tarball</a>)<br>
+        <b>v3_3</b> released on January xx, 2016 (<a href="http://glideinwms.fnal.gov/doc.v3_3/index.html">Manual</a>,<a href="http://glideinwms.fnal.gov/doc.v3_3/install.html">Installation instructions</a>,<a href="http://glideinwms.fnal.gov/glideinWMS_v3_3.tgz">Tarball</a>)<br>
         <ul>
           <li>Support native configuration of EC2 spot prices and AZ
           in the entry
@@ -472,10 +467,7 @@
         </ul>
       </li>
       <li>
-        <b>v3_1</b> released on August 01, 2013 (<a href="http://www.uscms.org/SoftwareComputing/Grid/WMS/glideinWMS/doc.v3_1/index.html">Manual</a>,<a href="http://www.uscms.org/SoftwareComputing/Grid/WMS/glideinWMS/doc.v3_1/install.html">Installation instructions</a>,<a href="http://www.uscms.org/SoftwareComputing/Grid/WMS/glideinWMS/glideinWMS_v3_1.tgz">Tarball</a>)<br>
-=======
         <b>v3_1</b> released on August 01, 2013 (<a href="http://glideinwms.fnal.gov/doc.v3_1/index.html">Manual</a>,<a href="http://glideinwms.fnal.gov/doc.v3_1/install.html">Installation instructions</a>,<a href="http://glideinwms.fnal.gov/glideinWMS_v3_1.tgz">Tarball</a>)<br>
->>>>>>> 76e14b4f
         <ul>
           <li>Includes relevant features and bug fixes released upto v2_7
           <li>Added a new feature that enables glidein to advertise error
@@ -720,8 +712,7 @@
       </li>
       <li>
         <b>v2_5_7</b> released on April 5, 2012 (<a href="http://glideinwms.fnal.gov/doc.v2_5_7/index.html">Manual</a>,<a href="http://glideinwms.fnal.gov/doc.v2_5_7/install.ht
-ml">Installation instructions</a>,<a href="http://www.uscms.org/SoftwareComputin
-g/Grid/WMS/glideinWMS/glideinWMS_v2_5_7.tgz">Tarball</a>)<br>
+ml">Installation instructions</a>,<a href="http://glideinwms.fnal.gov/glideinWMS_v2_5_7.tgz">Tarball</a>)<br>
         <ul>
           <li>Patch of the clean_glidein_queue to return 1 only when something was really done
           <li>Fix handling of held jobs when hitting the held limit
