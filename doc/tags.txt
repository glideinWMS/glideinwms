--- conflicted
+++ resolved
@@ -1,4 +1,3 @@
-<<<<<<< HEAD
 v3_3_2  Allow multiple remote directories for BOSCO submissions
         Bug fix: Submit attributes in entry configuration are now transmitted to AWS VM
         Documented vm_id_fname and vm_type_fname
@@ -18,7 +17,7 @@
 	  correctly
         Bug Fix: create_condor_tarball now also includes required globus libraries
 	  from lib/condor that HTCondor loads at runtime
-=======
+
 v3_2_19 Added counters for Idle jobs older than X hours
         Enabling GWMS_XSLT_PLUGIN_DIR by default for
           glideinwms-vofrontend-standalone rpm
@@ -37,7 +36,6 @@
         Bug Fix: GLIDEIN_CPU settings "node" and "slot" supported also in Frontend,
           better documented and improved to compensate for PBS misconfiguration
         Bug Fix: Fixed submission to AWS which uses key_pair as auth_method
->>>>>>> cb042e8e
 
 v3_2_18 Bug Fix: ProjectId is missing double quotes
         Bug Fix: Stdout messages from startup script in SL7 are confusing
