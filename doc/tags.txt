--- conflicted
+++ resolved
@@ -1,5 +1,3 @@
-<<<<<<< HEAD
-=======
 v3_7_1
 	Includes all features and fixes of 3.6.3
 	Configuration changes to make more compatible with HTCondor 8.9  on initial install
@@ -8,14 +6,11 @@
 	Bug fix: Factory reconfigs and startups do not require manual creation of directories
 	Bug fix: Factory builds Condor Tarballs to send with glideins correctly
 
->>>>>>> f7970147
 v3_7
 	Includes all features and fixes of 3.6.2
 	Use of HTCondor token-auth for Glideins authentication
 	Added secure logging channel
 	Refactored glidien_startup.sh to separate out the code in heredoc sections and improve code quality
-<<<<<<< HEAD
-=======
 
 v3_6_3
 	Add Python condor_chirp to PATH
@@ -37,7 +32,6 @@
 	Bug fix: Stop pilots even after the downtime timestamp has been reached when draining pilots
 	Bug fix: Glideins are unrecoverable unless listed as recoverable
 	Bug fix: User job invocation via singularity eating up -e or -n
->>>>>>> f7970147
 
 v3_6_2
 	Add a portable condor_chirp for user jobs running in the glideins
