<<<<<<< HEAD
v3_3    Support native configuration of EC2 spot prices and AZ in the entry
        Bug Fix: Fixed a bug in gwms-logcat script
        Bug Fix: Fixed a bug where Frontend configured in HA mode would crash
          under a certain condition.
        Bug Fix: Fixed a bug where ALIVEONLY reporting for
          Glidein_Report_Failed produces incorrect invalidate classads.

v3_2_11 VO Frontend now blacklists schedds with CurbMatchmaling=True
        You can now over provision Multicore glidein by using 
=======
v3_2_11_1 Bug Fix: Fixed a bug introduced in v3_2_11 where file period
          interpreted as number instead of string

v3_2_11 VO Frontend now blacklists schedds with CurbMatchmaking=True
        You can now over provision Multicore glidein by using
>>>>>>> 8564e398
          GLIDEIN_Resource_Slots attribute to specify different types of
          resources it provides. For example ioslot
        Glidein can now advertise itself to the site's local HTCondorCE
          collector if CONDORCE_COLLECTOR_HOST is set in it's environment
        Custom/validation scripts can now be run periodically and not
          just at the glidein's startup
        Improvements to the rpm packaging
        Updated documentation
        Bug Fix: Glideins in claimed/idle status are not shutdown by
          DAEMON_SHUTDOWN expression
        Bug Fix: Fixed a bug in gwms-logcat tool
        Bug Fix: The CCB selection behaves correctly and accepts sinful
          strings
        Bug Fix: Fixed a bug where Frontend under certain conditions
          would crash because of uninitialized ha_mode
        Bug Fix: Setting GLIDEIN_Report_Failed to ALIVEONLY now creates
          valid invalidate command
        Bug Fix: Fixed a bug in the accounting of jobs run by a glidein

v3_2_10 Improved Documentation
        Bug Fix: Fixed several bugs in accounting of idle and running slots
          in case of multicore glideins
        Bug Fix: Got rid of old style HTCondor default Memory & Disk
          requirements in the schedd configuration
        Bug Fix: DAEMON_SHUTDOWN expression will now let the Multi core glidein
          to run for appropriate time before killing it

v3_2_9  VO Frontend supports a master-slave HA mode
        Added a factory wrapper script to view glidein logs files
        Updated the dependency of Glideinwms to HTCondor v8.2.2
        Frontend supports CCBs in addition to User Collector
        Updated documentation
        Bug Fix: glideresource classads now contain appropriate monitoring
          information
        Bug Fix: Fixed a bug where an unhandled exception would cause a
          frontend to shutdown
        Bug Fix: Removed obsolute defult requirement for vanilla jobs in
          user schedd's config file
        Bug Fix: Glidein now works correctly when both grid/voms-proxy
          commands are not available on the worker node
        Bug Fix: GlideinWMSVersion is now correctly reported in rpm distribution

v3_2_8  VO Frontend parameters are added to HTCondor config for ganglia
          monitoring
        CONDOR_VIEW_HOST is now set to localhost for factory collectors to
          minimize overhead in communication between primary and secondary
          collectors
        Added option to compress process logs in factory and frontend
        Added failed glidein statistics to frontend monitoring
        Added idle/running/total core statistics to frontend monitoring
        Added the support for HTCondor GANGLIAD monitoring 
          (requires HTCondor 8.1 or newer). If you have HTCondor 8.0.x or earlier
          you must remove <t>/etc/condor/config.d/01_gwms_ganglia.config</t>,
          otherwise your HTCondor will complain about an unsupported option
          and crash.
        USE_CCB is now enabled by default and this information is
          advertised in the glidefactory classads
        Improved documentation
        Bug Fix: Glideins do not mail admins when HTCondor daemon crash
        Bug Fix: Gridmanager log paths used by glidein/factory scheds are
          now correctly expanded for different users
        Bug Fix: Factory and Frontend service start/stop exit codes now
          confer to Linux standards
        Bug Fix: Fixed issue where work dir and vesioning in frontend config
          would break the config in case of frontend rpms
        Bug Fix: Made improvements to the HTCondor configuration used by
          factory rpm
        Bug Fix: There is no name collision for glideins when
          USE_PID_NAMESPACES is enabled in site's HTCondor batch system
        Bug Fix: Factory does not leak file descriptors when HTCondor
          commands using privilege separation fail

v3_2_7_2 Bug Fix: Set MASTER.USE_SHARED_PORT instead of USE_SHARED_PORT to
          avoid secondary collectors using the shared port daemon

v3_2_7_1 Set USE_SHARED_PORT to get around the issue with HTCondor 8.2.3

v3_2_7  Glideins now have an option to report monitoring info to a
          different collector configured in the factory
        Glideins now support shared port
        Glideins now use local storage for its tmp internal operaations
        Improved documentation
        Bug Fix: Fixed an issue where a corrupted internal state file
          would crash the factory
        Bug Fix: KeyError in a match_expr is now correctly logged
        Bug Fix: proxy_url in an entry's config is now correctly used
        Bug Fix: rrdtool commands are now used correctly when rrdtool
          python library is not installed on the system
        Bug Fix: Error classads now correctly advertise all the relevant
          attributes
        Bug Fix: glidein_off now correctly work with the HTCondor HA setup
        Bug Fix: Internal security changes are now properly cleaned up
          and applied in factory and frontend
        Bug Fix: Factory monitoring now correctly report UserRunning info
          when frontend is configured with multiple credentials
        Bug Fix: Fixed an issue with the factory rpm installation in case
          of privilege separation
        Bug Fix: Secondary schedd for frontend is now disabled by default
        Bug Fix: DAEMON_SHUTDOWN in glidein now uses idle timers that
          are relative to change in the state
        Bug Fix: Factory rpm now properly pulls down dependencies
        Bug Fix: UpdateSequenceNumber for classads now update correctly
        Bug Fix: Frontend now correctly provisions multicore glideins if
          the GLIDEIN_CPUS is configured for the entry
        Bug Fix: GLIDEIN_MaxMemMBs_Estimate now takes GLIDEIN_CPUS in the
          consideration

v3_2_6  condor_chirp is now added to condor tarbar used by glidein
        Added support for submitting glideins to batch sites using BOSCO.
          Requires HTCondor v8.2.2+
        Added new tool to purge old glideins
        Added periodic auto-update to Status Now monitoring pages
        Upon completion, glidein Job history is brought back to the factory
        Allow for separation of Factory collector and CondorG collector
        Bug Fix: Fixed local timezone in some frontend monitoring pages
        Bug Fix: Improved frontend performance
        Bug Fix: Requesting single-core partitionable glideins is not allowed
        Bug Fix: Fixed file ownership issues for rpm packages

v3_2_5_1 Bug Fix: Fixed an issue with the factory_startup template that affects factory reconfig/upgrade in case of RPM

v3_2_5  Added administrative commands for frontend fetch_glidein_log,
          glidein_off and enter_frontend_env
        Frontend now considers MAX_JOBS_RUNNING when requesting more glideins
        Frontend can now perform several tasks in parallel making it
          more scalable
        Frontend and Factory startup scripts are more consistent with each
          other
        Improved Documentation
        Bug Fix: Fixed an issue when factory config with HTCondorCE attributes
          would result in an invalid XML on reconfig
        Bug Fix: Fixed a bug where number of jobs run as reported by a
          glidein was significantly scaled up
        Bug Fix: Fixed issues in frontend introduced in v3_2_4 where the
          frontend would crash under certain conditions
        Bug Fix: Frontend's group logging and factory logging now
          correctly consider the backup_count when configured
        Bug Fix: Frontend RPM now corectly creates frontend.xml config with
          default trust_domain='grid' for the credentials
        Bug Fix: Fixed frontend performance issue introduced in v3.2.4

v3_2_4  Added support for HTCondor-CE attributes in the factory
        Made several performance improvements to frontend. Frontend does
          several tasks in parallel to better utilize the CPU.
        Factory & frontend monitoring pages now use new javascriptrrd v1.1.0+
        Factory monitoring now aggregates Log RRDs
        Frontend can now limit total idle glideins
        Added limits to globaly total idle glideins
        Added badput summary line in the factory report
        Improved documentation
        Bug Fix: Factory & frontend operations like reconfig and upgrade now
          check if they are run by valid users
        Bug Fix: Fixed partitioning of multi-core glideins
        Bug Fix: Fixed bug in factory/frontend stopping
        Bug Fix: Fixed several bugs in the /etc/init.d/gwms-factory script
          available through the RPM distribution
        Bug Fix: Fixed bug with the factory/frontend monitoring that resulted
          in significantly scaled up monitoring numbers when frontend used
          multiple proxies
        Bug Fix: Factory now properly advertises entries in downtime
        Bug Fix: GLIDEIN_Glexec_Use when defined in the group now correctly
          overriddes the value defined in global scope

v3_2_3  Glideins now have the ability to track the worker node batch slot.
          Based on the batch system at site (HTCondor, SGE, PBS, LSF, SLURM) the
          information is reported in the glidein's STARTD classad and logged in
          job's log file written by HTCondor using classad variables
          GLIDEIN_SiteWMS, GLIDEIN_SiteWMS_JOBID, GLIDEIN_SiteWMS_QUEUE and
          GLIDEIN_SiteWMS_SLOT.
        Number of rotated process_logs for factory and frontend process to
           keep can now be configured using backup_count configuration
           attribute
        Bug Fix: Factory now correctly updates the renewed credentials it gets
          from the Frontends
        Bug Fix: Cloud related configuration attributes VM_DISABLE_SHUTDOWN and
          VM_MAX_LIFETIME are now documented
        Bug Fix: Partitionable slots now correctly evaluate daemon shutdown
        Bug Fix: Partitionable slots now correctly coalesce when the jobs finish
        Bug Fix: For non-rpm installs, reconfiguring the factory from outside
          the factory working directory now works correctly
        Bug Fix: Frontend with no credentials configured logs appropriate info
          in the log files
        Bug Fix: clone_glidein tool is now packaged with the factory rpm
        Bug Fix: Factory now correctly cleans up completed_jobs logs
        Bug Fix: Improved Frontend efficiency by reducing the calls to OpenSSL

v3_2_2  Bug Fix: Fix a bug where factory would crash if it fails to query
          client global classads in wms collector
        Bug Fix: Glidein jobs correctly interpret the ARC CE FINISHED state

v3_2_1  Added support for a plug-in architecture for config that lets admins
          manipulate frontend and factory config with ease.
        Bug Fix: Factory accounting now correctly accounts for held jobs.
        Bug Fix: Improved error reporting in case of misconfigured
          credentials
        Bug Fix: Improved error reporting when factory fails to startup
        Bug Fix: Improved factory performance during log cleanup.
        Bug Fix: Fixed a bug introduced in v3_2 where glidein update
          interval was too short that resulted in performance issues for
          busy collectors.

v3_2    Added support for generation of condor tarball from condor installed
          via rpm
        Bug Fix: Fixed a race condition while shutting down factory service
        Bug Fix: Fixed a bug where glidein would not set certain condor config
          variables correctly
        Bug Fix: Fixed a bug where analyze_queues and analyze_entries would not
          work with the http:// URI
        Bug Fix: Collector port ranges in frontend.xml are now validated for
          errors
        Bug Fix: Schedd name, frontend name and identity in factory config
          are validated for errors
        Bug Fix: Starting a factory with all entries disabled now prints
          helpful message
        Bug Fix: Glidein does not leak LD_LIBRARY_PATH to job's environment
        Bug Fix: Added several speed enhancements to the factory to get
          looptime under acceptable limits
        Bug Fix: Fixed a bug where factory would not query rpm installed
          schedd correctly
        Bug Fix: Fixed a bug where factory would throw exception while logging
          during aggregating monitoring information
          frontend
        Bug Fix: Fixed a bug in glidein where it would not report back to
          all the user pool collectors in HA mode correctly
        Bug Fix: Fixed a bug where some of the parameters passed to glideins
          were not escaped correctly
        Bug Fix: Submitting glideins in test only mode now works correctly
        Bug Fix: Fixed a bug where factory would not submit glideins when
          privilege separation is disabled
        Bug Fix: Fixed a bug in manageFactoryDowntimes.py where it could not
          find required python libraries
        Bug Fix: Fixed a bug in factory accounting where glideins in certain
          state were not accounted towards idle state
        Bug Fix: Added support for the ACCEPTED state for ARC CE
        Bug Fix: factoryStatus.html now correctly auto-selects timezone
        Bug Fix: Fixed a bug where RSL for NorduGrid CE was not populated
        Bug Fix: glidefactory classads now correctly display GlideinWMSVersion

v3_1    Includes relevant features and bug fixes released upto v2_7
        Added a new feature that enables glidein to advertise error classads
          to the User Collector to help in debugging
        Added a new tool add_entry to help with entry creation
        Support frontend to auto-update and auto-generate proxies using
          proxy creation tools
        Added config conversion tool for factory and frontend to convert v2
          based config to new format
        Frontend can periodically execute external proxy renewal/creation
          scripts to keep the frontend proxies updated
        Glideinwms now uses standard python logging APIs
        Version 3 Factory is backward compatible with the Version 2 Frontends
        Provide tools convert_frontend_2to3.sh and convert_factory_2to3.sh to
          convert the version 2 based config files to version 3 format
	Glidein Monitoring slots are now disabled by default
	Factory process now tries to increase RLIMIT_NPROC if possible
        Improved documentation
        Bug Fix: DAEMON_SHUTDOWN now works with the multi-slot glideins
        Bug Fix: Tools analyze_queues and analyze_frontend now correctly work
	  with the http:// URI
        Bug Fix: Fixed a bug where glidein would not parse some of its
	  configuration variables corectly
	Bug Fix: Fixed a bug where create_glidein would fail when used with
	  condor 7.9.4+
        Bug Fix: Factory does better error reporting when an entry is configured
          with an invalid sched_name
        Bug Fix: Fixed bug where log files were not rotated correctly

v3_0_0  Change to max job limits to reflect more accurate names
	Add attr_dict in the environemnt of the frontend match_expr
	New feature: The start_expr is now a native part of match
	Support for new API for factory - frontend communication
	Improved logging using standard Python logging APIs
        The option to have either the factory and/or the frontend provide the
	  pilot proxy has been removed.  The frontend must always provide it.
	Added support to the Factory for EC2 Query API submissions to the Cloud
	Consolidated the condor_tarball tag in glideinwms.xml to read in a list
	  of os, arch, version
        Added unittests for downtime, proxy plugins, and support functions
        Miscellaenous bug fixes

v2_7_2  Bug Fix: Fixed a race condition while shutting down factory service
        Bug Fix: Fixed a bug where glidein would not set certain condor config
          variables correctly
        Bug Fix: Fixed a bug where analyze_queues and analyze_entries would not
          work with the http:// URI
        Bug Fix: Collector port ranges in frontend.xml are now validated for
          errors
        Bug Fix: Schedd name, frontend name and identity in factory config
          are validated for errors
        Bug Fix: Starting a factory with all entries disabled now prints
          helpful message
        Bug Fix: Glidein does not leak LD_LIBRARY_PATH to job's environment
        Bug Fix: Fixed a bug where stopFactory would send two TERM signals
          too quickly to stop processes

v2_7_1  glidecondor_adddn tool now supports adding dns from a file
        added new tool glidecondor_createseccol to dynamically create
          secondary collectors
        bug fix: fixed a bug where condor config templates used by glideinwms
          components had undefined values
        bug fix: analyze_entries tool now correctly handles uri http://
        bug Fix: Fixed a bug where frontend would crash if the some of the
          internal files were trucated to zero length.
        Bug Fix: Factory now correctly does the cleanup of log files
        Bug Fix: Factory now correctly does accounting of glideins in default
          condor schedd
        Bug Fix: proxy_info works correctly with the cat option

v2_7    glideinwms code is now organized as python packages
        Factory no longer creates long running process per entry. Instead, it
          runs only a single long running glideFactoryEntryGroup process
          instead of multiple glideFactoryEntry processes. Factory config
          supports two additional config attributes entry_parallel_workers
          and update_thread_count (see factory configuration docs for details)
        Improved factory prerformance by migrating popen calls to use python's
          subprocess library
        Improved the performance of the Frontend by using pre-clustering in
          the Frontend match-making
        Created index.html for factory monitoring so that admins can disable
          directory browsing in httpd.conf
        Added support for Partitionable condor slots in the glidein
        Frontend policy for matching factory classads is now exposed in
          glideresource classads
        Added a tool to dynamically create a secondary schedd config files
          and directories to the existing installation
        Improved the usability of the frontendGrouGraphStatusNow monitoring
        Factory now ships with two new operations tools: entry_ls and entry_rm
        Improved documentation
        Factory will now try to recover glideins with held code 79
        Bug Fix: Fixed a bug where installers were not setting
          SHARED_PORT_MAX_WORKERS in respective condor_config correctly
        Bug Fix: Fixed a bug where the frontend would match jobs with now
          proxy to sites that require glexec
        Bug Fix: Fixed a bug where the factory entry processes and the frontend
          group (element) processes would inherit their parent's environment
          corrupting their own environment
        Bug Fix: Glidein's job wrapper now behaves as true wrapper
        Bug Fix: Fixed a bug where frontend_startup would not correctly pick
          default frontend.xml
        Bug Fix: Fixed a bug in frontend where failure to evaluate match_expr
          for one group would prevent frontend from requesting glideins for
          other groups
        Bug Fix: RPM now has shared port daemon enabled in the configuration
        Bug Fix: Fixed a bug where Factory would sometime use wrong DN when
          calculating proxy hash
        Bug Fix: Fixed a bug where factoryStatusNow.html would not link to the
          factoryEntryStatusNow.html correctly if the entry name is too long
        Bug Fix: setup_x509.sh now correctly checks for existence of the
          grid-proxy-info and voms-proxy-info binaries on the worker node
        Bug Fix: Frontend now counts the partitionable slots correctly

v2_6_2  Factory now supports glidein failure modes. This information is
          propagated back to the factory.
        Glideins now have different idle timeouts for startup and tail. The
          glideins now exit much faster after comleting jobs and they do not
          have enough time left to run another job.
        Added support for javascriptRRD 2.6.2
        Consolidate the condor_tarball tag in glideinwms.xml to read in a list
          of os, arch, version. See docs for details.
        Ini-installer will default collector_port to 9618 if not specified in
          appropriate config sections.
        Installation now supports GRIDMANAGER_PROXY_REFRESH_TIME for condorg
          services
        Improved logging when frontend fails to evaluate match expressions.
        Monitoring pages changed to be even more compliant with DOM4
        Improved the means for distributing condor config files for different
          condor services.
        Improved documentation.
        Bug Fix: Better handling of monitor dir during upgrade
        Bug Fix: Factory correctlt handles frontend in downtime and now it does
          not affect requests from other frontends
        Bug Fix: Putting entry in downtime multiple times now warns the user
        Bug Fix: Fixed a bug where v2.6.1 frontend would crash under certain
        Bug Fix: Installers do not set CONDOR_VERSION as constant by default.
          This will now enable frontends to override this attr.
        Bug Fix: Ini-installer now correctly cleans up files on re-install

v2_6_1  Factory now limits the speed at which it releases held glideins. After 
          too many unrecoverable attempts, held glideins are removed.
        Added support for Condor 7.8+
          KNOWN ISSUE: Only applies if you upgrade condor binaries in place
          without using the installer. Upgrading condor binaries for user pool
          and the wms collector with multiple schedds should not be done without
          corresponding changes to the condor configuration file. If the
          JOB_QUEUE_LOG is not correctly configured for each sched, condor
          queue will be corrupted for all the scheds
        Glideins now support curl & data file transfer plugins in condor
        New installations of factory and frontend services now communicate with
          condor daemons using TCP by default.
        Bug Fix: Factory configuration now supports specifying limits for 
          different security classes of same frontend
          KNOWN ISSUE: If limits are configured in the factory, this change
          breaks backward compatibility. As a workaround, admin needs to remove
          the limits and re-apply them.
        Bug Fix: Factory monitoring pages now correctly work in Firefox 14+
        Bug Fix: Frontend now monitors the glideins correctly when the 
          corresponding factory classad is missing
        Bug Fix: Fixed factory logging. Factory can now correctly extract info
          from a voms proxy
        Bug Fix: Factory now correctly logs the Completed jobs info in rrd

v2_6    Add attr_dict in the environment of the frontend match_expr
        Config defined attributes are now available in match_expr
        Factory now supports deleting entries using --force_delete
        Upgrading glideinwms with changes to the monitoring rrds is supported
        Frontend advertises its monitoring url to the factory
        Misbehaving glidein can be put on hold using WANT_HOLD
        The start_expr is now a native part of match
        Startd now advertises per-slot memory when configured by the factory.
          VO frontend can use GLIDEIN_MaxMemMBs_Estimate attr to make glidein 
          estimate the available memory (based on memory/core or memory/cpu)
        entry_q now reads GLIDEIN_FACTORY_DIR from env before checking cwd
        Multiple user collectors are supported in HA mode
        Factory can specify if glexec required vs provided by site
        Providing config file locations for glideinwms.xml and frontend.xml is
          optional during reconfig
        Entry downtime reason is now reported in the glidefactory classad
        Improved support for RHEL 6 platform
        Added support for new ARC Gatekeeper 1.x 
        Linux distro of the worker node is available in the glidein's classad
        Condor classad fields are now considered case insensitive
        Bug Fix: Java is correctly disable by default preventing increase in 
          the image size during condor daemon benchmarking
        Bug Fix: Glidein correctly handles semicolons in STARTER_JOB_ENVIRONMENT
        Bug Fix: Frontend correctly correctly supports <attr> properties
        Bug Fix: Glidein now correctly finds glexec on glite site
        Bug Fix: Glideins update the user collector using TCP by default
        Bug Fix: Ini-Installer now correctly works with condor tarball on RHEL6
        Bug Fix: Reduced the logging in factory generated by inactive entries
        Bug Fix: For frontend rpm, init.d scriptes now correctly sudo to the
          frontend user before reconfig
        Bug Fix: Any errors due to changes in condor_q output are logged
        Bug Fix: MaxJobRetirementTime and PREEMPT expressions now correctly
          work with WANT_HOLD
        Bug Fix: Factory correctly deals with the situation when the frontend
          changes the proxy used
        Bug Fix: It is possible to specify limits for different frontends for
          an entry in the factory config
        Bug Fix: Glidein sets the LD_LIBRARY_PATH so condor uses local shared
          libraries before those in system path
        KNOWN ISSUE: When the monitor work_dir is moved, reconfig/upgrade will
          fail. Recommended work-around is to delete the xml configuration in
          the work directory, change the work directory, then reconfig/upgrade.
        KNOWN ISSUE: If the work directory has changed, frontend startup
          upgrade will not create the group directories and then the frontend
          will fail (silently). If you are changing directories (e.g. from a RPM
          upgrade), you should copy the group directories manually.


v2_5_7
	Patch of the clean_glidein_queue to return 1 only when something was
	  really done
	Fix handling of held jobs when hitting the held limit
	Fix log messages that printed out wrong held limits
	Add locking when talking to the collector

v2_5_6  Factory supports per-frontend limits in the config
        Bug Fix: Fixed a bug where frontend would not stop cleanly
	Bug Fix: Factory doesnot depend on the X509_CERT_DIR in the environment

v2_5_5	Added filtering to analyze_entries
	Reduced the number of debug log messages when entry becomes inactive.
	Frontend match making uses autoclusters, greatly increasing the
	  performance for busy frontends
	Package the list of shared libraries required by Condor 7.7.3+ for 
	  glidein tarballs
	Pilot proxy is not available in the user job environment any more
	  reducing the chance for user job using it.
	Ini Installer caan now create a tmeplate for single service installs
	Bug Fix: Fixed several issues with the frontend rpm
	Bug Fix: GLIDEIN_Glexec_Use=NEVER setting now correctly works with the
	 setting require_voms_proxy=True
	Bug Fix: Installer now correctly works with the RPM OSG client
        Bug Fix: ReqMaxIdle was grossly overestimated before.
        Bug Fix: Fixed bug in factory monitoring web pages where the link
          generation was off by one for monitoring groups
        Bug Fix: Correctly respect the remove max_per_cycle=0 glideins in the
          factory
        Bug Fix: glexec_setup.sh now uses correct proxy for its tests

v2_5_4  Added support for VDT pre installed via rpm. While using
          ini-installer set vdt_location to empty and
          x509_cert_dir=/etc/grid-security/certificates
        Consolidated some of the frontend rpm related patches
        Added support for rsl in glideinWMS.xml to map to cream_attributes
          in the jdf
        Bug Fix: Factory now correctly renews the proxies if the limits are hit
        Bug Fix: frontend_startup does not show "upgrade" in help
        Bug Fix: glideclient, glidefactoryclient & glideresource classads now
          correctly show UpdateSequenceNumber to help condor track potentially
          lost updates
        Bug Fix: Fixed a bug where condor_shared_port daemon was not correctly
          stopped under certain conditions

v2_5_3  Updated the license to reflect current Fermitools license
        Factory does a better job at respecting frontend limits
        Admins can add custom html to the monitoring pages
        Monitoring now displays additional information about the Factory and
          Frontend names
        Improved documentation
        Enable Match Authentication configuration by default
        Made quering of schedds efficient where ever possible.
        Add autocomplete/search to table in frontendGroupGraphStatusNow.html
        Added 'upgrade' option to factory startup script so that all the
          files in the glidein submit directory are updated.  Did the same for
          the frontend startup script. 'reconfig' only updates the files
          populated with information from the configuration files (no scripts).
        The OSG rpm worker node client requires changes to glidein startup
          scripts. If you plan on using OSG sites that have used this rpm, you
          must "upgrade" your factory in order to get glideins.
        Bug fix: If there is no GLOBUS_LOCATION available to glidein, it will
          not exit
        Bug fix: Fixed a bug where factory would not advertise the entry under
          certain conditions when it was put in downtime.
        Bug fix: Fixed a bug where glidein_reconfig would not properly validate
          schedd_name
        Bug fix: Fixed a bug where frontend reconfig was not populating
          GSI_DAEMON_PROXY correctly in frontend.condor_config
        Bug fix: Writeback of config files on reconfig is now enable by default
        Bug fix: Frontend does better error reporting when quering user pool or
          the schedd fails
        Bug fix: Fixed a bug in condor log parsing when we encounter event 400
          (Job was evicted)
        Bug fix: Fixed a bug where factory would not correctly accept requests
          from frontends that were still using old keys
        Bug fix: Fixed a bug where glidein pilot proxy lifetime was not taken
          into account vs GLIDEIN_Max_Walltime 
        Bug fix: Fixed a bug where expired/renewed proxy created error in
          completed_jobs accounting
        Bug fix: Fixed a bug where running_glideins_per_entry was not treating
          the limits correctly
        Bug fix: Fixed a bug in DAEMON_SHUTDOWN
        Bug fix: Fixed a bug where voms requirements were not treated correctly
        Bug fix: Added glidecondor_upgrade back to the install dir. This file
          was missing in v2_5_2_1 release

v2_5_2_1Bug fix: Fixed a bug creation of START expression when VOMS proxy is
          set be required.
        Bug Fix: Revert the glidein shutdown behavior introduced in v2_5_2
        Bug Fix: Add condor_glexec_update_proxy to Condor tarball if available

v2_5_2  Frontend publishes glideresource classad to the pool collector. This
          is useful for the users to do match making for their jobs.
        Useful job info like JOB_Site, JOB_GLIDEIN_Entry_Name, JOB_GLIDEIN_Name
          JOB_GLIDEIN_Factory, JOB_GLIDEIN_Schedd, JOB_GLIDEIN_ClusterId,
          JOB_GLIDEIN_ProcId, JOB_GLIDEIN_Site is now added to SUBMIT_EXPRS
        Default GLEXEC_JOB = True when GLEXEC_BIN is set to use glexec
        Factory can now resue old public key after startup to decrypt
          frontend requests. Grace time for old public key is configurable.
        The frontend now can set global limits on number of glideins.
        The frontend now can use more than a single CPU.
        glexec now tested during initial validation.
        Bug fix frontend: Do not double count glideins when using multiple
          groups.
        Bug fix frontend: Respect per-entry running limits.
        Bug fix factory: The factory was not properly checking the security
          classes and setting downtimes.
        Bug fix factory: Improper termination of glideins because of
          SIGHUP is handled correctly
        Bug fix factory: Daylight savings is now correctly accounted for.
        Bug fix factory: GLIDEIN_Max_Walltime is now used correctly.
        Major improvements in the factory and frontend monitoring.
          Now requires javascriptRRD 0.6.0+.
        Added tools for comparing the Factory configuration file with what
          is published in information systems.
        Limit the max number of glideins per frontend
        Use DAEMON_SHUTDOWN to shutdown glidein daemons
        Allow factory to specify if an entry point (CE) requires voms proxies
          only for pilot and user jobs
        Documentation added:
          - Secondary WMS/User Collector documentation added to Advanced
          Condor Configuration
          - Documented the internal communication protocol through classads

v2_5_1  Factory now can remove excessive glideins
          New ClassAd attribute - RemoveExcess
        Frontend will request removal of glideins when no user jobs in queue
        Improved idle counting by the frontend when jobs match many factory
          entries.
        Improved frontend logging.
        Add Java support in the glideins.
        Changed factory monitoring. It is now based on security names and not
          plain frontend names
        Improved installation process using ini based installer.
        glideinWMS tarball does not include CVS directories and files any more
        Added support of shared port configuration for condor daemons
        SIGHUP signals to glideins are ignored correctly.
        Improved documentation
        BUG FIX: Fixed a bug introduced in v2_5 release where reconfiguring the
          factory would fail because of monitoring groups
        BUG FIX: Fixed a typo in one of the links in frontendRRDBrowse.html

v2_5	Installer can now install gridFTP and VOMS certs needed by CREAM
	glideinWMS release is now available in 3 different tarballs, frontend
	  only, factory only and a complete tarball.
	glideinWMS factory and the Corral frontend can now talk to each other
	Factory is smarter about handling held glideins
	Factory can now black/white list VOs on a per-entry basis
	Version of glideinWMS is now published in the classads. Scheme can 
	  detect any changes to any service appropriate files and advertises 
	  cersion as patched.
	Frontend should try to recover the crashed group before it gives up and
	  shutsdown
	Improvements to the monitoring
        Improvements to documentaion
	Add support for use of TCP in condor_advertise
	Add support for condor_advertise -multiple (requires Condor v7.5.4+)
	Improved factory stopping procedure
	Add XML monitoring files of RRD files on both factory and frontend
	Add JobsRunningHere attribute - CANNOT SIMPLY UPGRADE, NEEDS NEW
	  INSTANCE FOR BOTH FACTORY AND FRONTEND
	Graceful shutdown of the glidein by trapping signals in glidein_startup
	BUG FIX: Fixed a bug where factory would create a malformed 
	  glideinWMS.xml config file when configured to use a default proxy 
	  for glideins from the factory.
	BUG FIX: Factory entry sometimes stops reporting when it gets an 
	  exception for any reason
	BUG FIX: Top-level schedd_status.xml malformed Total data
	BUG FIX: Fixed a bug where the LogCounts.rrd was created with wrong
	  data types.
	KNOWN ISSUE: Automatic release of held glideins for CREAM CEs with 
	  issues could result in factory submitting more than required
	  glideins to the CE. As a workaround, disable release of held glideins
	  for CREAM CE.

v2_4_3  Install VOMS Certificates during the install time
	Entry does not print stacktrace when it fails to submit glidein.
	  Instead it logs the error message appropriately.
	Default scripts run on the worker node correctly print errors to
	  stderr instead of stdout
	Allow factory to startup from any directory
	Python scripts get the python from /usr/bin/env python instead of
	  /bin/env python making them more portable accross different linux
	  distros
	Better exception handling and error reporting
	Fixed how voms_proxy_init is looked for after VDT install
	BUG FIX: Fixed a bug where Summarize.listStored() in CondorMonitor.py
	  returned the wrong value
	BUG FIX: Fixed a bug in factory monitoring that prevented proper
	  aggregation of sites
	BUG FIX: Correctly interpret DN from a voms proxy generated from a
	  service certificate.
	BUG FIX: Generate frontend's condor_config without empty values for
	  certain configuration options. Empty values is not the right way to
	  reset the configuration options.


v2_4_2	Fixed the incompatibility introduced in v2_4_1 in monitoring components.

v2_4_1	Add a new configuration option for PREEMPT_GRACE_TIME
	Move configuration of GLIDEIN_Job_Max_Time from the factory to the
	  frontend
	In factory config added checks to make sure Factory configuration is
	  consistent w.r.t CONDOR_ARCH, CONDOR_VERSION, CONDOR_OS
	Monitoring enhancement to make selection/deselection of groups/entries
	  easier
	Support GLIDEIN_Glexec_Use in frontend config attrs. Frontend can
	  mandate or make the use of GLEXEC optional. Used in conjunction with
	  GLEXEC_BIN in factory config. If GLEXEC_BIN in set to NONE for an
	  entry in factory config, it is assumed that the entry doesn't have
	  GLEXEC configured on site.
	Improvements to documentation
	BUG FIX: Allow the use of the same DN for both the security and the
	  collector
	BUG FIX: Returning invalid variable during proxy creation
	KNOWN ISSUES: Running glideinWMS v2_4_1 with Condor 7.5.3 has not been
	  tested. Altough, most of the things may work, security changes in
	  Condor may affect your installation.


v2_4	Add proxy security classes to the frontend
	Add SecurityName to the frontend.
	Add DNs for frontend proxy and all the daemons the frontend talks to;
	  create own Condor config file and gldiein gridmap file out of them.
	Frontend now dynalically creates GLIDEIN_Collector.
	Frontend now requires Match authentication.
	Add frontend autentication info to the factory config.
	Add support for different frontend identities in different WMS
	  collectors.
	Put log files in a separate tree.
	Put client logs and client proxies in separate trees.
	Implement privilege separation in the factory.
	Various minor refactoring of code to achieve the above.
	Aggregate gatekeeper/sites for factory monitoring. 
	Introduced monitoringgroups to group sites together for monitoring
	  purposes in factory.
	KNOWN ISSUES: Installer is not always able to get the correct 
	  DN from the certificates/proxies. It does not correctly strip the
	  CN=<blah> bit of the DN in certain cases. If the DN guessed is not 
	  correct, make the required changes in the configurations and/or
	  condor_mapfile.

v2_3_2	Fixed a security bug in the way certificate/proxy DN(s) are handled. If
	  you are upgrading the installation rather than full install, you
	  should patch the condor_mapfile used by Condor daemons in your
	  installation using the convert_condormap tool available from the
	  glideinWMS download page. For additional security, users should
	  add new DN to the condor_mapfile only by using the glidecondor_addDN 
	  tool available in the glideinWMS/install directory.

v2_3_1	Updated documentation. This is document change only release
	Introduced monitoringgroups to group sites together for monitoring
	  purposes in factory.
	KNOWN ISSUES: Installer is not always able to get the correct 
	  DN from the certificates/proxies. It does not correctly strip the
	  CN=<blah> bit of the DN in certain cases. If the DN guessed is not 
	  correct, make the required changes in the configurations and/or
	  condor_mapfile.

v2_3	Attempt to restart a crashed entry few times before shutting down the
	  factory. Restarting is allowed for max restart_attempts in time
	  interval restart_interval sec in te factory. 
	Add vacuum option to manageDowntimes.
	Factory now properly handles new-style frontends without a group.
	Frontend code has been refactored to allow use as a library.
	More protections in place.
        Fixed a security bug in key handling. BREAKES BACKWARDS COMPATIBILITY! But it is needed.
	Fixed a bug in glidein_startup.sh that prevented the passing of * as a parameter value
	Fixed a logical bug in the glidein config that resulted in job preemption.
	Added support for condor_ssh (v7.4 and up)
	Add support for unquoted string to be published in classads. The type is 'expr'
	Documentation Changes
	Minor bugs fixed.
 	KNOWN ISSUES: If using condor 7.4.0-7.4.2 and 7.5.0, USE_VOMS_ATTRIBUTESshould be set to false for Collector and negotiator to avoid potential problems and memory leaks in GSI libraries.

v2_2	Bug Fix: GLEXEC_JOB and GLEXEC_STARTER were not published in glideins
          classds. This was preventing psuedo interactive monitoring to work
          in case of GLEXEC.
	Made VDT optional.
	Addedd support for VDT 2.0, and made it the default.
	  Added Globus-Client and Myproxy-Client in the minimal VDT install.
	Installer now allows the collector to run on non-standard port.
	Factory now only checks X509_USER_PROXY if it needs it.  
	Added support for multiple versions of condor in a single factory.
	Added ReqEncIdentity to the frontend->factory protocol 
	   to prevent replay attacks.
	   WARNING: This effectively prevents old-style frontends to talk
                    to new style factories.
	   NOTE: Will only work with Condor 7.3.1 or newer
	KNOWN ISSUES: Pseudo interactive monitoring will not work with glexec. 

v2_1	Fixed a bug that was throwing an exception if a glidein failed.
	Fixed handling of grid-mapfiles coming from client.
	Fixed support for nordugrid.
	Improvements to the monitoring.
	Improvements to the installer.
        Improved documentation.

v2_0	Refactoring creation libs;
	  create_frontend and create_glidein now share much code
	Added create_frontend, recreate_frontend.
	Frontend now has a stage web area and passes it to the factory
	  Factory publishes list of supported signtypes and
            frontend uses this for factory selection
	  User provided code in the glidein API changed
	    The 2nd arg is now one of main|entry|client|client_group
	Added tools/glidein_status.py.
	The monitoring page now has client-side monitoring based on
            javascriptRRD.
	Support multiple proxies... frontend drives this via plugins.

v1_6_3 Fixed a security bug in way certificate/proxy DN(s) are handled. If
          you are upgrading the installation rather than full install, you
          should patch the condor_mapfile used by Condor daemons in your
          installation using the convert_condormap tool available from the
          glideinWMS download page. For additional security, users should
          add new DN to the condor_mapfile only by using the glidecondor_addDN
          tool available in the glideinWMS/install directory.	

v1_6_2	Fixed a bug where Frontend would crash during certain conditions.

v1_6_1	Better randomization of GCBs and collectors
	Collector list now supports ranges of ports
	Fixed Condor-G log parsing
	Better treatment of multiple-collectors in the installer
	Add support for CCB and USE_MATCH_AUTH in the installer.
	Add OSG:vo-client to the minimal VDT install
	Better handling of Nordugrid sites.
	Start factory in nice mode to give priority to Condor daemons 
	In condor_config for glideins remove explicit STARTER_UPDATE_INTERVAL
	Removing GLIDEIN_Use_TCP, now uses UPDATE_COLLECTOR_WITH_TCP instead
	Force integrity on reads from WMS collector
 	Better layout of monitoring pages
	Better error handling in Factory downtime management
	Better formatting of error logs for factory and frontend
	Bug Fix: GLEXEC_JOB and GLEXEC_STARTER were not published in glideins
	  classds. This was preventing psuedo interactive monitoring to work
	  in case of GLEXEC
	Improved documentation

v1_6	The XML file now supports comments.
	Installer uses both .profile and .bashrc.
	Frontend now requires integrity checks when talking to
	  the WMS collector.
	Refactored install options so that most tasks performed
          as a non-privileged user.
	Added create_frontend, recreate_frontend.
	Refactoring creation libs;
	  create_frontend and create_glidein now share much code 
	Using m2crypto for sha1 checks.
	Added support for CCB.
        Monitoring refactored
          Most rrd operations now in separate module
          Groupes multiple attributes in the RRD files (lower overhead)
          Removed RRD locking
	Fixed Condor-G log parsing.
	Fixed startup bugs in various debug tools.
	Improved monitoring scalability (fewer RRD files)

v1_5_2	Fixed VDT installation
	Factory now changes public key at each restart.
	Minor monitoring improvements.

v1_5_1	Added flag that allows/requires proxies from frontend.
	Fixed bug in factory installation with encryption.
	The glidein now finds out about OSG squid.
	Fixed bug in the node blacklisting code.

v1_5	Added support for secure info passing between
          VO frontend and gfactory
          Requires M2Crypto Python module
        VO frontend can now give the gfactory int own proxy
          to be used for pilot submission
          Requires the encryption mentioned above
        gcb_setup is now loaded by default
          Can use GCB_ORDER=NONE to disable it
          Warning: Explicit listing of gcb_setup may create problems.
        glexec_setup is now loaded by default
	  Can use GLEXEC_BIN=NONE to disable it
          Warning: Explicit listing of glexec_setup may create problems.
	Randomized the retire time to smooth terminations.
	  Can be controlled via GLIDEIN_Retire_Time_Spread.
	Some monitoring tweaks.
	  Added more switches; xml incompatible with v1_4+
	The factory config file is now read only.
	Added switches to limit log file growth.

v1_4_4	Add factory_constraint parameter to the frontend.
	Add support for GLEXEC_JOB.
	Add support for USE_MATCH_AUTH.
	Add new protection against condor_submit errors.
	Warnings go into the info file, too. Easier to correlate errors this way.
	Better colors in graphs.

v1_4_3	Improve scalability 
 	  by adding locks into monitoring
	  Now only one rdd update can proceed at a time, and
	  only one graphing operation can proceed at a time

v1_4_2	Fix glexec setup script bug.
	Improve pseudo-interactive monitoring.
	  The changes introduced in v1_4_1 could leave behind zombies.

v1_4_1	Improved pseudo-interactive monitoring
	  By default use a separate startd for montoring
	  Old multi-VM mode can be enabled by MONITOR_MODE=MULTI
	Fixed factory handling held jobs
	Improved installer defaults

v1_4	Better support for RESS and BDII
	 Including automatic downtime handling
	User STARTD_SENDS_ALIVES=True by default.
	Disable glidein UDP port by default. 
	Global files can now be loaded after entry
	Added support for job wrapper scripts.
	Fix monitor locking.
	gcb_setup now supports ORDER=NONE.
	gcb_setup is now loaded automatically.
	Add verbosity to entries.
	Add config section to entries.
	Improve held handling.
	Add a completed job log.
	Improve signal handling (for stopping factory)
	Made the most CPU intensive part of monitoring optional.
	Installer now supports multiple collectors.

v1_3	Factory and frontend now gets sleep and advertize attr from config.
	Add downtime concept to the factory and relative management tool.
	Add command to get info about factory config file.
	Add init.d style startup script.
	Fix pseudo-interactive monitoring when glexec is used.
	Reduce VO frontend condor_q load by adding job_attributes.
	VO frontend now queries the collector and advertises result.
	Smarter algorithm to calculate min_idle, also using condor_status.
	Improve monitoring.

v1_2_3	Fix glexec handling in condor v7.0.3
	Cut in half the number of condor_q's in the frontend.
        Minor monitoring twaeks.
        Minor installation tweaks.

v1_2_2	Fix condor installation.
        Update versions in installer.
        Added glidein_gcb and collector_setup.
	Add LIBEXEC to condor_config.
        Better support for EGEE.

v1_2_1	Added support for BDII.
        Added stop scripts for factory and frontend.
        Added tools/wmsTxtList.py and tools/glidein_interactive.py.
        All commands now are executable.
        Add client and Condor-G monitoring in factory data.
        Greatly improved log stats monitoring.
        Add doc section on monitoring.

v1_2	More fine grained configuration of glideins
        Factory reads now force integrity checks
        Glideins now publish the gatekeeper name.

v1_1	Entry points can now be updated by using reconfig_glidein
        Add automatic OSG glexec discovery 
        Use condor_mapfile for authorization
        Installer now supports Condor v7 (without Quill)
        Installer now supports gLExec
        FIXED SECURITY CONFIGURATION, REINSTALL EVERYTHING

v1_0	During installation, Quill is now optional.
        During installation, Condor config can be split into condor_config.local.
        Files are now loaded in order specified.
        Added local_start.sh to ease testing.
        Slimmed down glidein_submit.sh.
        Many bugs fixed.
        NOT BACKWARD COMPATIBLE: Entry points need to be recreated.

v0_9	Significant speedup in the VO frontend matchmaking
	Added MaxRunningGlideins request
        Use human readable dates in logs
        Factory will use python rrd module if present
        Many bugs fixed.
        NOT BACKWARD COMPATIBLE: Entry points need to be recreated.

v0_9	Significant speedup in the VO frontend matchmaking
	Added MaxRunningGlideins request
        Use human readable dates in logs
        Factory will use python rrd module if present
        Reduced graphing load of the factory
        Frontend will work even if some of the schedd are down
        Improved installation scripts.
        NOT BACKWARD COMPATIBLE: Need to recreate both frontend and factory entries

v0_8	Add support for multiple schedds
	Add initial support for pseudo interactive monitoring
	Inproved Web monitoring
	Better documentation
	NOT BACKWARD COMPATIBLE: Entry points need to be recreated.

v0_7	Add support for Condor 6.9.2 => subdirs in condor tarball
	Add support for user variables
	Move log and monitoring files into entry dir
        Add lock files
        Create proper ClassAd cleanup when daemons exit.
        NOT BACKWARD COMPATIBLE: Entry points need to be recreated.

v0_6    The glidein factory now serves multiple entry points.
        The config file is now XML based.
        NOT BACKWARD COMPATIBLE: Entry points need to be recreated.

v0_5    More bug fixes.
        Added monitoring info in the classads.
        Improved monitoring info of the Factory.

v0_4	Many bug fixes.
	Added RRD graphs to glidein factory.

v0_3	Added support for GCB and gLExec
	Better stability and logging.
	Many bug fixes.
	Greately improved user documentation.
	NOT BACKWARD COMPATIBLE: Entry points need to be recreated.

v0_2	First fully configured version
	Very few things are still hardcoded here

v0_1    The first fully functional version
        Needs more polishing and better configuration, but it works<|MERGE_RESOLUTION|>--- conflicted
+++ resolved
@@ -1,4 +1,3 @@
-<<<<<<< HEAD
 v3_3    Support native configuration of EC2 spot prices and AZ in the entry
         Bug Fix: Fixed a bug in gwms-logcat script
         Bug Fix: Fixed a bug where Frontend configured in HA mode would crash
@@ -6,15 +5,11 @@
         Bug Fix: Fixed a bug where ALIVEONLY reporting for
           Glidein_Report_Failed produces incorrect invalidate classads.
 
-v3_2_11 VO Frontend now blacklists schedds with CurbMatchmaling=True
-        You can now over provision Multicore glidein by using 
-=======
 v3_2_11_1 Bug Fix: Fixed a bug introduced in v3_2_11 where file period
           interpreted as number instead of string
 
 v3_2_11 VO Frontend now blacklists schedds with CurbMatchmaking=True
         You can now over provision Multicore glidein by using
->>>>>>> 8564e398
           GLIDEIN_Resource_Slots attribute to specify different types of
           resources it provides. For example ioslot
         Glidein can now advertise itself to the site's local HTCondorCE
