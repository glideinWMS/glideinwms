<<<<<<< HEAD
v3_11_0
	Introduces the new credentials model.
=======
v3_10_8
	Advertising information about unprivileged user namespaces in glidein classad (PR#416)
	Added option --group-name option to manual_glidein_submit (PR#435)
	Bug fix: Fixed root unable to remove other users jobs in the Factory (PR#433)
	Bug fix: HTCondor TRUST_DOMAIN configuration macro set to string to avoid Glidein config error (PR#420)
	Bug fix: Disabled shebang mangling in rpm_build to avoid gwms-python not finding the shell (Issue#436, PR#437)
	Bug fix: Dynamic creation of HTCondor IDTOKEN password (Issue#440, PR#441)
	Bug fix: Autodetect CONDOR_OS in the manual_glidein_submit tool (Issue#449, PR#453)
	Bug fix: Failed log rotation due to wrong file creation time (Issue#451, PR#457)
	Bug fix: Replacing xmlrunner with unittest-xml-reporting (PR#428)
	Bug fix: Updated the release upload script to work with osg-sw-submit (PR#439)
>>>>>>> 02e72e01

v3_10_7
	Apptainer cache and temporary directory set in the Glidein working directory (Issue#403, PR#404)
	Ability to set a minimum required memory for partitionable Glideins. The default is the value used previously, 2500 MB (Issue#405, PR#406)
	Blackhole Detection. Stop accepting jobs if they are consumed at a rate higher than the configured limit and declare the Glidein a blackhole (Issue#331, PR#399)
	Bug fix: Fixed Apptainer validation not considering uid_map w/o initial blank (Issue#395, PR#396)
	Bug fix: Flattening error message in \_CONDOR_WRAPPER_ERROR_FILE and JobWrapperFailure Ad. This is a workaround for a bug in HTCondor (PR#400)
	Bug fix: Fixed problem when check_signature in glidein_startup is not defined (PR#402)
	Bug fix: get_tarballs look for HTCondor releases also in the update directory (Issue#412, PR#413)

v3_10_6
	Add knobs to allow overloading of memory, GLIDEIN_OVERLOAD_MEMORY, and CPU, GLIDEIN_OVERLOAD_CPUS. (Issue#370, PR#374)
	Added HTCondor tarball downloader (Issue#367, PR#366)
	Added default (/bin,/usr/bin) when PATH is empty in glidein_startup.sh (PR#373)
	Advertising Factory's HTCondor submit parameters (Issue#307, PR#382)
	Bug fix: Changed M2Crypto imports to be compatible with 0.40.0 the code must import also the components (PR#377)
	Bug fix: Fixed PATHs handling in glidein_startup.sh (PR#379)
	Bug fix: Fixed match policy_file import failure (Issue#378, PR#380)
	Bug fix: Fixed syntax error in ClassAd used for gangliad configuration (Issue#368, PR#385)
	Bug fix: Added extra logging to investigate file rotation problem (Issue#362, PR#389)
	Bug fix: Fixed writing of missing dict files during upgrade (Issue#388, PR#391)
	NOTE-FACTORY: The submit attributes (submit/submit_attrs) are now published in the glidefactory classad with the GlideinSubmit prefix followed by the attribute name and same value. If the attribute name starts with "+" this will be replaced by "_PLUS_", since only alphanumeric characters and "_" are valid in ClassAd attribute names.

v3_10_5
	Bug fix: Workaround for EL7 PyJWT bug, generating bytes instead of str (PR#355)
	Bug fix: Fixed missing `cvmfsexec.cfg` files from Factory reconfig and improved cvmfsexec warnings (Issue#348, PR#356)
	Bug fix: Added bash requirement to files using bashisms, notably `glidein_sitewms_setup.sh` (PR#358)
	Bug fix: Fixed syntax errors in analyze_queues (PR#357)
	Bug fix: Fixed setup_x509 to be successful w/ TRUST_DOMAIN set in the as Factory or Frontend parameter (PR#359)
	Bug fix: GLIDEIN_SINGULARITY_BINARY_OVERRIDE set also with Frontend and Factory params, not only WN environment (PR#360)

v3_10_4
	Bug fix: Fixed missing arguments from rrdtool fetch call (Issue#351, PR#352)
	Bug fix: gconfig.py to use `gwms-python`, not use `python3` (Issue#349, PR#350)
	Bug fix: Fixed alternative Shell code still using the `python` (i.e. python2) interpreter (Issue#289, PR#353)

v3_10_3
	Added support for Debian 11 and Ubuntu 22 worker nodes (PR#320)
	Added structured logging. It is a hybrid format with some fields followed by a JSON dictionary. The exact format of the messages may change in the future, and we plan for it to become the default. Now it is disabled by default. Add `structured="True"` to all `process_log` elements (PR#333)
	Add option to set xml output directory in OSG_autoconf (PR#319)
	Allow OSG_autoconf to skip sites or CEs that are not present in the OSG collector (PR#315)
	Add option to set num_factories in OSG_autoconf (Issue#344, PR#345)
	Added the ability to clear a list of variables from the environment via GLIDEIN_CONTAINER_ENV_CLEARLIST before starting a container (Issue#341, PR#342)
	Bug fix: Removed `classad` from requirements.txt. The HTCSS team distributes only the `htcondor` library in PyPI which includes a different version of classad (PR#301)
	Bug fix: Fixing Python 3.9 deprecations (`imp`, `getchildren()` in `xml.etree.ElementTree`) (PR#302, PR#303)
	Bug fix: Populate missing Entry parameters for ARC CEs submissions (PR#304)
	Bug fix: Modified the usage of subprocess module, for building/rebuilding cvmfsexec distributions, only when necessary (PR#309)
	Bug fix: manual_glidein_submit now correctly sets idtokens in the EncryptedInputFiles (issue#283, PR#284)
	Bug fix: Fixed fetch_rrd crash in EL9 causing missing monitoring and glidefactoryclient classad information (Issue#338, PR#339)
	NOTE-FACTORY: When generating cvmfsexec distribution for EL9 machine type on an EL7 machine, the factory reconfig and/or upgrade fails as a result of an error in `create_cvmfsexec_distros.sh`. This is possibly due to the tools for EL7 being unable to handle EL9 files (as per Dave Dykstra). Please exercise caution if using `rhel9-x86_64` in the `mtypes` list for the `cvmfsexec_distro` tag in factory configuration. - Our workaround is to remove the EL9 machine type from the default list of machine types supported by the custom distros creation script.  Add it back if you are running on an EL9 system and want an EL9 cvmfsexec distrinution. (PR#312)'

v3_10_2
	Add a parameter to control the name of the keyname for idtokens (PR#268)
	Added a factory knob to allow control over rebuilding of cvmfsexec distributions (PR#272)
	RHEL9 worker node are now recognized by condor_platform_select automatic OS detection (PR#285)
	Removed pre-reconfigure hook used for rebuilding cvmfsexec distributions whenever a factory reconfig/upgrade was run (issue#262)
	Bug fix: Use correct variable for `$exit_code` in `singularity_exec_simple` (PR#259)
	Bug fix: Make sure default value does not overwrite the global one for idtoken_lifetime (PR#261)
	Bug fix: Protect OSG_autoconf from OSG collector unavailability (PR#276)
	Bug fix: Fixed jobs going in unknown state in factory monitoring. added QUEUING state for new ARC-CEs REST (PR#286)
	NOTE: When using on-demand CVMFS, all Glideins after the first one on a node are failing (issue#287)
	NOTE-FACTORY: The rebuilding of cvmfsexec distributions is now disabled by default, it must be enabled via the new factory knob.\ If you are upgrading from v3.9.5 or later, check that the cvmfsexec script is no more in the pre-reconfigure hooks directory.

v3_10_1
	Added utility function to replace error_gen in python scripts (PR#254)
	Bug fix: Fixed status reporting for `gconfig.py`  (PR#254)
	NOTE: Please see all the notes in 3.9.6 about the custom script changes

v3_10_0
	All the features and fixes in v3_9_6
	Use `SINGULARITY_DISABLE_PID_NAMESPACES` disable `--pid` in Singularity/Apptainer  (OSG SOFTWARE-5340, PR#232)
	Raise a warning if there are "FATAL" errors in Singularity/Apptainer stdlog and the exit code is 0 (PR#235)
	Added `gconfig.py`. Python utilities to read and write glidein_config (PR#237)
	Bug fix: Set PATH to default value instead of emptying it (PR#233)
	Bug fix: Have `get_prop_str` return the default value when the attribute is "undefined" and `gwms_from_config` return the default when set instead of an empty string (PR#235)
	Bug fix: Fixed credential ID in Glideins. It was not set for scitokens causing incorrect monitoring values (PR#242)
	Bug fix: Fixed typo in `singularity_lib.sh` (issue#249)
	NOTE: This follows v3_9_6. Please see all the notes about the custom script changes

v3_9_6
	Added token authentication to Glideins running in the Cloud (AWS and GCE). Now Glideins on all supported resources can authenticate back using IDTOKENS when using recent HTCSS versions.
	Added `GLIDEIN_PERIODIC_SCRIPT` env variable to notify periodic custom scripts
	Added the possibility to set the Glidein HTCSS TRUST_DOMAIN as attribute in the Frontend configuration
	The Frontend configuration is now valid (reconfig/upgrade successful) even if some HTCSS schedds are not in DNS. Failing only if all schedds are unknown to DNS
	Bug fix: Fixed `glidien_config` corrupted by concurrent custom scripts run via HTCSS startd cron (#163)
	Bug fix: Fixed `setup_x509.sh` not to write to stdout when running as periodic script in HTCSS start cron (issues#162,#164)
	Bug fix: Fixed setup_x509.sh creates proxy file in directory used for tokens (issue#201)
	Bug fix: Fixed GLIDEIN_START_DIR_ORIG and GLIDEIN_WORKSPACE_ORIG values in glidein_config
	Bug fix: Fixed unnecessary proxy/hostcert.pem workaround in frontend config (issue#66)
	Bug fix: Fixed analyze_entries and python3 readiness (issue#194)
	Bug fix: Fixed gwms-renew-proxies service should check if local VOMS cert is expired (issue#21)
	Bug fix: Fixed python3 check return value in case of exception (PR#211)
	Bug fix: Fixed list_get_intersection in singularity_lib.sh that was requiring python2 (PR#212)
	Bug fix: Unset SEC_PASSWORD_DIRECTORY in the Glidein HTCSS configuration, was causing warnings for unknown files (PR#226)
	Bug fix: HTCSS DC_DAEMON_LIST now is equal to DAEMON_LIST only in the Factory, in all other GlideinWMS components only selected HTCSS daemons are added explicitly to it (issue#205)
	Bug fix: Working and local tmp directories are removed during Glidein cleanup also when the start directory is missing. This result in a loss of Glidein final status information but avoids sandbox leaks on the Worker Node. (issue#189)
	NOTE: custom scripts should always read values via gconfig_get(). The only exception is the parsing or the line to get the add_config_line source file
	NOTE: add_config_line is deprecated in favor of gconfig_add. Will be removed from future versions
	NOTE: add_config_line_safe is deprecated in favor of gconfig_add_safe. gconfig_add is the recommended method to use also in concurrent scripts
	NOTE: gconfig_add_unsafe, with a similar behavior to the former add_config_line, has been added. Its use is not recommended, unless absolutely sure that no script will be run in parallel
	NOTE: Only the first collector in TRUST_DOMAIN is kept, following collectors are removed. This happens both in the Frontend token issuer and in the setting of the Glidein TRUST_DOMAIN (setup_x509.sh).

v3_9_5
	Support for credential generator plugins
	Support for Apptainer
	Support for python3-rrdtool added in OSG 3.6 also for RHEL7
	Support for CVMFS on-demand via cvmfsexec (mount/umountrepo)
	Configurable idtokens lifetime
	Improved frontend logging
	Improved default SHARED_PORT configuration
	Special handling of multiline condor config values
	Advertise CONTAINERSW_ variables
	Bug fix: Fixes an issue causing SciTokens transfered to the factory to be corrupted
	Bug fix: Fixes to manual_glidein_submit for compatibility with Python 3
	Bug fix: Fixes to OSG_autoconf for compatibility with Python 3
	Bug fix: Fixes a minor issue in job.condor
	Bug fix: Fixes OS detection for CentOS Stream 8
	Bug fix: Fixes an issue with scitoken handling to gsi_proxy configured factory entries
	Bug fix: Fixes condor tarball directory structure
	Bug fix: Stops clearing LD_LIBRARY_PATH before starting HTCondor
	Bug fix: Ensures that idtokens are transferred to glidein credential directory

v3_9_4
	Includes all features and fixes of 3.7.6
	Adds support for CentOS 8
	Adds two new RPM packages (vofrontend-libs and vofrontend-glidein) to provide essential libraries for frontend-like applications
	Updates license to Apache 2.0
	Bug fix: Updates libraries for compatibility with PyYAML 6.0
	Bug fix: Fixes a sring encoding issue affecting the cat log scripts
	Bug fix: Fixes AWS/Google metadata encoding error

v3_9_3
	Includes all features and fixes of 3.7.5
	Adds type validation to the check_python3_expr.py script
	Removes unused encodingSupport.py and its unit tests
	Bug fix: Fixes an encoding issue affecting cloud submissions

v3_9_2
	Includes all features and fixes of 3.7.3 and 3.7.4
	Drops support for BDII along with its LDAP requirements
	Adds check_python3_expr.py to validate python3 in match expressions
	Bug fix: Fixes string encoding issues on glideFactoryLib
	Bug fix: Fixes an issue that would cause some factory configurations to generate malformed Condor files

v3_9_1
	Includes all features and fixes of 3.7.2
	Separates httpd packages from Factory and Frontend RPMs
	Bug fix: Frontend no longer reports duplicate glideclient daemons to the Factory

v3_9
	Includes all features and fixes of 3.6.3 and 3.7.1
	Python 3 code, some pitfalls to pay attention to are in the Bug Fix section
	Bug fix: custom disctionaries with __getattr__ in the creation package (an infinite loop was masked in Python 2)
	Bug fix: str vs bytes, especially in crypto libraries
	Bug fix: None cannot be used in sorted string lists and we use (None, None, None) for unmatched jobs in the Frontend
	Bug fix: Add __repr__ method to SubParams class
	Bug fix: Fixed pycache of creation/lib included in multiple packages
	Bug fix: Fixed spec file to include python3 compiled files and not python2 ones
	Bug fix: Fixed Mapping import
	Bug fix: Fixed str vs bytes confusion in cryptography functions and classes

v3_7_7
	Authenticate w/ tokens w/ the HTCondor-CE collector
	Added CONTINUE_IF_NO_PROXY attribute to control GSI to token transition
	Bug fix: Fixes an issue causing SciTokens transfered to the factory to be corrupted
	Bug fix: Fixes condor_config -dump is not safe if the pool config has multiline entries
	Bug fix: Add job.condor typo fix for bosco to 3.7.7
	NOTE: Now branch_v3_7 is completely separate. Feature or fixes have to be backported

v3_7_6
	Flexible mount point for CVMFS in glidein
	Frontend and factory check expiration of SciTokens
	Shared port is default for User Collector
	API to retrieve job information from condor jobID
	OSG_autoconf now allows override yaml configuration files
	expiration and other validity of JWT tokens checked before use
	Bug Fix: condor_chirp no longer fail when python2 used in job
	Bug Fix: IDTOKEN issuer changed from collector host to trust domain
	Bug Fix: proxy was failing to renew when both SCITOKEN and grid_proxy auth used
	Bug Fix: OSG_autoconf automatic assignment of submit attributes fixed
	Bug Fix: OSG_autoconf common entry fields implemented
	Bug Fix: OSG_autoconf now possible to append instead of replace values
	Bug Fix: glidein clears LD_LIBRARY_PATH prior to starting HTCondor
	Bug Fix: JOB_TOKENS no longer set in glidein environment if not needed
	Bug Fix: IDTOKEN/SCITOKEN auth to bosco sites fixed
	Bug Fix: improved IDTOKEN revocation procedures
	Bug Fix: SSL added to condor *_AUTHENTICATION_METHODS
	Bug Fix: Possible to have frontend group with only SCITOKEN authentication
	Bug Fix: Factory stores frontend group information per-token
	Bug Fix: Intermittent -check_v35 error fails to  startup factory
	Bug Fix: Fix glidein_starup.sh in staging area to be one with payload
	Bug Fix: GCB support removed
	Bug Fix: glidein_cleanup can cleanup directories chmoded read-only
	Bug Fix: improved shellcheck testing
	Bug Fix: corrected paths for some variables in glideins
	Bug Fix: eliminated spurious log messages in glideins
	Bug Fix: STARTD_JOB_ATTRS fixed in glideins
	Bug Fix: GWMS_PATH in glidein_startup.sh corrected
	Bug Fix: better cleanup of tmpfiles after install

v3_7_5
	Support for big files in the glideinwms repository
	Additional download mechanism for files
	Bug Fix: Have SciToken credential be per-entry
	Bug Fix: Fix IDTOKEN generation in the Frontend
	Bug Fix: Cleanup script not executing correctly at glidein termination
	Bug Fix: Automount of CVMFS integrated into glidein script

v3_7_4
	Consider not available (not Idle) partitionable slots where all GPUs are used
	Bug Fix: Submissions from some 3.6.5 frontends to 3.7.3 factories go on hold

v3_7_3
	More efficient generation of IDTOKENS by frontend
	SciToken credentials configured and treated same as other credentials for glidein submission
	Glideins configured without GSI but with SciToken and IDTOKENS successfully run jobs.
	Order of places glidein checks for singularity changed
	PATH with multiple directories can be configured to override singularity binary
	Remove LD_PRELOAD from glidein environment by default
	Fail without fall-back when user provided singularity image missing
	Improved GPU implementation in glidenins
	OSG_autoconf more configurable, auth_method and pilot_entries can be set
	Bug Fix: Missing GSI configuration does not stop schedd query when IDTOKENS configured.
	Bug Fix: Factory should not check condor tarball version prior to SciToken authentication to CE
	Bug Fix: tmpfile needs to be on correct file system when factory writes tokens from frontend
	Bug Fix: IDTOKENS auth does not fail on improper condor_version comparison
	Bug Fix: rpm sub package (http) building issues fixed

v3_7_2
	Includes all features and fixes of 3.6.6
	Drop GLExec support
	Mechanism for running custom scripts at the end of glidein execution
	OSG_autoconf protection added to prevent failures when CE dissapears from OSG Collector
	Bug fix: Frontend no longer over-generates tokens for entries
	Bug fix: Factory does not remove glideins when idle limit is hi

v3_7_1
	Includes all features and fixes of 3.6.5
	Configuration changes to make more compatible with HTCondor 8.9  on initial install
	SciTokens authentication between Factory and CE
	IDTokens authentication between Factory and Frontend
	Bug fix: Factory reconfigs and startups do not require manual creation of directories
	Bug fix: Factory builds Condor Tarballs to send with glideins correctly

v3_7
	Includes all features and fixes of 3.6.2
	Use of HTCondor token-auth for Glideins authentication
	Added secure logging channel
	Refactored glidien_startup.sh to separate out the code in heredoc sections and improve code quality

v3_6_5
	Added GitHub actions to test the code (Python unit tests, BARS, pylint, pycodestyle)
	Bug fix: Fix for paths in Singularity not substituted correctly when the execute directory has a link or bind mount
	Bug fix: Fixed shared_port_port to adapt to HTCondor 8.8.10 changes
	Bug fix: Fixed overrides in OSG_autoconf using depcopy, use https for gfdiff
	Bug fix: Fixed credential dir in manual_glidein_submit removing hardcoding

v3_6_4
	Improved OSG_autoconf
	Dropped Python 2.6 support
	Added support for RHEL 8 worker nodes
	Harmonized, improved and extended CI tests (same CLI, support for Python 3, ...)
	Added tool to verify if the code for a ticket has been merged
	Bug fix: Fix for condor_chirp not finding htchirp in the PYTHONPATH
	Bug fix: Fixed unquoted SINGULARITY_PATH causing HTCondor not to start

v3_6_3
	Add Python condor_chirp to PATH
	Dropped tarball installation support
	Add Python condor_chirp and other GWMS tools to PATH in Singularity
	Removed "Group:System Environment/Daemons" from glideinwms.spec in OSG repo
	Added new API documentation using sphinx
	Added a runner to run the different tests with consistent CLI
	Added new RHEL 8 Singularity image
	Updated the singularity wrapper with new features form the OSG wrapper
	Clean PYTHONPATH and setup GWMS environment in Singularity containers
	Improved the environment handling of the Singularity wrapper
	Bug fix: Upgrade the factory documentation not to ask to install the switchboard
	Bug fix: The Python version of condor_chirp now works with Singularity jobs
	Bug fix: Enable RFC proxies by default for direct proxies
	Bug fix: Fix OSG_autoconf and gfdiff
	Bug fix: Added COMPLETED to the known list of "GridJobStatus"es
	Bug fix: Add a knob to set entry limits in OSG_autoconf
	Bug fix: Stop pilots even after the downtime timestamp has been reached when draining pilots
	Bug fix: Glideins are unrecoverable unless listed as recoverable
	Bug fix: User job invocation via singularity eating up -e or -n

v3_6_2
	Add a portable condor_chirp for user jobs running in the glideins
	Automate the generation of factory configuration
	Improve control of setup of module and spack in Singularity using MODULE_USE
	Adding GPU monitor as default for pilots
	Reduce number of queries from Frontend to User collector
	Make lgwms-logcat.sh work with non standard factory instance names
	Bug fix: Pilot using an expired proxy when authenticating to the collector
	Bug fix: CI issues (coverage broken in SL6, script selection affected by file name)
	Bug fix: Incorrect CERTIFICATE_MAPFILE used when using HTCondor python binding (failed schedd authentication)
	Bug fix: Fix release manager relative imports
	Bug fix: Broken submission to GCE and AWS
	Bug fix: Correct how entry_ls detect an rpm installation
	Bug fix: Adjust size of ClusterId and ProcessId fields for the condor_q custom format
	Bug fix: Total of frontend info is 0 in Factory monitring

v3_6_1
	Added compatibility w/ HTCondor 8.8.x in OSG 3.5
	Monitoring pages use https if available
	Improved search and testing of Singularity binary
	Unset LD_LIBRARY_PATH and PATH for jobs in Singularity
	Updated documentation links and Google search
	Improved CI testing
	Stop considering held limits when counting maximum jobs in Factory
	Bug fix: Fix Fatcory tools (entry_rm, entry_q and entry_ls) to be more verbose with single user Factory
	Bug fix: Removed hardcoded CVMFS requirement for Singularity
	Bug fix: Improve diagnostic messages when rsa.key file is corrupted
	Bug fix: Improve control of the worker node draining, avoiding to stop accepting jobs as soon as the draining file is present

v3_6
	Renaming of v3_5_1 (released on 9/18) to respect the odd/even numbering
	Includes all 3.4.6 features
	Updated SW and docs for the change in OSG factories
	Updated all the obsolete links to HTCondor manual in GlideinWMS website
	Set up an ITB Frontend for GWMS and FIFE testing
	Updated gitattributes to resolve conflicts w/ checksum files
	Added editorconfig and default encoding
	GlideinWMS code will use now Google docstring format
	Advertise if a Glidein can use privileged or unprivileged Singularity
	Check if single user factory migration script has been run before startup
	Bug fix: pip errors in nightly CI
	Bug fix: Unittest failing at times on SL7
	Bug fix: Factory could start also w/ a GT2 entry enabled
	NOTE: v3_6 is fully interoperable w/ v3_5 and v3_4. I.e. You can mix v3_6_x, v3_5_x and v3_4_x Factories and Frontends in your system
	NOTE-FACTORY: The v3.6 Factory (like v3.5) is using a single user. This is a major change. If you are upgrading, after the RPM upgrade you will need to:\ 1. stop Factory and HTCondor, 2. Migrate the HTCondor status running the fact_chown script, 3. Run upgrade and restart the HTCondor and the Factory. For detailed instructions see http://glideinwms.fnal.gov/doc.dev/factory/configuration.html#single_user

v3_5    Removed support for Globus GRAM (GT2/GT5)
        Removed dependency on condor_root_switchboard
        Improved release scripts release.py and osg-release.sh (better help and error messages)
        Added unit tests
        Improved Frontend scalability (from CMS scale tests)
        Remove use of deprecated sets module
        Bug fix: Incorrect exception handling glideinFrontendElement.py::populate_pubkey
        Bug fix: Entries in downtime setting seems not to work correctly
        Bug fix: GlideinWMS proxy renewal service broken for Xenon
        NOTE: v3_5 and v3_4 are fully interoperable. I.e. You can mic v3_5 and v3_4_x Factories and Frontends in your system
        NOTE-FACTORY: The v3.5 Factory is using a single user. This is a major change. If you are upgrading, after the RPM upgrade you will need to:
          1. stop Factory and HTCondor, 2. Migrate the HTCondor status running the fact_chown script, 3. Run upgrade and restart the HTCondor and the Factory.
          For detailed instructions see: http://glideinwms.fnal.gov/doc.dev/factory/configuration.html#single_user

v3_4_6  Make Factory compatible with older 3.4 Frontends reverting back to send voms and glexec attributes as strings (Fermilab Frontend not communicating w/ upgraded Factory)
        Backport: GlideinWMS proxy renewal service broken for Xenon
        Add always --contain to the Singularity invocation and update wrapper adding improvement in the OSG one
        Document and expand multi-node Glidein
        Document usage of ignore_down_entries
        Bug fix: Not escaped comma in GSI_DAEMON_NAME causing problems
        Bug fix: Debug options causing Singularity invocation to fail
        Bug fix: Singularity workdir creation failing at some sites
        Bug fix: Fixing chkconfig lines on proxy renewal (SOFTWARE-3758)

v3_4_5  Add a bind mount for /etc/localtime in Singularity
        Bug fix: Strings evaluated as boolean (New error preventing the Frontend fo match jobs)

v3_4_4  Propagate to Factory and glidein submission attributes controlled by FE
        Track jobs that spawn multiple nodes, e.g. HPC submission
        Include OSG distributed unprivileged Singularity to the search path and do a full test of Singularity
        Improved HTCondor configuration for schedd in Factory and Frontend
        Added flag to Ignore entries in downtime when considering glideins matches
        Add a bind mount for /etc/hosts in Singularity
        Removed Frontend service dependency from HTCondor service
        Bug fix: Factory GlideinMonitor* classads appear to be erased periodically
        Bug fix: Glidein not killing condor processes
        Bug fix: Error preventing the Frontend fo match jobs
        Bug fix: Make sure metasite limits are respected
        Bug fix: Convert per/frontend limits to integers before division
        Bug fix: 'tochild' AttributeError in Factory
        Bug fix: Pilot proxies could be generated with invalid VOMS ACs
        NOTE: To use the new HTCondor configuration you need to reconfig or restart HTCondor after merging eventual .rpmnew files

v3_4_3  Add a scaling factor for all glideins limits in the entries
        Comprehensive unit-test for the parsing of the Frontend configuration with collectors using shared port
        Add the possibility to disable completely Glidein removal
        Increase verbosity to help Singularity troubleshooting
        Improve error messages in glideFactoryCredentials
        Automatically remove glideins after walltime
        Bug fix: Improve manual_submit_glidein
        Bug fix: Improve the way condor_jdl dict is populated for metasites
        Bug fix: Factory crashing with malformed HTCondor log (AttributeError: dirSummaryTimingsOut.data)
        Bug fix: glidein_config parsing cutting the results at the first space
        Bug fix: shell scripts improvements (condition smart_partionable.sh, variable splitting)
        Bug fix: Frontend upgrade is failing if it is unable to determine the version of the Factory
        Bug fix: Avoid glideFactoryEntryGroup processe leaks
        Bug fix: Stale running and held glidein numbers reported in factory classads
        Bug fix: Update documentation about ports requirement for Frontend's submit host
        Bug fix: The factory seems to ignore the configuration values in the files in the config.d directory w/ entry configurations
        Bug fix: Frontend not recognizing entries in downtime
        Bug fix: Pylint tests improved (htcondor setup, remove external lins)
        NOTE: If you update from 3.4 or earlier make sure to have open port 9618 also on standalone Frontends/subit hosts (was using 9615 before)

v3_4_2  Controlling that Frontend is not using options incompatible w/ linked Factories
        Use systemctl for loading/unloading on EL7

v3_4_1  Improved Singularity support (improved negotiation, added bind path variables and GPU support)
        Switch User collector child collectors to shared_port
        Updated documentation: remove obsolete parts, verified all references.
        Increased unit test coverage
        Added the possibility to skip idle removal per entry
        Improved how subentries are picked for metasites
        Bug fix: Periodic scripts fails but report GLIDEIN_PS_OK=True
        Bug fix: Fix entry_set configuration not to load temporary files and to work across upgrades
        Big fix: fixed metasites monitoring

v3_4    GlideinWMS 3.4 includes all features of previous stable series 3.2 and development series 3.3
        Inform the admin in case multiple service reload is done in rapid succession
        Released glideinwms-switchdoard RPM to provide condor_root_switchboard
        Singularity wrapper using PATH and module when SINGULARITY_BIN does not contain the correct path
        Update of the software license
        Have frontend groups glidein requests track the job requests
        Add a resource_slot that adds CPUs to the system but is in the main slot
        singularity jobs each use a separate linux session to support restricted-access CVMFS
        Do not set GLIDEIN_ToDie based on X509 user proxy expiration
        Estimate the cores provided to glideins running on an entry
        Write LogCompletedStats jsons for monitoring purposes
        Add entry monitoring breakdown for metasites
        Code modernization to Python 2.6/2.7 stansards (futurize stage 1 compliant)
        Increased testing (more than doubled unit tests coverage and testing more files w/ pylint)
        Bug Fix: TypeError: under special conditions in Factory reconfig
        Bug Fix: Entries in downtime slow down the ramp-up for the frontend
        NOTE: The type of the GLIDEIN_CPU attr is String (to accomodate the keywords auto, slot, node). Documentation was reporting Int incorrectly. Make sure your configuration uses the correct type or you may get a reconfig/upgrade error.
        NOTE: If you use HTCondor 8.7.2 or bigger with the GlideinWMS Factory, you must install also glideinwms-switchboard, to have condor_root_switchboard, that was removed from HTCondor
        NOTE: 'entry_sets' should be considered an experimental feature: the imlpementation is changing and there may be errors when upgrading across versions

v3_3_3  Includes all features and bug fixes released in v3_2_22_2

v3_3_2  Allow multiple remote directories for BOSCO submissions
        Bug fix: Submit attributes in entry configuration are now transmitted to AWS VM
        Documented vm_id_fname and vm_type_fname
        Includes all features and bug fixes released in v3_2_18
        Includes some important features and bug fixes planned for v3_2_19
          (fix of AWS submission)

v3_3_1  Includes all features and bug fixes released in v3_2_16

v3_3    Includes all features and bug fixes released in v3_2_15
        Support Google Compute Engine CE. Requires glidein cloud vm rpms v2+
        Support native configuration of EC2 spot prices and AZ in the entry
        Support frontend policies specified in external python file
        Support changes to VM ID and VM Type without need to reconfig/upgrade
          frontend service
        Bug Fix: Multiple credential (eg: vm_id+vm_type) definitions now work
	  correctly
        Bug Fix: create_condor_tarball now also includes required globus libraries
	  from lib/condor that HTCondor loads at runtime

v3_2_22_2 Changed singularity options also in singularity_setup.sh to adapt to the new singularity release requirements
        Bug Fix: Fix bug due to malformed -order option (SOFTWARE-3163)

v3_2_22_1 Changed singularity options to adapt to the new singularity release requirements

v3_2_22 Bug Fix: Incorrect behavior of Singularity
        Bug Fix: proxy-renewal-script updates and bug fixes
        Bug Fix: Critical bug in 3.2.21 leads to leaking glideFactoryEntryGroup.py processes

v3_2_21 Have frontend groups request the removal of unused glideins
        Support of unprivileged singularity and new singularity scripts
        Automatically renew gwms proxies
        Factory monitoring displaying correctly core counters
        Balancing glidein pressure to sites that are aliases or Meta-Sites
        Remove osg-version requirements
        Bug Fix: Fix fork.py behavior
        Bug Fix: Uninitialized variable caused skipping fix-rrd
        Bug Fix: Sanitize content of MJF attributes
        Bug Fix: Update Google custom search to new API

v3_2_20 Verified that Factory can start 1500 entries at a time
        Improved Factory monitoring by adding cores count for running and idle jobs and requests
        Removed dependency from Globus clients
        Support Singularity (future replacement for glexec)
        Avoid race conditions with multiple reload quick invocations in SL7
        Bug Fix: -fix_rrd is always in the upgrade command beside reconfig option
        Bug Fix: Fixed some failing unit tests
        Bug Fix: Fixed Factory job stats are empty
        Bug Fix: Bad link to Frontend monitoring
        Bug Fix: Custom Google search in the documentation pointing to the new site,
          not the old mirror on uscms.org
        Bug Fix: Fix DC_DAEMON_LIST
        Bug Fix: verifyRRD hard coded paths, missing some files during -fix_rr
        Bug Fix: HTCondor QEdit triggered also when advertise_pilot_accounting is not set
        Bug Fix: Downtime setting correctly distinguish daylight saving
        Bug Fix: Added usercollector RPM dependency from ganglia

v3_2_19 Added counters for Idle jobs older than X hours
        Enabling GWMS_XSLT_PLUGIN_DIR by default for
          glideinwms-vofrontend-standalone rpm
        Linked Frontend monitoring from Factory monitoring
        Improved glideins scale down by adding a timeout, GLIDEIN_IDLE_LIFETIME
        Log number of activation/claims per glidein
        Several documentation improvements, including reconfig and upgrade
          operations in SL7 RPM installation
        Bug Fix: reduced the number of file descriptors used per Entry in the Factory
        Bug Fix: Factory entries submitting glideins even after hitting the limit
        Bug Fix: Errors with HTCondor 8.5/6 upgrade: SUBSYS.LOCALNAME.* warning
          triggered by GWMS htcondor configuration, Glidein sent unintentionally
          to multiple schedds on the Factory
        Bug Fix: Clarified attribute types and fixed globbing behavior
        Bug Fix: RPM verification fails when config files are changed
        Bug Fix: GLIDEIN_CPU settings "node" and "slot" supported also in Frontend,
          better documented and improved to compensate for PBS misconfiguration
        Bug Fix: Fixed submission to AWS which uses key_pair as auth_method

v3_2_18 Bug Fix: ProjectId is missing double quotes
        Bug Fix: Stdout messages from startup script in SL7 are confusing
        Bug Fix: Service definition file for SL7 is marked executable
          and it should not
        Bug Fix: Upgrade not working when frontend/factory are running
        Bug Fix: Use of daemon function to start process does not play well
          with non empty pid files

v3_2_17 Glideins fallback to curl if transferring files from the
	  factory/frontend staging area fails using wget
	Bug Fix: Factory not correctly consider the cluster size when
	  doing multiple submissions during same cycle
	Added support for systemctl init scripts for RHEL6 and RHEL7
	Factory and Frontend service init scripts now use daemon functions
	Added ability to request disk space for special resource slots
	Updated jQuery in monitoring webpages to version 1.12
	Updated Documentation
	Pilot accounting information from jobs is now available in the
	  glidein job's classad on the factory side
	Frontend service performance stats are now advertised in the
	  glidefrontendmonitor classad
	Bug Fix: Fixed race condition where periodic scripts in glidein
	  would corrupt a glidein_config
	Bug Fix: Fixed an issue where some START_EXPR were incorrectly
	  ignored
	Bug Fix: When not configured GLIDEIN_CPUS default back to 1
	  rather than trying to auto detect available cores
	Bug Fix: Glideins will not use UTMP be default

v3_2_16	Information about job and machine features are now available in glidein
	  startd's classad
	New tool manual_glidein_startup now lets you manually start a glidein
	  for a given factory entry and frontend group
	BOSCO entries can now accept credentials provided from the frontend
	Bug Fix: Glidein is now correctly auto detect RHEL6 and RHEL7
	Bug Fix: Dagman and Schedd universe jobs are not counted against
	  max jobs running
	Bug Fix: An entry in downtime will now show up in the glidein status
	Bug Fix: Added condor-python rpm as a dependency
	Bug Fix: Complex credentials (vm_id+vm_type) are now correctly
	  interpreted
	Bug Fix: Frontend is now more resilent to transient errors
	  communicating with the HTCondor daemons
	Bug Fix: Slave frontend now correctly looks up the master frontend
	  when using condor-python bindings
	Bug Fix: create_condor_tarball now correctly includes required globus
	  libraries from lib/condor that are loaded by HTCondor at runtime
	Bug Fix: Frontend now correctly calculates the ReqMaxGlideins for
	  single core glidein entries
	Bug Fix: Numerical data in glideclient classad is not quoted to
	  preserve the data type
	Bug Fix: Frontend will not request any glideins at entry that is
          in downtime

v3_2_15	Factory will now automatically remove unrecoverable glidein jobs
	  with forcex if they are held for 20 times or more
	Several X509 related attributes from the matching job are now
	  also available in the glidein's startd's classad
	Prefix for attributes created by the periodic scripts is now
	  customizable
	If the glidein detects that a worker node is marked for draining and
	  if it is approaching the drain time, it will now kill the user job
	Frontend can be configured to request idle glideins at all times
	  irrespective of the jobs in the queue
	Bug Fix: Fixed a bug in the frontend downtime command in the script
	   /etc/init.d/gwms-frontend
	Bug Fix: Frontend now correctly considers group credentials before
	  frontend's global credential
	Bug Fix: Installing and upgrading GlideinWMS rpms now correctly
	  trigger httpd and htcondor reload commands in case of EL7
	Bug Fix: Fixed a bug where frontend would crash with pickling error
	  while using htcondor-python bindings
	Bug Fix: Factory now correctly remembers pilots submitted using
	  RFC proxy
	Bug Fix: Fixed a bug where running reconfig or upgrade command on
	  a frontend service would crash

v3_2_14_1 Added support for python in EL7
	Updated glidein_startup.sh to make it compatible with factory changes
	  coming in v3_2_15
	Bug Fix: Updated condor_config files used by the Schedd to work with
	  different versions of HTCondor including 8.4.7

v3_2_14	Various curbs and limits triggered in the factory are now logged
          in the glidefactory and glidefactoryclient classads
	Added initial support for python that comes with EL7
	Monitoring stats from factory completed logs are now advertised in
	  the glideresource classads
	Glideins can now shutdown themselves if the worker node is marked for
	  draining with appropriate messages logged in the glideins output
	Condor classad fetching is now done by using python bindings by
	  default. Until now this was done using condor_q and condor_status
	  commands
	Various limits configred in the factory and frontend are now
	  advertised in the respective classads
	Updated documentation
	Bug Fix: Factory will not release glideins sent to Condor CE if they
	  are held with authentication/authorization issues
	Bug Fix: Factory will not release glideins sent to AWS in case of
	  certain types of HoldReason
	Bug Fix: Proxies used by the glidein now if delegated have their
	  lifetime as long as the original proxy
	Bug Fix: Fixed issue where RRD processing was incorrectly throwing
	  ImportError instead of NameError
	Bug Fix: Frontend policies now correctly work if classad attributes
	  like RequestCpus are classad expressions
	Bug Fix: Fixed an issue where a slave frontend in HA mode would
	  crash if the WMS collector was down

v3_2_13	Support XSEDE ProjectId as a credential in frontend
	Glidein jobs can now auto detect cpus based on the sites WMS
	Frontend configuration settings idle_glideins_per_entry,
	  running_glideins_per_entry, running_glideins_total and
	  running_glideins_total_global now consider slots (startd classads)
	  reported in the User collector
        gwms-logcat.sh tool can now forward logs to a folder or http/https url
	Bug Fix: Factory will not release any glideins is max_per_cycle
	  in release section of config is set to 0
	Bug Fix: Frontend now accepts an attr with type="expr" as a condor
	  expression
	Bug Fix: Fixed several issues in the accounting of multi core
	  glideins
	Bug FIx: Counting of idle, running and total jobs in case of multi
	  core glideins is done correctly
	Bug Fix: Frontend will now correctly request enough glideins at
	  sites that support multi core glideins
	Bug Fix: Frontend group limits are now correctly applied based on
	  on the slots rather than glidein (condorg) jobs
	Bug Fix: Fix accounting bug where number of running cores would
	  log a negative count in case of multi core glideins
	Bug Fix: Fixed several issues with the cron type scripts

v3_2_12_1 Bug Fix: Fixed incompatibility with python 2.4 and bad failure when
          there is no entry, both introduced in v3_2_12 factory configuration

v3_2_12 Various curbs and limits triggered in the frontend are now logged
          in the glideresource classads
        Frontend is now more conservative while computing max request
          running
        Glideins now support advertising custom resources on the worker
          node This can be used to advertise resources like GPUs. GPUs can also
          be auto discovered and advertised
        Several improvements to rpm packaging. Useful frontend tools are
          now available in the user path
        Support of version control for the factory configuration and splitting
          of entries configuration from the main factory configuration (entries.d)
        Unique idle jobs matched by the frontend is now available in
          glideresource classads
          deloyment specific configuration and entry specific configuration.
        Bug Fix: Fixed a bug where CCB_ADDRESS configuration for the
          glidein was not created correclty under certain conditions
        Bug Fix: create_frontend script now correctly populates images
          in the monitoring pages
        Bug Fix: gwms-logcat now correctly supports multiple users
        Bug Fix: Frontend now correctly deadvertises glideresource
          classads on shutdown
        Bug Fix: Disable collector's use of shared port to support
          HTCondor 8.4 (in both factory and user pool)
        Bug Fix: Counting correctly glidein and cores, specially for
          partitionable slots
        Bug Fix: Fixed bug where DaemonShutdown was failing to consider
          dynamic slots
        Bug Fix: Fixed bug where NUM_CPUS was not set for partitionable slots
          resulting in hardware cpu number being used instead of GLIDEIN_CPUS

v3_2_11_2 Bug Fix: Fixed authentication issue introduced in v3_2_11 where a
          glidein startd fails to send keep alive signals to v8.2.x schedds

v3_2_11_1 Bug Fix: Fixed a bug introduced in v3_2_11 where file period
          interpreted as number instead of string

v3_2_11 VO Frontend now blacklists schedds with CurbMatchmaking=True
        You can now over provision Multicore glidein by using
          GLIDEIN_Resource_Slots attribute to specify different types of
          resources it provides. For example ioslot
        Glidein can now advertise itself to the site's local HTCondorCE
          collector if CONDORCE_COLLECTOR_HOST is set in it's environment
        Custom/validation scripts can now be run periodically and not
          just at the glidein's startup
        Improvements to the rpm packaging
        Updated documentation
        Bug Fix: Glideins in claimed/idle status are not shutdown by
          DAEMON_SHUTDOWN expression
        Bug Fix: Fixed a bug in gwms-logcat tool
        Bug Fix: The CCB selection behaves correctly and accepts sinful
          strings
        Bug Fix: Fixed a bug where Frontend under certain conditions
          would crash because of uninitialized ha_mode
        Bug Fix: Setting GLIDEIN_Report_Failed to ALIVEONLY now creates
          valid invalidate command
        Bug Fix: Fixed a bug in the accounting of jobs run by a glidein

v3_2_10 Improved Documentation
        Bug Fix: Fixed several bugs in accounting of idle and running slots
          in case of multicore glideins
        Bug Fix: Got rid of old style HTCondor default Memory & Disk
          requirements in the schedd configuration
        Bug Fix: DAEMON_SHUTDOWN expression will now let the Multi core glidein
          to run for appropriate time before killing it

v3_2_9  VO Frontend supports a master-slave HA mode
        Added a factory wrapper script to view glidein logs files
        Updated the dependency of Glideinwms to HTCondor v8.2.2
        Frontend supports CCBs in addition to User Collector
        Updated documentation
        Bug Fix: glideresource classads now contain appropriate monitoring
          information
        Bug Fix: Fixed a bug where an unhandled exception would cause a
          frontend to shutdown
        Bug Fix: Removed obsolute defult requirement for vanilla jobs in
          user schedd's config file
        Bug Fix: Glidein now works correctly when both grid/voms-proxy
          commands are not available on the worker node
        Bug Fix: GlideinWMSVersion is now correctly reported in rpm distribution

v3_2_8  VO Frontend parameters are added to HTCondor config for ganglia
          monitoring
        CONDOR_VIEW_HOST is now set to localhost for factory collectors to
          minimize overhead in communication between primary and secondary
          collectors
        Added option to compress process logs in factory and frontend
        Added failed glidein statistics to frontend monitoring
        Added idle/running/total core statistics to frontend monitoring
        Added the support for HTCondor GANGLIAD monitoring
          (requires HTCondor 8.1 or newer). If you have HTCondor 8.0.x or earlier
          you must remove <t>/etc/condor/config.d/01_gwms_ganglia.config</t>,
          otherwise your HTCondor will complain about an unsupported option
          and crash.
        USE_CCB is now enabled by default and this information is
          advertised in the glidefactory classads
        Improved documentation
        Bug Fix: Glideins do not mail admins when HTCondor daemon crash
        Bug Fix: Gridmanager log paths used by glidein/factory scheds are
          now correctly expanded for different users
        Bug Fix: Factory and Frontend service start/stop exit codes now
          confer to Linux standards
        Bug Fix: Fixed issue where work dir and vesioning in frontend config
          would break the config in case of frontend rpms
        Bug Fix: Made improvements to the HTCondor configuration used by
          factory rpm
        Bug Fix: There is no name collision for glideins when
          USE_PID_NAMESPACES is enabled in site's HTCondor batch system
        Bug Fix: Factory does not leak file descriptors when HTCondor
          commands using privilege separation fail

v3_2_7_2 Bug Fix: Set MASTER.USE_SHARED_PORT instead of USE_SHARED_PORT to
          avoid secondary collectors using the shared port daemon

v3_2_7_1 Set USE_SHARED_PORT to get around the issue with HTCondor 8.2.3

v3_2_7  Glideins now have an option to report monitoring info to a
          different collector configured in the factory
        Glideins now support shared port
        Glideins now use local storage for its tmp internal operaations
        Improved documentation
        Bug Fix: Fixed an issue where a corrupted internal state file
          would crash the factory
        Bug Fix: KeyError in a match_expr is now correctly logged
        Bug Fix: proxy_url in an entry's config is now correctly used
        Bug Fix: rrdtool commands are now used correctly when rrdtool
          python library is not installed on the system
        Bug Fix: Error classads now correctly advertise all the relevant
          attributes
        Bug Fix: glidein_off now correctly work with the HTCondor HA setup
        Bug Fix: Internal security changes are now properly cleaned up
          and applied in factory and frontend
        Bug Fix: Factory monitoring now correctly report UserRunning info
          when frontend is configured with multiple credentials
        Bug Fix: Fixed an issue with the factory rpm installation in case
          of privilege separation
        Bug Fix: Secondary schedd for frontend is now disabled by default
        Bug Fix: DAEMON_SHUTDOWN in glidein now uses idle timers that
          are relative to change in the state
        Bug Fix: Factory rpm now properly pulls down dependencies
        Bug Fix: UpdateSequenceNumber for classads now update correctly
        Bug Fix: Frontend now correctly provisions multicore glideins if
          the GLIDEIN_CPUS is configured for the entry
        Bug Fix: GLIDEIN_MaxMemMBs_Estimate now takes GLIDEIN_CPUS in the
          consideration

v3_2_6  condor_chirp is now added to condor tarbar used by glidein
        Added support for submitting glideins to batch sites using BOSCO.
          Requires HTCondor v8.2.2+
        Added new tool to purge old glideins
        Added periodic auto-update to Status Now monitoring pages
        Upon completion, glidein Job history is brought back to the factory
        Allow for separation of Factory collector and CondorG collector
        Bug Fix: Fixed local timezone in some frontend monitoring pages
        Bug Fix: Improved frontend performance
        Bug Fix: Requesting single-core partitionable glideins is not allowed
        Bug Fix: Fixed file ownership issues for rpm packages

v3_2_5_1 Bug Fix: Fixed an issue with the factory_startup template that affects factory reconfig/upgrade in case of RPM

v3_2_5  Added administrative commands for frontend fetch_glidein_log,
          glidein_off and enter_frontend_env
        Frontend now considers MAX_JOBS_RUNNING when requesting more glideins
        Frontend can now perform several tasks in parallel making it
          more scalable
        Frontend and Factory startup scripts are more consistent with each
          other
        Improved Documentation
        Bug Fix: Fixed an issue when factory config with HTCondorCE attributes
          would result in an invalid XML on reconfig
        Bug Fix: Fixed a bug where number of jobs run as reported by a
          glidein was significantly scaled up
        Bug Fix: Fixed issues in frontend introduced in v3_2_4 where the
          frontend would crash under certain conditions
        Bug Fix: Frontend's group logging and factory logging now
          correctly consider the backup_count when configured
        Bug Fix: Frontend RPM now corectly creates frontend.xml config with
          default trust_domain='grid' for the credentials
        Bug Fix: Fixed frontend performance issue introduced in v3.2.4

v3_2_4  Added support for HTCondor-CE attributes in the factory
        Made several performance improvements to frontend. Frontend does
          several tasks in parallel to better utilize the CPU.
        Factory & frontend monitoring pages now use new javascriptrrd v1.1.0+
        Factory monitoring now aggregates Log RRDs
        Frontend can now limit total idle glideins
        Added limits to globaly total idle glideins
        Added badput summary line in the factory report
        Improved documentation
        Bug Fix: Factory & frontend operations like reconfig and upgrade now
          check if they are run by valid users
        Bug Fix: Fixed partitioning of multi-core glideins
        Bug Fix: Fixed bug in factory/frontend stopping
        Bug Fix: Fixed several bugs in the /etc/init.d/gwms-factory script
          available through the RPM distribution
        Bug Fix: Fixed bug with the factory/frontend monitoring that resulted
          in significantly scaled up monitoring numbers when frontend used
          multiple proxies
        Bug Fix: Factory now properly advertises entries in downtime
        Bug Fix: GLIDEIN_Glexec_Use when defined in the group now correctly
          overriddes the value defined in global scope

v3_2_3  Glideins now have the ability to track the worker node batch slot.
          Based on the batch system at site (HTCondor, SGE, PBS, LSF, SLURM) the
          information is reported in the glidein's STARTD classad and logged in
          job's log file written by HTCondor using classad variables
          GLIDEIN_SiteWMS, GLIDEIN_SiteWMS_JOBID, GLIDEIN_SiteWMS_QUEUE and
          GLIDEIN_SiteWMS_SLOT.
        Number of rotated process_logs for factory and frontend process to
           keep can now be configured using backup_count configuration
           attribute
        Bug Fix: Factory now correctly updates the renewed credentials it gets
          from the Frontends
        Bug Fix: Cloud related configuration attributes VM_DISABLE_SHUTDOWN and
          VM_MAX_LIFETIME are now documented
        Bug Fix: Partitionable slots now correctly evaluate daemon shutdown
        Bug Fix: Partitionable slots now correctly coalesce when the jobs finish
        Bug Fix: For non-rpm installs, reconfiguring the factory from outside
          the factory working directory now works correctly
        Bug Fix: Frontend with no credentials configured logs appropriate info
          in the log files
        Bug Fix: clone_glidein tool is now packaged with the factory rpm
        Bug Fix: Factory now correctly cleans up completed_jobs logs
        Bug Fix: Improved Frontend efficiency by reducing the calls to OpenSSL

v3_2_2  Bug Fix: Fix a bug where factory would crash if it fails to query
          client global classads in wms collector
        Bug Fix: Glidein jobs correctly interpret the ARC CE FINISHED state

v3_2_1  Added support for a plug-in architecture for config that lets admins
          manipulate frontend and factory config with ease.
        Bug Fix: Factory accounting now correctly accounts for held jobs.
        Bug Fix: Improved error reporting in case of misconfigured
          credentials
        Bug Fix: Improved error reporting when factory fails to startup
        Bug Fix: Improved factory performance during log cleanup.
        Bug Fix: Fixed a bug introduced in v3_2 where glidein update
          interval was too short that resulted in performance issues for
          busy collectors.

v3_2    Added support for generation of condor tarball from condor installed
          via rpm
        Bug Fix: Fixed a race condition while shutting down factory service
        Bug Fix: Fixed a bug where glidein would not set certain condor config
          variables correctly
        Bug Fix: Fixed a bug where analyze_queues and analyze_entries would not
          work with the http:// URI
        Bug Fix: Collector port ranges in frontend.xml are now validated for
          errors
        Bug Fix: Schedd name, frontend name and identity in factory config
          are validated for errors
        Bug Fix: Starting a factory with all entries disabled now prints
          helpful message
        Bug Fix: Glidein does not leak LD_LIBRARY_PATH to job's environment
        Bug Fix: Added several speed enhancements to the factory to get
          looptime under acceptable limits
        Bug Fix: Fixed a bug where factory would not query rpm installed
          schedd correctly
        Bug Fix: Fixed a bug where factory would throw exception while logging
          during aggregating monitoring information
          frontend
        Bug Fix: Fixed a bug in glidein where it would not report back to
          all the user pool collectors in HA mode correctly
        Bug Fix: Fixed a bug where some of the parameters passed to glideins
          were not escaped correctly
        Bug Fix: Submitting glideins in test only mode now works correctly
        Bug Fix: Fixed a bug where factory would not submit glideins when
          privilege separation is disabled
        Bug Fix: Fixed a bug in manageFactoryDowntimes.py where it could not
          find required python libraries
        Bug Fix: Fixed a bug in factory accounting where glideins in certain
          state were not accounted towards idle state
        Bug Fix: Added support for the ACCEPTED state for ARC CE
        Bug Fix: factoryStatus.html now correctly auto-selects timezone
        Bug Fix: Fixed a bug where RSL for NorduGrid CE was not populated
        Bug Fix: glidefactory classads now correctly display GlideinWMSVersion

v3_1    Includes relevant features and bug fixes released upto v2_7
        Added a new feature that enables glidein to advertise error classads
          to the User Collector to help in debugging
        Added a new tool add_entry to help with entry creation
        Support frontend to auto-update and auto-generate proxies using
          proxy creation tools
        Added config conversion tool for factory and frontend to convert v2
          based config to new format
        Frontend can periodically execute external proxy renewal/creation
          scripts to keep the frontend proxies updated
        Glideinwms now uses standard python logging APIs
        Version 3 Factory is backward compatible with the Version 2 Frontends
        Provide tools convert_frontend_2to3.sh and convert_factory_2to3.sh to
          convert the version 2 based config files to version 3 format
	Glidein Monitoring slots are now disabled by default
	Factory process now tries to increase RLIMIT_NPROC if possible
        Improved documentation
        Bug Fix: DAEMON_SHUTDOWN now works with the multi-slot glideins
        Bug Fix: Tools analyze_queues and analyze_frontend now correctly work
	  with the http:// URI
        Bug Fix: Fixed a bug where glidein would not parse some of its
	  configuration variables corectly
	Bug Fix: Fixed a bug where create_glidein would fail when used with
	  condor 7.9.4+
        Bug Fix: Factory does better error reporting when an entry is configured
          with an invalid sched_name
        Bug Fix: Fixed bug where log files were not rotated correctly

v3_0_0  Change to max job limits to reflect more accurate names
	Add attr_dict in the environemnt of the frontend match_expr
	New feature: The start_expr is now a native part of match
	Support for new API for factory - frontend communication
	Improved logging using standard Python logging APIs
        The option to have either the factory and/or the frontend provide the
	  pilot proxy has been removed.  The frontend must always provide it.
	Added support to the Factory for EC2 Query API submissions to the Cloud
	Consolidated the condor_tarball tag in glideinwms.xml to read in a list
	  of os, arch, version
        Added unittests for downtime, proxy plugins, and support functions
        Miscellaenous bug fixes

v2_7_2  Bug Fix: Fixed a race condition while shutting down factory service
        Bug Fix: Fixed a bug where glidein would not set certain condor config
          variables correctly
        Bug Fix: Fixed a bug where analyze_queues and analyze_entries would not
          work with the http:// URI
        Bug Fix: Collector port ranges in frontend.xml are now validated for
          errors
        Bug Fix: Schedd name, frontend name and identity in factory config
          are validated for errors
        Bug Fix: Starting a factory with all entries disabled now prints
          helpful message
        Bug Fix: Glidein does not leak LD_LIBRARY_PATH to job's environment
        Bug Fix: Fixed a bug where stopFactory would send two TERM signals
          too quickly to stop processes

v2_7_1  glidecondor_adddn tool now supports adding dns from a file
        added new tool glidecondor_createseccol to dynamically create
          secondary collectors
        bug fix: fixed a bug where condor config templates used by glideinwms
          components had undefined values
        bug fix: analyze_entries tool now correctly handles uri http://
        bug Fix: Fixed a bug where frontend would crash if the some of the
          internal files were trucated to zero length.
        Bug Fix: Factory now correctly does the cleanup of log files
        Bug Fix: Factory now correctly does accounting of glideins in default
          condor schedd
        Bug Fix: proxy_info works correctly with the cat option

v2_7    glideinwms code is now organized as python packages
        Factory no longer creates long running process per entry. Instead, it
          runs only a single long running glideFactoryEntryGroup process
          instead of multiple glideFactoryEntry processes. Factory config
          supports two additional config attributes entry_parallel_workers
          and update_thread_count (see factory configuration docs for details)
        Improved factory prerformance by migrating popen calls to use python's
          subprocess library
        Improved the performance of the Frontend by using pre-clustering in
          the Frontend match-making
        Created index.html for factory monitoring so that admins can disable
          directory browsing in httpd.conf
        Added support for Partitionable condor slots in the glidein
        Frontend policy for matching factory classads is now exposed in
          glideresource classads
        Added a tool to dynamically create a secondary schedd config files
          and directories to the existing installation
        Improved the usability of the frontendGrouGraphStatusNow monitoring
        Factory now ships with two new operations tools: entry_ls and entry_rm
        Improved documentation
        Factory will now try to recover glideins with held code 79
        Bug Fix: Fixed a bug where installers were not setting
          SHARED_PORT_MAX_WORKERS in respective condor_config correctly
        Bug Fix: Fixed a bug where the frontend would match jobs with now
          proxy to sites that require glexec
        Bug Fix: Fixed a bug where the factory entry processes and the frontend
          group (element) processes would inherit their parent's environment
          corrupting their own environment
        Bug Fix: Glidein's job wrapper now behaves as true wrapper
        Bug Fix: Fixed a bug where frontend_startup would not correctly pick
          default frontend.xml
        Bug Fix: Fixed a bug in frontend where failure to evaluate match_expr
          for one group would prevent frontend from requesting glideins for
          other groups
        Bug Fix: RPM now has shared port daemon enabled in the configuration
        Bug Fix: Fixed a bug where Factory would sometime use wrong DN when
          calculating proxy hash
        Bug Fix: Fixed a bug where factoryStatusNow.html would not link to the
          factoryEntryStatusNow.html correctly if the entry name is too long
        Bug Fix: setup_x509.sh now correctly checks for existence of the
          grid-proxy-info and voms-proxy-info binaries on the worker node
        Bug Fix: Frontend now counts the partitionable slots correctly

v2_6_2  Factory now supports glidein failure modes. This information is
          propagated back to the factory.
        Glideins now have different idle timeouts for startup and tail. The
          glideins now exit much faster after comleting jobs and they do not
          have enough time left to run another job.
        Added support for javascriptRRD 2.6.2
        Consolidate the condor_tarball tag in glideinwms.xml to read in a list
          of os, arch, version. See docs for details.
        Ini-installer will default collector_port to 9618 if not specified in
          appropriate config sections.
        Installation now supports GRIDMANAGER_PROXY_REFRESH_TIME for condorg
          services
        Improved logging when frontend fails to evaluate match expressions.
        Monitoring pages changed to be even more compliant with DOM4
        Improved the means for distributing condor config files for different
          condor services.
        Improved documentation.
        Bug Fix: Better handling of monitor dir during upgrade
        Bug Fix: Factory correctlt handles frontend in downtime and now it does
          not affect requests from other frontends
        Bug Fix: Putting entry in downtime multiple times now warns the user
        Bug Fix: Fixed a bug where v2.6.1 frontend would crash under certain
        Bug Fix: Installers do not set CONDOR_VERSION as constant by default.
          This will now enable frontends to override this attr.
        Bug Fix: Ini-installer now correctly cleans up files on re-install

v2_6_1  Factory now limits the speed at which it releases held glideins. After
          too many unrecoverable attempts, held glideins are removed.
        Added support for Condor 7.8+
          KNOWN ISSUE: Only applies if you upgrade condor binaries in place
          without using the installer. Upgrading condor binaries for user pool
          and the wms collector with multiple schedds should not be done without
          corresponding changes to the condor configuration file. If the
          JOB_QUEUE_LOG is not correctly configured for each sched, condor
          queue will be corrupted for all the scheds
        Glideins now support curl & data file transfer plugins in condor
        New installations of factory and frontend services now communicate with
          condor daemons using TCP by default.
        Bug Fix: Factory configuration now supports specifying limits for
          different security classes of same frontend
          KNOWN ISSUE: If limits are configured in the factory, this change
          breaks backward compatibility. As a workaround, admin needs to remove
          the limits and re-apply them.
        Bug Fix: Factory monitoring pages now correctly work in Firefox 14+
        Bug Fix: Frontend now monitors the glideins correctly when the
          corresponding factory classad is missing
        Bug Fix: Fixed factory logging. Factory can now correctly extract info
          from a voms proxy
        Bug Fix: Factory now correctly logs the Completed jobs info in rrd

v2_6    Add attr_dict in the environment of the frontend match_expr
        Config defined attributes are now available in match_expr
        Factory now supports deleting entries using --force_delete
        Upgrading glideinwms with changes to the monitoring rrds is supported
        Frontend advertises its monitoring url to the factory
        Misbehaving glidein can be put on hold using WANT_HOLD
        The start_expr is now a native part of match
        Startd now advertises per-slot memory when configured by the factory.
          VO frontend can use GLIDEIN_MaxMemMBs_Estimate attr to make glidein
          estimate the available memory (based on memory/core or memory/cpu)
        entry_q now reads GLIDEIN_FACTORY_DIR from env before checking cwd
        Multiple user collectors are supported in HA mode
        Factory can specify if glexec required vs provided by site
        Providing config file locations for glideinwms.xml and frontend.xml is
          optional during reconfig
        Entry downtime reason is now reported in the glidefactory classad
        Improved support for RHEL 6 platform
        Added support for new ARC Gatekeeper 1.x
        Linux distro of the worker node is available in the glidein's classad
        Condor classad fields are now considered case insensitive
        Bug Fix: Java is correctly disable by default preventing increase in
          the image size during condor daemon benchmarking
        Bug Fix: Glidein correctly handles semicolons in STARTER_JOB_ENVIRONMENT
        Bug Fix: Frontend correctly correctly supports <attr> properties
        Bug Fix: Glidein now correctly finds glexec on glite site
        Bug Fix: Glideins update the user collector using TCP by default
        Bug Fix: Ini-Installer now correctly works with condor tarball on RHEL6
        Bug Fix: Reduced the logging in factory generated by inactive entries
        Bug Fix: For frontend rpm, init.d scriptes now correctly sudo to the
          frontend user before reconfig
        Bug Fix: Any errors due to changes in condor_q output are logged
        Bug Fix: MaxJobRetirementTime and PREEMPT expressions now correctly
          work with WANT_HOLD
        Bug Fix: Factory correctly deals with the situation when the frontend
          changes the proxy used
        Bug Fix: It is possible to specify limits for different frontends for
          an entry in the factory config
        Bug Fix: Glidein sets the LD_LIBRARY_PATH so condor uses local shared
          libraries before those in system path
        KNOWN ISSUE: When the monitor work_dir is moved, reconfig/upgrade will
          fail. Recommended work-around is to delete the xml configuration in
          the work directory, change the work directory, then reconfig/upgrade.
        KNOWN ISSUE: If the work directory has changed, frontend startup
          upgrade will not create the group directories and then the frontend
          will fail (silently). If you are changing directories (e.g. from a RPM
          upgrade), you should copy the group directories manually.


v2_5_7
	Patch of the clean_glidein_queue to return 1 only when something was
	  really done
	Fix handling of held jobs when hitting the held limit
	Fix log messages that printed out wrong held limits
	Add locking when talking to the collector

v2_5_6  Factory supports per-frontend limits in the config
        Bug Fix: Fixed a bug where frontend would not stop cleanly
	Bug Fix: Factory doesnot depend on the X509_CERT_DIR in the environment

v2_5_5	Added filtering to analyze_entries
	Reduced the number of debug log messages when entry becomes inactive.
	Frontend match making uses autoclusters, greatly increasing the
	  performance for busy frontends
	Package the list of shared libraries required by Condor 7.7.3+ for
	  glidein tarballs
	Pilot proxy is not available in the user job environment any more
	  reducing the chance for user job using it.
	Ini Installer caan now create a tmeplate for single service installs
	Bug Fix: Fixed several issues with the frontend rpm
	Bug Fix: GLIDEIN_Glexec_Use=NEVER setting now correctly works with the
	 setting require_voms_proxy=True
	Bug Fix: Installer now correctly works with the RPM OSG client
        Bug Fix: ReqMaxIdle was grossly overestimated before.
        Bug Fix: Fixed bug in factory monitoring web pages where the link
          generation was off by one for monitoring groups
        Bug Fix: Correctly respect the remove max_per_cycle=0 glideins in the
          factory
        Bug Fix: glexec_setup.sh now uses correct proxy for its tests

v2_5_4  Added support for VDT pre installed via rpm. While using
          ini-installer set vdt_location to empty and
          x509_cert_dir=/etc/grid-security/certificates
        Consolidated some of the frontend rpm related patches
        Added support for rsl in glideinWMS.xml to map to cream_attributes
          in the jdf
        Bug Fix: Factory now correctly renews the proxies if the limits are hit
        Bug Fix: frontend_startup does not show "upgrade" in help
        Bug Fix: glideclient, glidefactoryclient & glideresource classads now
          correctly show UpdateSequenceNumber to help condor track potentially
          lost updates
        Bug Fix: Fixed a bug where condor_shared_port daemon was not correctly
          stopped under certain conditions

v2_5_3  Updated the license to reflect current Fermitools license
        Factory does a better job at respecting frontend limits
        Admins can add custom html to the monitoring pages
        Monitoring now displays additional information about the Factory and
          Frontend names
        Improved documentation
        Enable Match Authentication configuration by default
        Made quering of schedds efficient where ever possible.
        Add autocomplete/search to table in frontendGroupGraphStatusNow.html
        Added 'upgrade' option to factory startup script so that all the
          files in the glidein submit directory are updated.  Did the same for
          the frontend startup script. 'reconfig' only updates the files
          populated with information from the configuration files (no scripts).
        The OSG rpm worker node client requires changes to glidein startup
          scripts. If you plan on using OSG sites that have used this rpm, you
          must "upgrade" your factory in order to get glideins.
        Bug fix: If there is no GLOBUS_LOCATION available to glidein, it will
          not exit
        Bug fix: Fixed a bug where factory would not advertise the entry under
          certain conditions when it was put in downtime.
        Bug fix: Fixed a bug where glidein_reconfig would not properly validate
          schedd_name
        Bug fix: Fixed a bug where frontend reconfig was not populating
          GSI_DAEMON_PROXY correctly in frontend.condor_config
        Bug fix: Writeback of config files on reconfig is now enable by default
        Bug fix: Frontend does better error reporting when quering user pool or
          the schedd fails
        Bug fix: Fixed a bug in condor log parsing when we encounter event 400
          (Job was evicted)
        Bug fix: Fixed a bug where factory would not correctly accept requests
          from frontends that were still using old keys
        Bug fix: Fixed a bug where glidein pilot proxy lifetime was not taken
          into account vs GLIDEIN_Max_Walltime
        Bug fix: Fixed a bug where expired/renewed proxy created error in
          completed_jobs accounting
        Bug fix: Fixed a bug where running_glideins_per_entry was not treating
          the limits correctly
        Bug fix: Fixed a bug in DAEMON_SHUTDOWN
        Bug fix: Fixed a bug where voms requirements were not treated correctly
        Bug fix: Added glidecondor_upgrade back to the install dir. This file
          was missing in v2_5_2_1 release

v2_5_2_1Bug fix: Fixed a bug creation of START expression when VOMS proxy is
          set be required.
        Bug Fix: Revert the glidein shutdown behavior introduced in v2_5_2
        Bug Fix: Add condor_glexec_update_proxy to Condor tarball if available

v2_5_2  Frontend publishes glideresource classad to the pool collector. This
          is useful for the users to do match making for their jobs.
        Useful job info like JOB_Site, JOB_GLIDEIN_Entry_Name, JOB_GLIDEIN_Name
          JOB_GLIDEIN_Factory, JOB_GLIDEIN_Schedd, JOB_GLIDEIN_ClusterId,
          JOB_GLIDEIN_ProcId, JOB_GLIDEIN_Site is now added to SUBMIT_EXPRS
        Default GLEXEC_JOB = True when GLEXEC_BIN is set to use glexec
        Factory can now resue old public key after startup to decrypt
          frontend requests. Grace time for old public key is configurable.
        The frontend now can set global limits on number of glideins.
        The frontend now can use more than a single CPU.
        glexec now tested during initial validation.
        Bug fix frontend: Do not double count glideins when using multiple
          groups.
        Bug fix frontend: Respect per-entry running limits.
        Bug fix factory: The factory was not properly checking the security
          classes and setting downtimes.
        Bug fix factory: Improper termination of glideins because of
          SIGHUP is handled correctly
        Bug fix factory: Daylight savings is now correctly accounted for.
        Bug fix factory: GLIDEIN_Max_Walltime is now used correctly.
        Major improvements in the factory and frontend monitoring.
          Now requires javascriptRRD 0.6.0+.
        Added tools for comparing the Factory configuration file with what
          is published in information systems.
        Limit the max number of glideins per frontend
        Use DAEMON_SHUTDOWN to shutdown glidein daemons
        Allow factory to specify if an entry point (CE) requires voms proxies
          only for pilot and user jobs
        Documentation added:
          - Secondary WMS/User Collector documentation added to Advanced
          Condor Configuration
          - Documented the internal communication protocol through classads

v2_5_1  Factory now can remove excessive glideins
          New ClassAd attribute - RemoveExcess
        Frontend will request removal of glideins when no user jobs in queue
        Improved idle counting by the frontend when jobs match many factory
          entries.
        Improved frontend logging.
        Add Java support in the glideins.
        Changed factory monitoring. It is now based on security names and not
          plain frontend names
        Improved installation process using ini based installer.
        GlideinWMS tarball does not include CVS directories and files any more
        Added support of shared port configuration for condor daemons
        SIGHUP signals to glideins are ignored correctly.
        Improved documentation
        BUG FIX: Fixed a bug introduced in v2_5 release where reconfiguring the
          factory would fail because of monitoring groups
        BUG FIX: Fixed a typo in one of the links in frontendRRDBrowse.html

v2_5	Installer can now install gridFTP and VOMS certs needed by CREAM
	GlideinWMS release is now available in 3 different tarballs, frontend
	  only, factory only and a complete tarball.
	GlideinWMS factory and the Corral frontend can now talk to each other
	Factory is smarter about handling held glideins
	Factory can now black/white list VOs on a per-entry basis
	Version of GlideinWMS is now published in the classads. Scheme can
	  detect any changes to any service appropriate files and advertises
	  cersion as patched.
	Frontend should try to recover the crashed group before it gives up and
	  shutsdown
	Improvements to the monitoring
        Improvements to documentaion
	Add support for use of TCP in condor_advertise
	Add support for condor_advertise -multiple (requires Condor v7.5.4+)
	Improved factory stopping procedure
	Add XML monitoring files of RRD files on both factory and frontend
	Add JobsRunningHere attribute - CANNOT SIMPLY UPGRADE, NEEDS NEW
	  INSTANCE FOR BOTH FACTORY AND FRONTEND
	Graceful shutdown of the glidein by trapping signals in glidein_startup
	BUG FIX: Fixed a bug where factory would create a malformed
	  glideinWMS.xml config file when configured to use a default proxy
	  for glideins from the factory.
	BUG FIX: Factory entry sometimes stops reporting when it gets an
	  exception for any reason
	BUG FIX: Top-level schedd_status.xml malformed Total data
	BUG FIX: Fixed a bug where the LogCounts.rrd was created with wrong
	  data types.
	KNOWN ISSUE: Automatic release of held glideins for CREAM CEs with
	  issues could result in factory submitting more than required
	  glideins to the CE. As a workaround, disable release of held glideins
	  for CREAM CE.

v2_4_3  Install VOMS Certificates during the install time
	Entry does not print stacktrace when it fails to submit glidein.
	  Instead it logs the error message appropriately.
	Default scripts run on the worker node correctly print errors to
	  stderr instead of stdout
	Allow factory to startup from any directory
	Python scripts get the python from /usr/bin/env python instead of
	  /bin/env python making them more portable accross different linux
	  distros
	Better exception handling and error reporting
	Fixed how voms_proxy_init is looked for after VDT install
	BUG FIX: Fixed a bug where Summarize.listStored() in CondorMonitor.py
	  returned the wrong value
	BUG FIX: Fixed a bug in factory monitoring that prevented proper
	  aggregation of sites
	BUG FIX: Correctly interpret DN from a voms proxy generated from a
	  service certificate.
	BUG FIX: Generate frontend's condor_config without empty values for
	  certain configuration options. Empty values is not the right way to
	  reset the configuration options.


v2_4_2	Fixed the incompatibility introduced in v2_4_1 in monitoring components.

v2_4_1	Add a new configuration option for PREEMPT_GRACE_TIME
	Move configuration of GLIDEIN_Job_Max_Time from the factory to the
	  frontend
	In factory config added checks to make sure Factory configuration is
	  consistent w.r.t CONDOR_ARCH, CONDOR_VERSION, CONDOR_OS
	Monitoring enhancement to make selection/deselection of groups/entries
	  easier
	Support GLIDEIN_Glexec_Use in frontend config attrs. Frontend can
	  mandate or make the use of GLEXEC optional. Used in conjunction with
	  GLEXEC_BIN in factory config. If GLEXEC_BIN in set to NONE for an
	  entry in factory config, it is assumed that the entry doesn't have
	  GLEXEC configured on site.
	Improvements to documentation
	BUG FIX: Allow the use of the same DN for both the security and the
	  collector
	BUG FIX: Returning invalid variable during proxy creation
	KNOWN ISSUES: Running GlideinWMS v2_4_1 with Condor 7.5.3 has not been
	  tested. Altough, most of the things may work, security changes in
	  Condor may affect your installation.


v2_4	Add proxy security classes to the frontend
	Add SecurityName to the frontend.
	Add DNs for frontend proxy and all the daemons the frontend talks to;
	  create own Condor config file and gldiein gridmap file out of them.
	Frontend now dynalically creates GLIDEIN_Collector.
	Frontend now requires Match authentication.
	Add frontend autentication info to the factory config.
	Add support for different frontend identities in different WMS
	  collectors.
	Put log files in a separate tree.
	Put client logs and client proxies in separate trees.
	Implement privilege separation in the factory.
	Various minor refactoring of code to achieve the above.
	Aggregate gatekeeper/sites for factory monitoring.
	Introduced monitoringgroups to group sites together for monitoring
	  purposes in factory.
	KNOWN ISSUES: Installer is not always able to get the correct
	  DN from the certificates/proxies. It does not correctly strip the
	  CN=<blah> bit of the DN in certain cases. If the DN guessed is not
	  correct, make the required changes in the configurations and/or
	  condor_mapfile.

v2_3_2	Fixed a security bug in the way certificate/proxy DN(s) are handled. If
	  you are upgrading the installation rather than full install, you
	  should patch the condor_mapfile used by Condor daemons in your
	  installation using the convert_condormap tool available from the
	  GlideinWMS download page. For additional security, users should
	  add new DN to the condor_mapfile only by using the glidecondor_addDN
	  tool available in the GlideinWMS/install directory.

v2_3_1	Updated documentation. This is document change only release
	Introduced monitoringgroups to group sites together for monitoring
	  purposes in factory.
	KNOWN ISSUES: Installer is not always able to get the correct
	  DN from the certificates/proxies. It does not correctly strip the
	  CN=<blah> bit of the DN in certain cases. If the DN guessed is not
	  correct, make the required changes in the configurations and/or
	  condor_mapfile.

v2_3	Attempt to restart a crashed entry few times before shutting down the
	  factory. Restarting is allowed for max restart_attempts in time
	  interval restart_interval sec in te factory.
	Add vacuum option to manageDowntimes.
	Factory now properly handles new-style frontends without a group.
	Frontend code has been refactored to allow use as a library.
	More protections in place.
        Fixed a security bug in key handling. BREAKES BACKWARDS COMPATIBILITY! But it is needed.
	Fixed a bug in glidein_startup.sh that prevented the passing of * as a parameter value
	Fixed a logical bug in the glidein config that resulted in job preemption.
	Added support for condor_ssh (v7.4 and up)
	Add support for unquoted string to be published in classads. The type is 'expr'
	Documentation Changes
	Minor bugs fixed.
 	KNOWN ISSUES: If using condor 7.4.0-7.4.2 and 7.5.0, USE_VOMS_ATTRIBUTESshould be set to false for Collector and negotiator to avoid potential problems and memory leaks in GSI libraries.

v2_2	Bug Fix: GLEXEC_JOB and GLEXEC_STARTER were not published in glideins
          classds. This was preventing psuedo interactive monitoring to work
          in case of GLEXEC.
	Made VDT optional.
	Addedd support for VDT 2.0, and made it the default.
	  Added Globus-Client and Myproxy-Client in the minimal VDT install.
	Installer now allows the collector to run on non-standard port.
	Factory now only checks X509_USER_PROXY if it needs it.
	Added support for multiple versions of condor in a single factory.
	Added ReqEncIdentity to the frontend->factory protocol
	   to prevent replay attacks.
	   WARNING: This effectively prevents old-style frontends to talk
                    to new style factories.
	   NOTE: Will only work with Condor 7.3.1 or newer
	KNOWN ISSUES: Pseudo interactive monitoring will not work with glexec.

v2_1	Fixed a bug that was throwing an exception if a glidein failed.
	Fixed handling of grid-mapfiles coming from client.
	Fixed support for nordugrid.
	Improvements to the monitoring.
	Improvements to the installer.
        Improved documentation.

v2_0	Refactoring creation libs;
	  create_frontend and create_glidein now share much code
	Added create_frontend, recreate_frontend.
	Frontend now has a stage web area and passes it to the factory
	  Factory publishes list of supported signtypes and
            frontend uses this for factory selection
	  User provided code in the glidein API changed
	    The 2nd arg is now one of main|entry|client|client_group
	Added tools/glidein_status.py.
	The monitoring page now has client-side monitoring based on
            javascriptRRD.
	Support multiple proxies... frontend drives this via plugins.

v1_6_3 Fixed a security bug in way certificate/proxy DN(s) are handled. If
          you are upgrading the installation rather than full install, you
          should patch the condor_mapfile used by Condor daemons in your
          installation using the convert_condormap tool available from the
          GlideinWMS download page. For additional security, users should
          add new DN to the condor_mapfile only by using the glidecondor_addDN
          tool available in the glideinWMS/install directory.

v1_6_2	Fixed a bug where Frontend would crash during certain conditions.

v1_6_1	Better randomization of GCBs and collectors
	Collector list now supports ranges of ports
	Fixed Condor-G log parsing
	Better treatment of multiple-collectors in the installer
	Add support for CCB and USE_MATCH_AUTH in the installer.
	Add OSG:vo-client to the minimal VDT install
	Better handling of Nordugrid sites.
	Start factory in nice mode to give priority to Condor daemons
	In condor_config for glideins remove explicit STARTER_UPDATE_INTERVAL
	Removing GLIDEIN_Use_TCP, now uses UPDATE_COLLECTOR_WITH_TCP instead
	Force integrity on reads from WMS collector
 	Better layout of monitoring pages
	Better error handling in Factory downtime management
	Better formatting of error logs for factory and frontend
	Bug Fix: GLEXEC_JOB and GLEXEC_STARTER were not published in glideins
	  classds. This was preventing psuedo interactive monitoring to work
	  in case of GLEXEC
	Improved documentation

v1_6	The XML file now supports comments.
	Installer uses both .profile and .bashrc.
	Frontend now requires integrity checks when talking to
	  the WMS collector.
	Refactored install options so that most tasks performed
          as a non-privileged user.
	Added create_frontend, recreate_frontend.
	Refactoring creation libs;
	  create_frontend and create_glidein now share much code
	Using m2crypto for sha1 checks.
	Added support for CCB.
        Monitoring refactored
          Most rrd operations now in separate module
          Groupes multiple attributes in the RRD files (lower overhead)
          Removed RRD locking
	Fixed Condor-G log parsing.
	Fixed startup bugs in various debug tools.
	Improved monitoring scalability (fewer RRD files)

v1_5_2	Fixed VDT installation
	Factory now changes public key at each restart.
	Minor monitoring improvements.

v1_5_1	Added flag that allows/requires proxies from frontend.
	Fixed bug in factory installation with encryption.
	The glidein now finds out about OSG squid.
	Fixed bug in the node blacklisting code.

v1_5	Added support for secure info passing between
          VO frontend and gfactory
          Requires M2Crypto Python module
        VO frontend can now give the gfactory int own proxy
          to be used for pilot submission
          Requires the encryption mentioned above
        gcb_setup is now loaded by default
          Can use GCB_ORDER=NONE to disable it
          Warning: Explicit listing of gcb_setup may create problems.
        glexec_setup is now loaded by default
	  Can use GLEXEC_BIN=NONE to disable it
          Warning: Explicit listing of glexec_setup may create problems.
	Randomized the retire time to smooth terminations.
	  Can be controlled via GLIDEIN_Retire_Time_Spread.
	Some monitoring tweaks.
	  Added more switches; xml incompatible with v1_4+
	The factory config file is now read only.
	Added switches to limit log file growth.

v1_4_4	Add factory_constraint parameter to the frontend.
	Add support for GLEXEC_JOB.
	Add support for USE_MATCH_AUTH.
	Add new protection against condor_submit errors.
	Warnings go into the info file, too. Easier to correlate errors this way.
	Better colors in graphs.

v1_4_3	Improve scalability
 	  by adding locks into monitoring
	  Now only one rdd update can proceed at a time, and
	  only one graphing operation can proceed at a time

v1_4_2	Fix glexec setup script bug.
	Improve pseudo-interactive monitoring.
	  The changes introduced in v1_4_1 could leave behind zombies.

v1_4_1	Improved pseudo-interactive monitoring
	  By default use a separate startd for montoring
	  Old multi-VM mode can be enabled by MONITOR_MODE=MULTI
	Fixed factory handling held jobs
	Improved installer defaults

v1_4	Better support for RESS and BDII
	 Including automatic downtime handling
	User STARTD_SENDS_ALIVES=True by default.
	Disable glidein UDP port by default.
	Global files can now be loaded after entry
	Added support for job wrapper scripts.
	Fix monitor locking.
	gcb_setup now supports ORDER=NONE.
	gcb_setup is now loaded automatically.
	Add verbosity to entries.
	Add config section to entries.
	Improve held handling.
	Add a completed job log.
	Improve signal handling (for stopping factory)
	Made the most CPU intensive part of monitoring optional.
	Installer now supports multiple collectors.

v1_3	Factory and frontend now gets sleep and advertize attr from config.
	Add downtime concept to the factory and relative management tool.
	Add command to get info about factory config file.
	Add init.d style startup script.
	Fix pseudo-interactive monitoring when glexec is used.
	Reduce VO frontend condor_q load by adding job_attributes.
	VO frontend now queries the collector and advertises result.
	Smarter algorithm to calculate min_idle, also using condor_status.
	Improve monitoring.

v1_2_3	Fix glexec handling in condor v7.0.3
	Cut in half the number of condor_q's in the frontend.
        Minor monitoring twaeks.
        Minor installation tweaks.

v1_2_2	Fix condor installation.
        Update versions in installer.
        Added glidein_gcb and collector_setup.
	Add LIBEXEC to condor_config.
        Better support for EGEE.

v1_2_1	Added support for BDII.
        Added stop scripts for factory and frontend.
        Added tools/wmsTxtList.py and tools/glidein_interactive.py.
        All commands now are executable.
        Add client and Condor-G monitoring in factory data.
        Greatly improved log stats monitoring.
        Add doc section on monitoring.

v1_2	More fine grained configuration of glideins
        Factory reads now force integrity checks
        Glideins now publish the gatekeeper name.

v1_1	Entry points can now be updated by using reconfig_glidein
        Add automatic OSG glexec discovery
        Use condor_mapfile for authorization
        Installer now supports Condor v7 (without Quill)
        Installer now supports gLExec
        FIXED SECURITY CONFIGURATION, REINSTALL EVERYTHING

v1_0	During installation, Quill is now optional.
        During installation, Condor config can be split into condor_config.local.
        Files are now loaded in order specified.
        Added local_start.sh to ease testing.
        Slimmed down glidein_submit.sh.
        Many bugs fixed.
        NOT BACKWARD COMPATIBLE: Entry points need to be recreated.

v0_9	Significant speedup in the VO frontend matchmaking
	Added MaxRunningGlideins request
        Use human readable dates in logs
        Factory will use python rrd module if present
        Many bugs fixed.
        NOT BACKWARD COMPATIBLE: Entry points need to be recreated.

v0_9	Significant speedup in the VO frontend matchmaking
	Added MaxRunningGlideins request
        Use human readable dates in logs
        Factory will use python rrd module if present
        Reduced graphing load of the factory
        Frontend will work even if some of the schedd are down
        Improved installation scripts.
        NOT BACKWARD COMPATIBLE: Need to recreate both frontend and factory entries

v0_8	Add support for multiple schedds
	Add initial support for pseudo interactive monitoring
	Inproved Web monitoring
	Better documentation
	NOT BACKWARD COMPATIBLE: Entry points need to be recreated.

v0_7	Add support for Condor 6.9.2 => subdirs in condor tarball
	Add support for user variables
	Move log and monitoring files into entry dir
        Add lock files
        Create proper ClassAd cleanup when daemons exit.
        NOT BACKWARD COMPATIBLE: Entry points need to be recreated.

v0_6    The glidein factory now serves multiple entry points.
        The config file is now XML based.
        NOT BACKWARD COMPATIBLE: Entry points need to be recreated.

v0_5    More bug fixes.
        Added monitoring info in the classads.
        Improved monitoring info of the Factory.

v0_4	Many bug fixes.
	Added RRD graphs to glidein factory.

v0_3	Added support for GCB and gLExec
	Better stability and logging.
	Many bug fixes.
	Greately improved user documentation.
	NOT BACKWARD COMPATIBLE: Entry points need to be recreated.

v0_2	First fully configured version
	Very few things are still hardcoded here

v0_1    The first fully functional version
        Needs more polishing and better configuration, but it works<|MERGE_RESOLUTION|>--- conflicted
+++ resolved
@@ -1,19 +1,5 @@
-<<<<<<< HEAD
 v3_11_0
 	Introduces the new credentials model.
-=======
-v3_10_8
-	Advertising information about unprivileged user namespaces in glidein classad (PR#416)
-	Added option --group-name option to manual_glidein_submit (PR#435)
-	Bug fix: Fixed root unable to remove other users jobs in the Factory (PR#433)
-	Bug fix: HTCondor TRUST_DOMAIN configuration macro set to string to avoid Glidein config error (PR#420)
-	Bug fix: Disabled shebang mangling in rpm_build to avoid gwms-python not finding the shell (Issue#436, PR#437)
-	Bug fix: Dynamic creation of HTCondor IDTOKEN password (Issue#440, PR#441)
-	Bug fix: Autodetect CONDOR_OS in the manual_glidein_submit tool (Issue#449, PR#453)
-	Bug fix: Failed log rotation due to wrong file creation time (Issue#451, PR#457)
-	Bug fix: Replacing xmlrunner with unittest-xml-reporting (PR#428)
-	Bug fix: Updated the release upload script to work with osg-sw-submit (PR#439)
->>>>>>> 02e72e01
 
 v3_10_7
 	Apptainer cache and temporary directory set in the Glidein working directory (Issue#403, PR#404)
@@ -48,6 +34,7 @@
 v3_10_4
 	Bug fix: Fixed missing arguments from rrdtool fetch call (Issue#351, PR#352)
 	Bug fix: gconfig.py to use `gwms-python`, not use `python3` (Issue#349, PR#350)
+	Bug fix: Fixed alternative Shell code still using the `python` (i.e. python2) interpreter (Issue#289, PR#353)
 	Bug fix: Fixed alternative Shell code still using the `python` (i.e. python2) interpreter (Issue#289, PR#353)
 
 v3_10_3
