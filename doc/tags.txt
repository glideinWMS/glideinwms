--- conflicted
+++ resolved
@@ -1,10 +1,9 @@
-<<<<<<< HEAD
 v3_3    Support native configuration of EC2 spot prices and AZ in the entry
         Support frontend policies specified in external python file
         Support changes to VM ID and VM Type without need to reconfig/upgrade
           frontend service
         Includes all features and bug fixes released in v3_2_13
-=======
+
 v3_2_14	Various curbs and limits triggered in the factory are now logged
           in the glidefactory and glidefactoryclient classads
 	Added initial support for python that comes with EL7
@@ -30,7 +29,6 @@
 	  like RequestCpus are classad expressions
 	Bug Fix: Fixed an issue where a slave frontend in HA mode would
 	  crash if the WMS collector was down
->>>>>>> f442f00b
 
 v3_2_13	Support XSEDE ProjectId as a credential in frontend
 	Glidein jobs can now auto detect cpus based on the sites WMS
