<!DOCTYPE HTML PUBLIC "-//W3C//DTD HTML 4.0 Transitional//EN">
<html>
<head>
    <meta http-equiv="CONTENT-TYPE" content="text/html; charset=UTF-8">
    <title>GlideinWMS - Glidein Recipes</title>
    <link rel="stylesheet" type="text/css" href="../common/glideinWMS.css" media="screen, projection" />
    <style type="text/css">
    </style>
</head>

<body lang="en-US" dir="ltr">
    <h1>
        <a href="index.html">GlideinWMS</a>
        <span>The Glidein-based Workflow Management System</span>
    </h1>
    <ul class="breadcrumbs">
        <li><a href="../index.html">Home</a></li>
        <li><a href="./index.html">Glidein Recipes</a></li>
        <li>Overview</li>
    </ul>
    <div class="clear" />
    <div class="leftmenu">
        <ul class="components">
            <li> <a href="../index.html">Home</a></li>
            <li> <a href="../download.html">Download</a></li>
            <li> <a href="../frontend/index.html">Glidein Frontend</a></li>
            <li> <a href="../factory/index.html">WMS Factory</a></li>
            <li> <a href="../components/index.html" >Components</a></li>
            <li> <a href="../recipes/index.html">Recipes</a></li>
            <li> <a href="../components/faq.html" class="last">FAQ</a></li>
        </ul>
        <div class="search">
            <script>
            (function() {
                var cx = '013439253731257915088:h-xvmglqvrq';
                var gcse = document.createElement('script');
                gcse.type = 'text/javascript';
                gcse.async = true;
                gcse.src = 'https://cse.google.com/cse.js?cx=' + cx;
                var s = document.getElementsByTagName('script')[0];
                s.parentNode.insertBefore(gcse, s);
            })();
            </script>
            <gcse:search enableAutoComplete=true></gcse:search>
        </div>
    </div>
    <div class="content">
        <div class="heading">
            <img align="right" width="280px" border="0px" src="../images/simple_diagram.png" usemap="#rightimage">
            <map name="rightimage">
                <area shape="rect" coords="90,3,177,60" href="../frontend/index.html" />
                <area shape="rect" coords="5,88,118,146" href="../components/collector_install.html" />
                <area shape="rect" coords="134,88,275,146" href="../factory/index.html" />
            </map>

            <h2>Glidein Recipes</h2>
            <ul class="subcomponents">
                <li><a href="./index.html">Overview</a></li>
                <li>Batch (BOSCO)</li>
                <li><a href="./cloud.html">Cloud Recipes</a></li>
                <li class="last"> <a href="./ec2vmroll.html">EC2 VM Roll</a></li>
            </ul>
            <h3>Overview</h3>
        </div>
        <div class="jump">
            <u>Jump to:</u>
            <ol>
                <li><a href="#Overview">Overview</a> </li>
            </ol>
        </div>
        <div class="section">
            <h2 class="western">Description</h2>
            <p>
                This recipe is designed to give an example on how to configure a Factory and Frontend to submit user jobs to a batch cluster via BOSCO.
            </p>
            <table summary="Requirements for Batch/BOSCO Submission" class="requirements">
                <tbody>
                    <tr class="head">
                        <td scope="col">Requirement</td>
                        <td scope="col">Description</td>
                    </tr>
                    <tr>
                        <td>A functioning GlideinWMS Factory</td>
                        <td>
                            The Factory should be completely configured and functioning for Grid submissions.  The main reason for this is to be
                            able to be assured that the Factory is running and works before we do any configuration for BOSCO.
                        </td>
                    </tr>
                    <tr>
                        <td>A functioning GlideinWMS Frontend</td>
                        <td>
                            The Frontend should be completely configured and functioning for Grid submissions.  The same reasoning for the Factory 
                            applies here.
                        </td>
                    </tr>
                    <tr>
                        <td><nobr>A valid BOSCO resource</nobr></td>
                        <td>
                            Valid, current, enabled account to access a submit host and submit to the cluster.
                            Specifically, you need the private and public ssh keys are needed for submission.
                            Then you can add the resource by invoking the "bosco_cluster --add" command. This can be invoked 
                            from any host but we suggest to do it from the Frontend so that you don't need to transfer the ssh keys.
                            See the <a href="https://osg-bosco.github.io/docs/BoscoInstall/#how-to-use"">BOSCO manual</a> 
                            for more information on adding a BOSCO resource.
                        </td>
                    </tr>
                </tbody>
            </table>
            <p>
                The BOSCO submission from the Factory uses SSH. Before being able to do ssh in batch mode for the glidein submission, you must trust the 
keys of the BOSCO resource, the one added with "bosco_cluster --add" on the Frontend, in our example <tt>carvergrid.nersc.gov</tt>. 
You have a couple of options depending on how you want to configure ssh:
                 <ul>
                      <li>Build up a global fingerprint list. Collect the keys in /etc/ssh/ssh_known_hosts (or ~/.ssh/known_hosts of the users submitting glideins). Note that you'll have to update the fingerprint list if the BOSCO recource key will change or all the glidein submisison attempts will fail.
<pre>
ssh-keyscan -t rsa,dsa carvergrid.nersc.gov >> /etc/ssh/ssh_known_hosts
</pre>
                      </li>
                      <li>Alternatively disable strict host key checking in ssh for the BOSCO resource adding these lines to /etc/ssh/ssh_config 
(or ~/.ssh/config of the users submitting glideins). The syntax below can accept also IP numbers or wildcards (to include more hosts).
<pre>
Host carvergrid.nersc.gov
    StrictHostKeyChecking no
</pre>
The setting above will add the key the first time and give a warning if the key changes subsequently. To avoid host key verification, and not use known_hosts 
file you can do the following (not recommended unless on a local network). In this example the BOSCO resources have IPs 192.168.0.XXX.
<pre>
Host 192.168.0.*
    StrictHostKeyChecking no
    UserKnownHostsFile=/dev/null
</pre>
                      </li>
                  </ul> 
                 If you have access to the ssh key on the Factory, it is recommended also to manually ssh to the host to see if the ssh connection works correctly.
            </p>
            <p> 
                The configuration fragments below highlight the parts that differ most for a BOSCO entry: the entry configuration on the Factory 
and the credentials configuration on the Frontend. 
            </p>
        </div>
        <div class="section">
            <h2 class="western">Example BOSCO Factory Entry</h2>
            <pre>
&lt;entry name="BOSCO_TEST_carver" 
    auth_method="key_pair" 
    enabled="True" 
    gatekeeper="cmsuser@carvergrid.nersc.gov"
    gridtype="batch pbs" 
    schedd_name="fermicloud199.fnal.gov" 
    boeco_dir="altbosco"
    trust_domain="bosco" 
    verbosity="std" 
    work_dir="AUTO"&gt;

    &lt;config&gt;
        &lt;max_jobs glideins="3" held="2" idle="1"&gt;
            &lt;max_job_frontends&gt;&lt;/max_job_frontends&gt;
        &lt;/max_jobs&gt;
        &lt;release max_per_cycle="20" sleep="0.2"/&gt;
        &lt;remove max_per_cycle="5" sleep="0.2"/&gt;
        &lt;restrictions require_glidein_glexec_use="False" require_voms_proxy="False"/&gt;
        &lt;submit cluster_size="10" max_per_cycle="100" sleep="0.2"&gt;
            &lt;submit_attrs&gt;
                &lt;submit_attr name="+remote_queue" value='"serial"'/&gt;
                &lt;submit_attr name="request_memory" value="2048"/&gt;
            &lt;submit_attrs&gt;
        &lt;/submit&gt;
    &lt;/config&gt;
    &lt;allow_frontends&gt;&lt;/allow_frontends&gt;

    &lt;attrs&gt;
        &lt;attr name="CONDOR_ARCH" const="True" glidein_publish="False" job_publish="False"
              parameter="True" publish="False" type="string" value="default"/&gt;
        &lt;attr name="CONDOR_OS" const="True" glidein_publish="False"  job_publish="False" 
              parameter="True" publish="False" type="string" value="default"/&gt;
        &lt;attr name="GLEXEC_BIN" const="True" glidein_publish="False" job_publish="False" 
              parameter="True" publish="True" type="string" value="NONE"/&gt;
        &lt;attr name="GLIDEIN_Site" const="True" glidein_publish="True" job_publish="True" 
              parameter="True" publish="True" type="string" value="BOSCO_PBS"/&gt;
        &lt;attr name="USE_CCB" const="False" glidein_publish="True" job_publish="False" 
              parameter="True" publish="True" type="string" value="True"/&gt;
        &lt;attr name="X509_CERT_DIR" const="True" glidein_publish="False" job_publish="True" 
              parameter="True" publish="True" type="string" value="/osg/certificates"/&gt;
     &lt;/attrs&gt;
    &lt;files&gt;&lt;/files&gt;
    &lt;infosys_refs&gt;&lt;/infosys_refs&gt;
    &lt;monitorgroups&gt;&lt;/monitorgroups&gt;
&lt;/entry&gt;
            </pre>
            <p> The important pieces of the entry stanza listed above are listed below:</p>
            <table summary="Important sections of the example Factory entry" class="requirements">
                <tbody>
                    <tr class="head">
                        <td scope="col">Name</td>
                        <td scope="col">Type</td>
                        <td scope="col">Value</td>
                        <td scope="col">Description</td>
                    </tr>
                    <tr>
                        <td>auth_method</td>
                        <td><nobr>Element attribute for &lt;entry&gt;</nobr></td>
                        <td><nobr>"key_pair"</nobr></td>
                        <td>
                            <p>The key pair in this case refers to the ssh keypair installed to access the BOSCO resource (remote cluster submit host).  
                            </p>
                            <p>See <a href="../factory/configuration.html#entry">Factory Configuration</a> for a complete description.</p>
                        </td>
                    </tr>
                    <tr>
                        <td>gatekeeper</td>
                        <td><nobr>Element attribute for &lt;entry&gt;</nobr></td>
                        <td><nobr>"cmsuser@carvergrid.nersc.gov"</nobr></td>
                        <td>
                            <p>The gatekeeper attribute in the BOSCO case is the username and hostname used by the user to login to the cluster and submit jobs.
                            </p>
                            <p>See <a href="../factory/configuration.html#entry">Factory Configuration</a> for a complete description.</p>
                        </td>
                    </tr>
                    <tr>
                        <td>gridtype</td>
                        <td><nobr>Element attribute for &lt;entry&gt;</nobr></td>
                        <td>"batch pbs"</td>
                        <td>
                            <p>It must be the keyword "batch" followed by the batch system used in the cluster (must be one supported by HTCondor/BOSCO, 
                            e.g pbs, condor, lsf, sge.</p>
                            <p>See <a href="../factory/configuration.html#entry">Factory Configuration</a> for a complete description.</p>
                        </td>
                    </tr>
                    <tr>
                        <td>bosco_dir</td>
                        <td><nobr>Element attribute for &lt;entry&gt;</nobr></td>
                        <td>"altbosco"</td>
                        <td>
                            <p>This is optional, default is "bosco". It is the BOSCO directory on the BOSCO resource (containing BLAHP and other HTCondor sw). This is installed by "bosco_cluter -add". The value is relative to $HOME. If you move it manually note the hardcoded paths in <tt>~/bosco/glite/etc/condor_config.ft-gahp</tt>. 
                            </p>
                            <p>See <a href="../factory/configuration.html#entry">Factory Configuration</a> for a complete description.</p>
                        </td>
                    </tr>
                    <tr>
                        <td>trust_domain</td>
                        <td><nobr>Element attribute for &lt;entry&gt;</nobr></td>
                        <td>"bosco"</td>
                        <td>
                            <p>The trust domain can be any arbitrary value. Both the Factory and the Frontend must be configured to use the same value of the trust_domain.  In this example, "bosco" is the arbitrary value.</p>
                            <p>See <a href="../factory/configuration.html#entry">Factory Configuration</a> for a complete description.</p>
                        </td>
                    </tr>
                    <tr>
                        <td>work_dir</td>
                        <td><nobr>Element attribute for &lt;entry&gt;</nobr></td>
                        <td>"AUTO"</td>
                        <td>
                            <p>The working directory that the pilot starts up in can be any one supported by the remote cluster or batch system.
                            </p>
                            <p>See <a href="../factory/configuration.html#entry">Factory Configuration</a> for a complete description.</p>
                        </td>
                    </tr>
                    <tr>
                        <td>glideins</td>
                        <td><nobr>Element attribute for &lt;max_jobs&gt;</nobr></td>
                        <td>"3"</td>
                        <td>
                            <p>This is a hard limit for the number of glideins that the Factory will submit to the remote batch system. For testing purposes
                            this example was restricted to 3 running VMs.</p>
                            <p>See <a href="../factory/configuration.html">Factory Configuration</a> for a complete description.</p>
                        </td>
                    </tr>
                    <tr>
                        <td>held</td>
                        <td><nobr>Element attribute for &lt;max_jobs&gt;</nobr></td>
                        <td>"1"</td>
                        <td>
                            <p>This is a limit for the number of glideins requests that can be in held state.  If the number of held requests match
                            this number, the Factory will stop asking for more.  For purposes of testing, this number was set extremely low.</p>
                            <p>See <a href="../factory/configuration.html">Factory Configuration</a> for a complete description.</p>
                        </td>
                    </tr>
                    <tr>
                        <td>idle</td>
                        <td><nobr>Element attribute for &lt;max_jobs&gt;</nobr></td>
                        <td>"1"</td>
                        <td>
                            <p>This is a limit for the number of glideins requests that can be in idle state.  Ordinarily, this attribute is used to determine "pressure" at a grid site.</p>
                            <p>See <a href="../factory/configuration.html">Factory Configuration</a> for a complete description.</p>
                        </td>
                    </tr>
                    <tr>
                        <td>submit_attr</td>
                        <td><nobr>Element &lt;submit_attr&gt;</nobr></td>
                        <td>-</td>
                        <td>
<<<<<<< HEAD
                            <p>This element is used to specify RSL. Name and value of the submit attribute configured will be put in the glidein's JDL before submission. For example, the above configuration shows how to configure glidein submission to a specific remote queue and will result in the following line in the glidein's JDL.</p>
=======
                            <p>This element is used to specify RSL or equivalent. Name and value of the submit attribute configured will be put in the glidein's JDL before submission. For example, the above configuration shows how to configure glidein submission to a specific remote queue and will result in the following line in the glidein's JDL.</p>
>>>>>>> de3bf24b
                            <pre>+remote_queue = "serial"</pre>
                            <p>See <a href="../factory/configuration.html">Factory Configuration</a> for a complete description.</p>
                        </td>
                    </tr>
                </tbody>
            </table>
        </div>
        <div class="section">
            <h2 class="western">Example BOSCO Frontend Configuration</h2>
            <p>The Frontend configuration fragment in this example is only for the credential setup.  The credential setup can be included 
            in the group credential definition or in the global credential definition.
           <pre>
&lt;credential absfname="/path/to/grid_proxy"
            security_class="frontend"
            trust_domain="OSG"
            type="grid_proxy"/&gt;
&lt;credential absfname="/path/to/bosco_key.rsa.pub"
            keyabsfname="/path/to/bosco_key.rsa"
            pilotabsfname="/path/to/grid_proxy"
            security_class="frontend"
            trust_domain="bosco"
            type="key_pair"/&gt; </pre>
<p>Note that the ssh key pair in the configuration (/path/to/bosco_key.rsa.pub, /path/to/bosco_key.rsa) must give access to the BOSCO recource, e.g. it can be the 
one generated by "bosco_cluster --add" (after removing the passphrase), or a different key-pair that you setup. pilotabsfname is the proxy needed by the glidein to 
authenticate back with the User pool. 
</p>
            <p>If you decide to use the "bosco_cluster --add" key pair, you must first remove the passphrase as mentioned above. To do so as the user that ran the BOSCO 
            command, check first that the important files exist (<tt>$HOME/.ssh/bosco_key.rsa</tt>, <tt>$HOME/.ssh/bosco_key.rsa.pub</tt>, <tt>$HOME/.bosco.pass</tt>), 
            and then run:
            <pre>
openssl rsa -in $HOME/.ssh/bosco_key.rsa -out $HOME/.ssh/bosco_key.rsa_new -passin file:$HOME/.bosco/.pass 
chmod 600 $HOME/.ssh/bosco_key.rsa_new
cp $HOME/.ssh/bosco_key.rsa_new /path/to/bosco_key.rsa 
cp $HOME/.ssh/bosco_key.rsa.pub /path/to/bosco_key.rsa.pub </pre>
            </p>
            <p> The important pieces of the credential stanza listed above are listed below:</p>
            <table summary="Important sections of the example Factory entry" class="requirements">
                <tbody>
                    <tr class="head">
                        <td scope="col">Name</td>
                        <td scope="col">Type</td>
                        <td scope="col">Value</td>
                        <td scope="col">Description</td>
                    </tr>
                    <tr>
                        <td>absfname</td>
                        <td><nobr>Element attribute for &lt;credential&gt;</nobr></td>
                        <td>"/path/to/grid_proxy"</td>
                        <td>
                            <p>This is the full path to the file containing the grid proxy used to identify the glidein with the Frontend</p>
                            <p>See <a href="../frontend/configuration.html#proxies">Frontend Configuration</a> for a complete description.</p>
                        </td>
                    </tr>
                    <tr>
                        <td>absfname</td>
                        <td><nobr>Element attribute for &lt;credential&gt;</nobr></td>
                        <td>"/path/to/bosco_key.rsa.pub"</td>
                        <td>
                            <p>This is the full path to the file containing the publik key installed on the BOSCO resource to allow ssh access
                            </p>
                            <p>See <a href="../frontend/configuration.html#proxies">Frontend Configuration</a> for a complete description.</p>
                        </td>
                    </tr>
                    <tr>
                        <td>keyabsfname</td>
                        <td><nobr>Element attribute for &lt;credential&gt;</nobr></td>
                        <td>"/path/to/bosco_key.rsa"</td>
                        <td>
                            <p>This is the full path to the file containing the secret key used to access  the BOSCO resource via ssh 
                            </p>
                            <p>See <a href="../frontend/configuration.html#proxies">Frontend Configuration</a> for a complete description.</p>
                        </td>
                    </tr>
                    <tr>
                        <td>security_class</td>
                        <td><nobr>Element attribute for &lt;credential&gt;</nobr></td>
                        <td>"frontend"</td>
                        <td>
                            <p>This is the security class that is defined for the other credentials on this Frontend</p>
                            <p>See <a href="../frontend/configuration.html#proxies">Frontend Configuration</a> for a complete description.</p>
                        </td>
                    </tr>
                    <tr>
                        <td>trust_domain</td>
                        <td><nobr>Element attribute for &lt;credential&gt;</nobr></td>
                        <td>"bosco"</td>
                        <td>
                            <p>The trust domain can be any arbitrary value. Both the Factory and the Frontend must be configured to use the same value of the trust_domain.  In this example, "bosco" is the arbitrary value.</p>
                            <p>See <a href="../frontend/configuration.html#proxies">Frontend Configuration</a> for a complete description.</p>
                        </td>
                    </tr>
                    <tr>
                        <td>type</td>
                        <td><nobr>Element attribute for &lt;credential&gt;</nobr></td>
                        <td>"key_pair"</td>
                        <td>
                            <p>The key pair in this case refers to the public and secret keys that can be used to ssh to the BOSCO resource submit host.
                            </p>
                            <p>This must match the value specified in the Factory for the credentials to be matched properly</p>
                            <p>See <a href="../frontend/configuration.html#proxies">Frontend Configuration</a> for a complete description.</p>
                        </td>
                    </tr>
                    <tr>
                        <td>pilotabsfname</td>
                        <td><nobr>Element attribute for &lt;credential&gt;</nobr></td>
                        <td>"/path/to/pilot_proxy"</td>
                        <td>
                            <p>This is necessary for all BOSCO entries. 
                            A proxy for the pilot is required in all cases, even if proxies are not used to authenticate on the gatekeeper. 
                            This is because the proxy is used to establish secure communication between the pilot and the user collector.</p>
                            <p>See <a href="../frontend/configuration.html#proxies">Frontend Configuration</a> for a complete description.</p>
                        </td>
                    </tr>
                </tbody>
            </table>
        </div>
        <div class="footer">
            Banner image by
            <a href="http://www.flickr.com/people/leafwarbler/">Madhusudan Katti</a>
            used under Creative Commons license.
            <br>
            Original Home URL: <a href="http://glideinwms.fnal.gov">http://glideinwms.fnal.gov</a>.
            GlideinWMS email support: glideinwms-support at fnal.gov
        </div>
    </div>
</body>
</html><|MERGE_RESOLUTION|>--- conflicted
+++ resolved
@@ -289,11 +289,7 @@
                         <td><nobr>Element &lt;submit_attr&gt;</nobr></td>
                         <td>-</td>
                         <td>
-<<<<<<< HEAD
-                            <p>This element is used to specify RSL. Name and value of the submit attribute configured will be put in the glidein's JDL before submission. For example, the above configuration shows how to configure glidein submission to a specific remote queue and will result in the following line in the glidein's JDL.</p>
-=======
                             <p>This element is used to specify RSL or equivalent. Name and value of the submit attribute configured will be put in the glidein's JDL before submission. For example, the above configuration shows how to configure glidein submission to a specific remote queue and will result in the following line in the glidein's JDL.</p>
->>>>>>> de3bf24b
                             <pre>+remote_queue = "serial"</pre>
                             <p>See <a href="../factory/configuration.html">Factory Configuration</a> for a complete description.</p>
                         </td>
