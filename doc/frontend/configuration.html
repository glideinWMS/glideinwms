<!DOCTYPE HTML PUBLIC "-//W3C//DTD HTML 4.0 Transitional//EN">
<html>
<head>
  <meta http-equiv="CONTENT-TYPE" content="text/html; charset=UTF-8">
  <title>GlideinWMS - Glidein Frontend</title>
  <meta name="CREATED" content="0;0">
  <meta name="CHANGED" content="20100521;20081031;14115200">    
  <link rel="stylesheet" type="text/css" href="../common/glideinWMS.css" media="screen, projection" />
</head>

<body lang="en-US" dir="ltr">
    <h1>
        <a href="index.html">GlideinWMS</a>
	<span>The Glidein-based Workflow Management System</span>
    </h1>
    <ul class="breadcrumbs">
        <li><a href="../index.html">Home</a></li>
        <li><a href="./index.html">Glidein Frontend</a></li>
        <li>Configuration</li>
    </ul>
    <div class="clear" />
    <div class="leftmenu">
        <ul class="components">
	        <li> <a href="../index.html">Home</a></li>
	        <li> <a href="../download.html">Download</a></li>
	        <li> <a href="../frontend/index.html">Glidein Frontend</a></li>
	        <li> <a href="../factory/index.html">WMS Factory</a></li>
	        <li> <a href="../components/index.html" >Components</a></li>
                <li> <a href="../recipes/index.html">Recipes</a></li>
	        <li> <a href="../components/faq.html" class="last">FAQ</a></li>
        </ul>
        <div class="search">
            <script>
            (function() {
                var cx = '013439253731257915088:h-xvmglqvrq';
                var gcse = document.createElement('script');
                gcse.type = 'text/javascript';
                gcse.async = true;
                gcse.src = 'https://cse.google.com/cse.js?cx=' + cx;
                var s = document.getElementsByTagName('script')[0];
                s.parentNode.insertBefore(gcse, s);
            })();
            </script>
            <gcse:search enableAutoComplete=true></gcse:search>
        </div>
    </div>
<div class="content">
    <div class="heading">
    <img align="right" width="280px" border="0px" alt="GlideinWMS diagram"
        src="../images/simple_diagram.png" usemap="#rightimage">
    <map name="rightimage">
        <area shape="rect" coords="90,3,177,60" alt="main" href="../frontend/index.html" />
        <area shape="rect" coords="5,88,118,146" alt="collector" href="../components/collector_install.html" />
        <area shape="rect" coords="134,88,275,146" alt="factory" href="../factory/index.html" />
    </map>

    <h2>Glidein Frontend</h2>
	<ul class="subcomponents">
	     <li> <a href="./index.html">Overview</a></li>
	     <li> <a href="./install.html">Install</a></li>
	     <li> Configuration</li>
	     <li> <a href="./design.html">Design</a></li>
         <li> <a href="./monitoring.html">Monitoring</a></li>
	     <li class="last"> <a href="./troubleshooting.html">Troubleshooting</a></li>
	</ul>
        <h3>Configuration</h3>
	</div>
<div class="jump">
<u>Jump to:</u>
<ol>
        <li><a href="#example">Example Configuration</a> </li>
        <li><a href="#management">Frontend Configuration</a> </li>
        <li><a href="#attr_singularity">Singularity attributes</a> </li>
        <li><a href="#custom_code">Customizing the glidein Startup</a> </li>
        <li><a href="#multiple_proxy">Using multiple proxies</a> </li>
        <li><a href="#wmscollector">Using multiple wms collectors</a> </li>
        <li><a href="#usercollector">Using multiple user pool collectors/HTCondor High Availability (HA) support</a> </li>
        <li><a href="#singularity">Using Singularity</a> </li>
        <LI><A HREF="#run_daemon">Starting the Daemon</A> </li>
        <li><a href="#xsltplugins">XSLT Plugins to extend configuration</a> </li>
</ol>
</div>
<div class="related">
Related Information:
<ul>
<li> <a href="./install.html">Install</a></li>
<li> <a href="./troubleshooting.html">Troubleshooting</a></li>
</ul>
</div>
<div class="section">
    <a name="example"></a>
<h2>Example Configuration</h2>

Below is an example Frontend configuration xml file.
Click on any piece for a more detailed description.

<div class="config">
    <a href="#frontend">&lt;frontend downtimes_file="frontenddowntime" advertise_delay="5" frontend_name="vofrontend-v2_4" loop_delay="60"&gt;</a><br/>
    <blockquote>
    <a href="#">&lt;log_retention &gt;</a><br/>
    <blockquote>
        <a href="#">&lt;process_logs &gt;</a><br/>
        <blockquote>
            <a href="#process_logs">&lt;process_log extension="info" max_days="7.0" max_mbytes="100.0" min_days="3.0" msg_types="INFO" backup_count="5" compression="gz" /&gt;</a><br/>
            <a href="#process_logs">&lt;process_log extension="debug" max_days="7.0" max_mbytes="100.0" min_days="3.0" msg_types="DEBUG,ERR,WARN" backup_count="5" /&gt;</a><br/>
        </blockquote>
        <a href="#">&lt;/process_logs &gt;</a><br/>
    </blockquote>
    <a href="#">&lt;/log_retention &gt;</a><br/>
        <a href="#group_match">&lt;match match_expr="True" start_expr="True" policy_file="/path/to/python-policy-file"&gt;</a><br/>
        <blockquote>
            <a href="#group_match">&lt;factory query_expr="True"&gt;</a><br/>
            <blockquote>
                <a href="#group_match_attr">&lt;match_attrs /&gt;</a><br/>
                <a href="#wmscollector">&lt;collectors&gt;</a><br/>
                <blockquote>
                    <a href="#wmscollector">&lt;collector DN="/DC=org/DC=doegrids/OU=Services/CN=factory-server.fnal.gov" comment="" factory_identity="factoryuser@factory-server.fnal.gov" my_identity="frontenduser@frontend-server.fnal.gov" node="factory-server.fnal.gov:8618" /&gt;</a><br/>
                </blockquote>
                <a href="#wmscollector">&lt;/collectors&gt;</a><br/>
            </blockquote>
            <a href="#group_match">&lt;/factory&gt;</a><br/>
            <a href="#job_query">&lt;job comment="" query_expr="(JobUniverse==5)&amp;&amp;(GLIDEIN_Is_Monitor =!= TRUE)&amp;&amp;(JOB_Is_Monitor =!= TRUE)"&gt;</a><br/>
            <blockquote>
                <a href="#group_match">&lt;match_attrs /&gt;</a><br/>
                <a href="#schedd">&lt;schedds&gt;</a><br/>
                <blockquote>
                    <a href="#schedd">&lt;schedd DN="/DC=org/DC=doegrids/OU=Services/CN=userpool.fnal.gov" fullname="userpool.fnal.gov" /&gt;</a><br/>
                    <a href="#schedd">&lt;schedd DN="/DC=org/DC=doegrids/OU=Services/CN=userpool.fnal.gov" fullname="schedd_jobs1@userpool.fnal.gov" /&gt;</a><br/>
                    <a href="#schedd">&lt;schedd DN="/DC=org/DC=doegrids/OU=Services/CN=userpool.fnal.gov" fullname="schedd_jobs2@userpool.fnal.gov" /&gt;</a><br/>
                </blockquote>
                <a href="#schedd">&lt;/schedds&gt;</a><br/>
            </blockquote>
            <a href="#job_query">&lt;/job&gt;</a><br/>
        </blockquote>
        <a href="#group_match">&lt;/match&gt;</a><br/>
        <br/>
        <a href="#monitor">&lt;monitor base_dir="/var/www/html/vofrontend/monitor" flot_dir="/opt/javascriptrrd-0.6.3/flot" javascriptRRD_dir="/opt/javascriptrrd-0.6.3/src/lib" jquery_dir="/opt/javascriptrrd-0.6.3/flot" /&gt;</a><br/>
        <a href="#monitor_footer">&lt;monitor_footer display_txt="Legal Disclaimer" href_link="/site/disclaimer.html"  /&gt;</a><br/><br/>
        <a href="#security">&lt;security classad_proxy="/etc/grid-security/vocert.pem" proxy_DN="/DC=org/DC=doegrids/OU=Services/CN=frontend-server.fnal.gov" proxy_selection_plugin="ProxyAll" security_name="frontenduser" sym_key="aes_256_cbc"&gt;</a><br/>
        <blockquote>
        <a href="#credentials">&lt;credentials&gt;</a><br/>
        <blockquote>
            <a href="#credentials">&lt;credential absfname="/tmp/x509up_u" security_class="frontend" trust_domain="OSG" type="grid_proxy" vm_id="123" vm_type="type1" pool_idx_len="5" pool_idx_list="2,4-6,10" /&gt;</a><br/>
        </blockquote>
        <a href="#credentials">&lt;/credentials&gt;</a><br/>
        <a href="#security">&lt;/security&gt;</a><br/>
    </blockquote>
    <a href="#stage">&lt;stage base_dir="/var/www/html/vofrontend/stage" use_symlink="True" web_base_url="http://frontend-server.fnal.gov:9000/vofrontend/stage" /&gt;</a><br/>
    <a href="#work">&lt;work base_dir="/opt/vofrontend" base_log_dir="/opt/vofrontend/logs" /&gt;</a><br/>
    <a href="#attrs">&lt;attrs&gt;</a><br/>
    <blockquote>
        <a href="#attr_client_rank">&lt;attr name="GLIDECLIENT_Rank" glidein_publish="False" job_publish="False " parameter="True" type="string" value="1" /&gt;</a><br/>
        <a href="#attr_client_start">&lt;attr name="GLIDECLIENT_Start" glidein_publish="False" job_publish="False" parameter="True" type="string" value="True" /&gt;</a><br/>
        <a href="#attr_expose">&lt;attr  name="GLIDEIN_Expose_Grid_Env" glidein_publish="True" job_publish="True" parameter="False" type="string" value="True" /&gt;</a><br/>
        <a href="#attr_glexec">&lt;attr name="GLIDEIN_Glexec_Use" glidein_publish="True" job_publish="True" parameter="False" type="string" value="OPTIONAL" /&gt;</a><br/>
        <a href="#attr_match">&lt;attr name="USE_MATCH_AUTH" glidein_publish="False" job_publish="False" parameter="True" type="string" value="True" /&gt;</a><br/>
    </blockquote>
    <a href="#attrs">&lt;/attrs&gt;</a><br/>
    <a href="#group">&lt;groups&gt;</a><br/>
    <blockquote>
        <a href="#group">&lt;group name="main" enabled="True"&gt;</a><br/>
        <blockquote>
            <a href="#group_config">&lt;config&gt;</a><br/>
            <blockquote>
                <a href="#group_config">&lt;idle_glideins_per_entry max="100" reserve="5" /&gt;</a><br/>
                <a href="#group_config">&lt;idle_vms_per_entry curb="20" max="100" /&gt;</a><br/>
                <a href="#group_config">&lt;idle_vms_total curb="500" max="1000" /&gt;</a><br/>
                <a href="#group_config">&lt;running_glideins_per_entry max="2000" relative_to_queue="1.15" min="0" /&gt;</a><br/>
                <a href="#group_config">&lt;running_glideins_total curb="30000" max="40000" /&gt;</a><br/>
                <a href="#group_config">&lt;glideins_removal margin="0" requests_tracking="False" type="ALL" wait="0"/&gt;</a><br/>
            </blockquote>
            <a href="#group_config">&lt;/config&gt;</a><br/>
            <a href="#group_match">&lt;match match_expr="True" start_expr="True" policy_file="/path/to/python-policy-file"&gt;</a><br/>
            <blockquote>
                <a href="#group_factory">&lt;factory query_expr="True"&gt;</a><br/>
                <blockquote>
                    <a href="#group_factory">&lt;match_attrs /&gt;</a><br/>
                    <a href="#group_factory">&lt;collectors /&gt;</a><br/>
                </blockquote>
                <a href="#group_factory">&lt;/factory&gt;</a><br/>
                <a href="#group_job">&lt;job query_expr="True"&gt;</a><br/>
                <blockquote>
                    <a href="#group_job">&lt;match_attrs /&gt;</a><br/>
                    <a href="#group_job">&lt;schedds /&gt;</a><br/>
                </blockquote>
                <a href="#group_job">&lt;/job&gt;</a><br/>
            <a href="#group_match">&lt;/match&gt;</a><br/>
            </blockquote>
            <a href="#group_security_proxies">&lt;security&gt;</a><br/>
                <blockquote>
                    <a href="#group_security_proxies">&lt;credentials /&gt;</a><br/>
                </blockquote>
            <a href="#">&lt;/security&gt;</a><br/>
            <a href="#group_attrs">&lt;attrs /&gt;</a><br/>
            <a href="#files">&lt;files /&gt;</a><br/>
        </blockquote>
        <a href="#">&lt;/group&gt;</a><br/>
    </blockquote>
    <a href="#">&lt;/groups&gt;</a><br/>
    <a href="#files">&lt;files&gt;</a><br/>
    <blockquote>
      <a href="#files">&lt;file absfname="/opt/script/testSW.sh" after_entry="True" after_group="False" const="True" executable="True" untar="False" wrapper="False" /&gt;</a><br/>
      <a href="#files">&lt;file absfname="/opt/script/testP.sh" after_entry="True" after_group="False" const="True" executable="True" period="1800" untar="False" wrapper="False" /&gt;</a><br/>
    </blockquote>
    <a href="#files">&lt;/files&gt;</a><br/>
    <a href="#ccbcollector">&lt;ccbs&gt;</a><br/>
    <blockquote>
        <a href="#ccbcollector">&lt;ccb DN="/DC=org/DC=doegrids/OU=Services/CN=ccb.fnal.gov" node="ccb.fnal.gov" /&gt;</a><br/>
        <a href="#ccbcollector">&lt;ccb DN="/DC=org/DC=doegrids/OU=Services/CN=ccb2.fnal.gov" node="ccb2.fnal.gov:9620-9640" group="group2" /&gt;</a><br/>
    </blockquote>
    <a href="#ccbcollector">&lt;/ccbs&gt;</a><br/>
    <a href="#usercollector">&lt;collectors&gt;</a><br/>
    <blockquote>
        <a href="#usercollector">&lt;collector DN="/DC=org/DC=doegrids/OU=Services/CN=usercollector.fnal.gov" node="usercollector.fnal.gov" secondary="False" group="default" /&gt;</a><br/>
        <a href="#usercollector">&lt;collector DN="/DC=org/DC=doegrids/OU=Services/CN=usercollector.fnal.gov" node="usercollector.fnal.gov:9620-9819" secondary="True" group="default" /&gt;</a><br/>
        <a href="#usercollector">&lt;collector DN="/DC=org/DC=doegrids/OU=Services/CN=usercollector2.fnal.gov" node="usercollector2.fnal.gov" secondary="False" group="ha" /&gt;</a><br/>
        <a href="#usercollector">&lt;collector DN="/DC=org/DC=doegrids/OU=Services/CN=usercollector2.fnal.gov" node="usercollector2.fnal.gov:9620-9919" secondary="True" group="ha" /&gt;</a><br/>
    </blockquote>
    <a href="#usercollector">&lt;/collectors&gt;</a><br/>
    <a href="#global_config">&lt;config&gt;</a><br/>
    <blockquote>
       <a href="#global_config">&lt;idle_vms_total curb="800" max="1200" /&gt;</a><br/>
       <a href="#global_config">&lt;idle_vms_total_global curb="1000" max="1500" /&gt;</a><br/>
       <a href="#global_config">&lt;running_glideins_total curb="35000" max="45000" /&gt;</a><br/>
       <a href="#global_config">&lt;running_glideins_total_global curb="50000" max="60000" /&gt;</a><br/>
    </blockquote>
    <a href="#global_config">&lt;/config&gt;</a><br/>


    <a href="#high_availability">&lt;high_availability check_interval="300" enabled="False"&gt;</a></br>
      <blockquote>
      <a href="#high_availability">&lt;ha_frontends&gt;</a></br>
         <blockquote>
         <a href="#high_availability">&lt;ha_frontend frontend_name="vofrontend-v2_4"/&gt;</a></br>
         </blockquote>
      <a href="#high_availability">&lt;/ha_frontends&gt;</a></br>
      </blockquote>
    <a href="#high_availability">&lt;/high_availability&gt;</a></br>



</blockquote>
    <a href="#">&lt;/frontend&gt;</a><br/>
</div>


</div>
<div class="section">

<H2 CLASS="western"><A NAME="management"></A>The Glidein Frontend
Configuration</H2>
<P>The Glidein Frontend configuration involves creating the configuration
directory and files and then creating the daemons. As in the Glidein
Factory set up, an XML file is converted into a configuration tree by
a configuration tool.</P>
<P>For the installer to create the Glidein Frontend instance from the
configuration directory and grid mapfile, the following objects can
be defined:</P>
<UL>

    <LI><P>
        <a name="frontend" />
        <div class="xml">
        &lt;frontend frontend_name=&quot;<I>your name</I>&quot;
        downtimes_file=&quot;<I>a file name</I>&quot;
        advertise_delay=&quot;<I>seconds</I>&quot;
        loop_delay=&quot;<I>nr</I>&quot; &gt;
	advertise_with_tcp=&quot;<I>True|False</I>&quot; 
	advertise_with_multiple=&quot;<I>True|False</I>&quot;&gt;
        </div>
    The frontend_name is a combination of the Frontend
    and instance names specified during installation. It is used to
    create Glidein Frontend instance directory and files.  The downtimes_file is a name of the internal file used by downtime feature,
    any legitimate file name that indicates the purpose will be sufficient. The delay
    parameters define how active the Glidein Frontend should be. 
Finally, advertise_with_tcp defines if TCP should be use to advertise the ClassAds to the Factory, and advertise_with_multiple can enable the condor_advertise -multiple option present in HTCondor 7.5.4 and up. 
    </P></li>
    <LI>
        <a name="process_logs" />
        <div class="xml">
            &lt;frontend&gt;&lt;log_retention&gt;&lt;process_logs&gt;&lt;process_log 
            max_days=&quot;<I>max days</I>&quot;
            min_days=&quot;<I>min days</I>&quot;
            max_bytes=&quot;<I>max bytes</I>&quot;
            backup_count=&quot;<I>backup count</I>&quot;
            type=&quot;<I>ALL</I>&quot;
            compression=&quot;<I>gz</I>&quot;/&gt;
        </div>
    <p>
    The admin can configure one or more logs with any combination of following log message types: 
    <ul>
      <li>INFO:  Informational messages about the state of the system. </li>
      <li>DEBUG:  Debug message. These are additional informational messages that describe code execution in detail.</li>
      <li>ERR:  Error messages. These may include tracebacks. </li>
      <li>WARN:  Warning messages. These warn of conditions that were found that don't necessarily cause abnormal execution.</li>
    </ul>
    The extension is added to the log name to create separate logs.
    <br><br>
    <b>Log Retention and Rotation Policy:</b>
    <br><br>
    Log files are rotated based on a time and size of the log files as follows:
    <ul>
        <li>If the log file size reaches <i>max_bytes</i> it will be rotated (NOTE: the value will be truncated and 0 means no rotation).</li>
        <li>If the log file size is less that <i>max_bytes</i> but the file is older than max_days it will be rotated.</li>
        <li><i>min_days</i> is not used and is there for backwards compatibility.</li>
        <li>Rotated files may be compressed. Supported compressions are Gzip "gz" and Zip "zip". Default is no compression (empty string).</li> 
        <li>After rotation, recent number of <i>backup_count</i> files will be kept and older ones are deleted. Defaults to 5.</li>
    </ul>
    </p>
    </li>
    
    <LI><P>
        <a name="wmscollector" />
        <div class="xml">
        &lt;frontend&gt;&lt;match&gt;&lt;factory&gt;&lt;collectors&gt;&lt;collector
        my_identity=&quot;<I>joe@collector1.myorg.com</I>&quot; 
        node=&quot;<i>collector1.myorg.com</I>&quot;

        factory_identity=&quot;<I>gfactory@gfactory1.my.org</I>&quot;
        DN=&quot;<I>/DC=org/DC=doegrids/OU=Services/CN=collector/collectory1.my.org</I>&quot;/&gt;
        </div>
    This shows what WMS Collector the Glidein Frontend will map to. It is the
    mapped name for the identity of the ClassAd. It also tells what
    should be the identity used by the Frontend itself and the expected
    identity of the Factory.  These attributes must be configured correctly,
    or else the Factory will drop requests from the Frontend, citing security
    concerns.
    <br><br>
    To configure the WMS collector for multiple (secondary) ports, refer to the 
    <a href="../components/condor.html#collectors">Advanced HTCondor Configuration Multiple Collectors document</a>.
    <br/>
    The configuration required for the Frontend to communicate with the secondary WMS collectors is shown below:
    <blockquote>
         &lt;collector DN="/DC=org/DC=doegrids/OU=Services/CN=collector/collectory1.my.org" comment="Primary collector"<br/>
        <ol>
                  factory_identity="gfactory@gfactory1.my.org"  my_identity="joe@collector1.myorg.com"</br>
                  node="collector1.myorg.com:<b>primary_port</b>"/&gt;</br>
        </ol>
         &lt;collector DN="/DC=org/DC=doegrids/OU=Services/CN=collector/collectory1.my.org" comment="Secondary collector(s)"</br>
         <ol>
                  factory_identity="gfactory@gfactory1.my.org" my_identity="joe@collector1.myorg.com"</br>
                  node="collector1.myorg.com:<b>secondary_port</b>"/&gt;
         </ol>
            <font color="blue"><i>
            If the secondary port numbers were assigned a contiguous range, only one additional <b>collector</b>
            is required specifying the <i>port range</i> (e.g.: 9640-9645) otherwise you will need a collector
            element for each secondary port.</i></font><br/>
    </blockquote>

    </li>

    <LI><P>
        <a name="job_query" />
        <div class="xml">

        &lt;frontend&gt;&lt;match&gt;&lt;job 
        query_expr=&quot;<I>expression</I>&quot; &gt;
        </div>
    A <A HREF="http://research.cs.wisc.edu/htcondor/manual/current/condor_q.html">
    HTCondor constraint</A> to be used with condor_q when looking for user 
    jobs.  (like 'JobUniverse=?=5', i.e. consider only Vanilla jobs). If you
    want to consider all user jobs, this can be set to TRUE. 
    </P></li>

    <LI><P>
        <a name="schedd" />
        <div class="xml">
        &lt;frontend&gt;&lt;match&gt;&lt;job&gt;&lt;schedds&gt;&lt;schedd fullname=&quot;<I>schedd name</I>&quot; /&gt;
        </div>
    When you provide the user pool collector to the installer, it will find
    all the available schedds. You can specify which schedds to monitor
    here for user jobs. The schedd fullname is the name under which
    schedd is registered with the user pool collector.&nbsp; 
    </P></li>

    <LI><P>
        <a name="monitor" />
        <div class="xml">
        &lt;frontend&gt;&lt;monitor 
        base_dir=&quot;<I>web_dir</I>&quot;
        flot_dir=&quot;<I>web_dir</I>&quot;
        javascriptRRD_dir=&quot;<I>web_dir</I>&quot;

        jquery_dir=&quot;<I>web_dir</I>&quot; /&gt;
        </div>
    The <STRONG>base_dir</STRONG> defines where the web
    monitoring is. The other entries point to where javascriptRRD, Flot
    and JQuery libraries are located. 
    </P></li>
    <LI>
        <a name="monitor_footer" />
        <div class="xml">
        &lt;glidein&gt;&lt;monitor_footer display_txt=&quot;<I>Legal Disclaimer</I>&quot; 
        href_link=&quot;<I>/site/disclaimer.html</I>&quot;  &gt;
        </div>
    <p>OPTIONAL:  If the display text and link are configured, the monitoring pages will display the text/link at the 
    bottom of the page.</P></li>
    <LI><P>
        <a name="security" />
        <div class="xml">

        &lt;frontend&gt;&lt;security 
        proxy_DN=&quot;<I>/DC=org/DC=doegrids/OU=Service/CN=frontend/frontend1.my.org</I>&quot;
        classad_proxy=&quot;<I>proxy_dir</I>&quot;
        proxy_selection_plugin=&quot;<I>ProxyAll</I>&quot;
        security_name=&quot;<I>vofrontend1</I>&quot;&gt;

        </div>
    Grid proxy to use is located in the classad_proxy directory and you must
    specify the full path to the proxy. security_name signifies the name
    under which the Frontend is registered with the factory. 
    </P></li>
    <LI><P>
        <a name="proxies" />
        <div class="xml">
        &lt;frontend&gt;&lt;security&gt;&lt;credentials&gt;&lt;credential
        type=&quot;<i>grid_proxy</I>&quot;
        absfname=&quot;<I>proxyfile</I>&quot;
        [keyabsfname=&quot;<I>keyfile</I>&quot;]
        [pilotabsfname=&quot;<I>proxyfile</I>&quot;]
        security_class=&quot;<I>frontend</I>&quot;
        trust_domain=&quot;<I>id</I>&quot;
        [creation_script=&quot;<I>creationcommand</I>&quot;]
        [update_frequency=&quot;<I>time_left</I>&quot;]
        [remote_username=&quot;<I>username</I>&quot;]
        [vm_id=&quot;<I>id</I>&quot;]
        [vm_type=&quot;<I>type</I>&quot;]
        [pool_idx_len=&quot;<I>5</I>&quot;]
        [pool_idx_list=&quot;<I>2,4-6,10</I>&quot;]
        /&gt;
        </div>
    This section lists credentials used by the whole Frontend.  You can
    have multiple credentials listed here and they are used by all groups.
    The type (authentication method in the Factory's entry) can be one of the following:
    <ul>
        <li><b>grid_proxy</b>: A x509 proxy stored in the <i>absfname</i> location.</li>
        <li><b>cert_pair</b>: A x509 certificate pair with the cert in the <i>absfname</i> location and the certkey in the <i>keyabsfname</i> location.</li>
        <li><b>key_pair</b>: A key pair stored with the public key in <i>absfname</i> location and the private key in <i>keyabsfname</i> location.</li>
        <li><b>username_password</b>: A username/password combination with the username stored in a text at the <i>absfname</i> location and a password stored in a text file in the <i>keyabsfname</i> location.</li>
        <li><b>auth_file</b>: Auth file or token stored as text at the <i>absfname</i> location.</li>
    </ul>
    In addition, if you have a cloud (non-grid type) entry, you may also be required to specify the identity credentials VM id and VM type.  
    If these either of these are specified, &quot+vm_id&quot or &quot+vm_type&quot will be added to one of the authentication methods (types) above.  For example,
    type="cert_pair+vm_id+vm_type".
    <br/><br/>
    Pool index length and list allows the admin to configure a list of credentials without having to list each one of them.  The files must all be identical except
    for the numbers at the end.  The index length value adds leading zeros.  For example, if you have: absfname=&quotpath/foo&quot pool_idx_len=&quot4&quot  pool_idx_list=&quot2,4-6&quot
    then you should have files foo0002, foo0004, foo0005, foo0006 in path/.
    <br/><br/>
    Security class determines what user the credential is associated with
    on the Factory side.  The trust domain determines which entries this
    credential will be used on.  The credential will only be submitted to 
    sites that match this trust domain.  Coordinate with your Factory operator
    in order to properly determine these values.
    <br/><br/>
    The attribute <i>pilotabsfname</i> is required for non-grid types.  
    This specifies a proxy (distinct from the credentials used to actually 
    submit) that is used for the pilot to connect back to the user pool.
    For instance, Amazon key pairs can be used to connect to cloud resources,
    but an actual x509 proxy will be needed for the glidein on the cloud 
    to connect to the HTCondor user pool.
    <br/><br/>
        The attributes <i>creation_script</i> and <i>update_frequency</i> are optional attributes used to renew the credential.
        During the Frontend loop, the script <i>creationcommand</i> is invoked when <i>time_left</i> seconds or less are left to the credential.
    <br/><br/>
        The attribute <i>remote_username</i> is an optional attribute used with key pair authentication method.
        If specified it replaces the user name specified in the Factory entry using the USERNAME@HOST:PORT string of the <i>gatekeeper</i> attribute.
        The username has to be specified in at least one of these two places.
    </P></li>
    <LI><P>
        <a name="stage" />
        <div class="xml">
        &lt;frontend&gt;&lt;stage
        base_dir=&quot;<I>web_dir</I>&quot;
        web_base_url=&quot;<I>URL</I>&quot; /&gt;

        </div>
    The location of the web server directories. It is
    the staging area where the files needed to run you job are located
    (i.e. condor). You may need to change this according to your
    requirements. 
    </P></li>
    <LI><P>
        <a name="work"></a>
        <div class="xml">
        &lt;frontend&gt;&lt;work
        base_dir=&quot;<I>directory</I>&quot; /&gt;
        </div>

        This defines the path to the Glidein Frontend directory. 
    </P></li>
        <LI><P>
            <a name="files"></a>
                <div class="xml">
                &lt;frontend&gt;&lt;files&gt;&lt;file
                absfname=&quot;<I>filepath</I>&quot;
                relfname=&quot;<I>filename</I>&quot;
                prefix=&quot;<I>cron_prefix</I>&quot;

                executable=&quot;<I>boolean</I>&quot;
                after_group=&quot;<I>boolean</I>&quot;
                period=&quot;<I>seconds(int)</I>&quot; /&gt;
                </div>
        The file parameters are used to specify the location, the download/execution order and attributes
        of additional files. The system (VO Frontend) is already transferring some files, e.g. grid mapfile.
    This can be used to add custom scripts to the VO Frontend (either for all glideins for this frontend or only for a group).
    See <a href="#custom_code">below</a> or  the page dedicated to 
    <a href="../factory/custom_scripts.html">writing custom scripts</a> for more information.
        </P></li>

    <LI><P>
        <a name="attrs"></a>
        <div class="xml">
        &lt;frontend&gt;&lt;attrs&gt;&lt;attr
        name=&quot;<I>attr_name</I>&quot;
        value=&quot;<I>value</I>&quot;
        parameter=&quot;True&quot;

        type=&quot;string&quot;
        glidein_publish=&quot;<I>boolean</I>&quot;
        job_publish=&quot;<I>boolean</I>&quot; &gt;
        </div>
    The following three attributes are required to be set
    in the Frontend requests and/or published for jobs. Others can be
    specified as well. 
        </P>

    <UL>
        <LI><P>
        <a name="attrs_collector" />
            <div class="xml">
            &lt;attr name=&quot;GLIDEIN_Collector&quot; &gt;
            </div>
        The contains the name of the pool collector, i.e.
        mymachine.mydomain.</P></li>
        <LI><P>

        <a name="attr_expose" />
            <div class="xml">
            &lt;attr name=&quot;GLIDEIN_Expose_Grid_Env&quot; &gt;
            </div>
        This determines if you want to expose the user to
        the grid environment.</P></li>
        <LI><P>
        <a name="attr_match" />
            <div class="xml">
            &lt;attr name=&quot;USE_MATCH_AUTH&quot; &gt;

            </div>
        This determines whether or not you want to use match
        authentication. You specify the match expression in a 
        group section of the config file.</P></li>
        <LI><P>
        <a name="attr_glexec" />
            <div class="xml">
            &lt;attr name=&quot;GLIDEIN_Glexec_Use&quot; &gt;
            </div>
        This determines whether or not you want to mandate
        the use of GLEXEC. Possible values are 
            NEVER (do not use GLEXEC) or
            OPTIONAL (use GLEXEC if the site is configured with it) 
            or REQUIRED (Always use GLEXEC). 
        Mandating the use of GLEXEC also enforces the
        Factory to submit jobs to sites that have GLEXEC configured.
        </P></li>
        <LI><P>
        <a name="attr_singularity" />
            <div class="xml">
            &lt;attr name=&quot;GLIDEIN_Singularity_Use&quot; &gt;
            </div>
        This determines whether or not you want to mandate the use of Singularity.
        It affects both provisioning and the job on the site. Possible values are:
        <ul>
            <li>DISABLE_GWMS (disable GWMS Singularity machinery, not to interfere with independent VO setups - this is the <d></d>efault) or
            <li>NEVER (do not use Singularity) or
            <li>OPTIONAL or PREFERRED (use Singularity if the site is configured with it)
            <li>or REQUIRED (always require Singularity).
            </li>
        </ul>
        If REQUIRED, PREFERRED or OPTIONAL are used (i.e. if the Glidein may use Singularity), further configuration steps are required to specify
        a user-job-wrapper and a Singularity image.
        The actual use of Singularity is negotiated with the Factory Entry.
        See the <a href="../factory/configuration.html#singularity">Factory configuration document</a> for
            a table of how Singularity is negotiated with the entries using GLIDEIN_Singularity_Use and GLIDEIN_SINGULARITY_REQUIRE
            (the entry variable).    <br>
            See the <a href="#singularity">section on how to use Singularity</a> below for more on how to specify the wrapper,
            how to set the available images and select one.
            And see the <a href="../factory/custom_vars.html#singularity_vars">custom variables file</a> for a reference information on all the variables and
            more information about the format of the dictionary.
            <br>
            SINGULARITY_IMAGE_DEFAULT6, SINGULARITY_IMAGE_DEFAULT7 and SINGULARITY_IMAGE_DEFAULT are <b>deprecated</b>. These will be ignored in future versions.
Currently these set the values of the 'rhel6', 'rhel7' and 'default' images respectively in SINGULARITY_IMAGES_DICT.
	    <br>
        If you want to use your own wrapper script for singularity, you must first understand 
        <I>/var/lib/gwms-frontend/web-base/default_singularity_wrapper.sh</I>
        and make your custom script compatible with this setup script.
	<br>
        The Frontend or a group can specify bind-mounts for Singularity images using GLIDEIN_SINGULARITY_BINDPATH or custom options.
        Again, you can fnid more in the <a href="../factory/configuration.html#singularity">Factory configuration document</a> and the
        <a href="../factory/custom_vars.html#singularity_vars">custom variables file</a>.
    <br>
        Users can specify one or more of the following 3 lines in their job submit file:
	<ul>
	  <li> If their jobs need a list of repositories, they must specify the list between double quotes, separated by commas, for example,
	    <blockquote>
          +CVMFSReposList = &quot;cms.cern.ch,atlas.cern.ch&quot;.
        </blockquote>
	    If any of these cvmfs repositories is not availale, the user jobs will fail.
          </li>
	  <li> If they want their own singularity image, put the image file in <I>/cvmfs/singularity.opensciencegrid.org/</I> and use:
	    <blockquote>
          +SingularityImage = &quot;/cvmfs/singularity.opensciencegrid.org/PATH_NAME_TO_THE_IMAGE&quot;.
        </blockquote>
	    If users use this feature and if the Singularity image is not in the path indicated in the /cvmfs repository, the user job will error out.
          </li>
	  <li> If the users do not specify their own singularity image, the default singularity image will be used.
        SINGULARITY_IMAGES_DICT will be searched for 'default', 'rhel7' and 'rhel6' images.
          Users can select a specific image form SINGULARITY_IMAGES_DICT by using REQUIRED_OS:
	    <blockquote>
          +REQUIRED_OS = &quot;rhel6&quot;.
        </blockquote>
        If the users specify a value different from 'any' for <b>REQUIRED_OS</b> (e.g. rhel6, rhel7),
        the corresponding version of default Singularity image (the one with matching name in the dictionary) will be used.
	    Independently from how an image was selected, if the chosen Singularity image is not available, the user job will fail.
        If the users specify <b>REQUIRED_OS</b> as 'any', the first available default Singularity image will be used
        and the user job will fail only if there is no default Singularity image.
	  </li>
	</ul>
        </P></li>

        <LI><P>
        <a name="attr_client_rank" />
            <div class="xml">
            &lt;attr name=&quot;GLIDECLIENT_Rank&quot; &gt;
            </div>
        This is a condor expression that allows the ranking and prioritization
        of jobs.  This attribute is propagated to condor_vars.lst.

        </P></li>
        <LI><P>
        <a name="attr_client_start" />
            <div class="xml">
            &lt;attr name=&quot;GLIDECLIENT_Start&quot; &gt;
            </div>
            This is a condor expression that determines whether a glidein job
            will start on a resource.  It is used for resource management by
            HTCondor.
        </P></li>
        <LI><P>
        <a name="attr_maxmem_estimate" />
            <div class="xml">
            &lt;attr name=&quot;GLIDEIN_MaxMemMBs_Estimate&quot; &gt;
            </div>
            If set to TRUE, glidein will estimate the MEMORY that condor daemon
            can use based on memory/core or memory/cpu. Estimation only
            happens if the GLIDEIN_MaxMemMBs_Estimate is not configured by the
            Factory for the entry.
        </P></li>
    </UL></LI>
</UL>
    <P>Other attributes can be specified as well. They are used by the
    VO Frontend matchmaking and job matchmaking. The format is similar
    to the attributes on the Factory config file. The table below
    describes the &lt;attrs ... &gt; tag in more detail. 
    </P>
    <p>Refer to description of <a href="../factory/custom_vars.html">Custom HTCondor Variables</a> section for the list of available variables.
    <table class="requirements">
        <TR class="head">
            <TD> <P><B>Attribute Name</B></P> </TD>

            <TD> <P><B>Attribute Description</B></P> </TD>
        </TR>
        <TR>
            <TD> <P><b>name</b></P> </TD>
            <TD> <P>Name of the attribute</P> </TD>

        </TR>
        <TR>
            <TD> <P><b>value</b></P> </TD>
            <TD> <P>Value of the attribute</P> </TD>
        </TR>
        <TR>

            <TD> <P><b>parameter</b></P> </TD>
            <TD> <P>Set to True if the attribute should 
 be passed as a parameter.  If set to False, the attribute will be put in the staging area to be accessed by the glidein startup scripts.  Always set this to True unless you know what you are doing.</P>
            </TD>
        </TR>
        <TR>
            <TD> <P><b>glidein_publish</b></P> </TD>

            <TD> <P>If set to True, the attribute will be available in the condor_startd's ClassAd. Used only if parameter is True.</P>
            </TD>
        </TR>
        <TR>
            <TD> <P><b>job_publish</b></P> </TD>
            <TD> <P>If set to True, the attribute will be available in the user job's environment. Used only if parameter is True.</P>

            </TD>
        </TR>
        <TR>
            <TD> <P><b>comment</b></P> </TD>
            <TD> <P>You can specify description of the attribute here.</P>
            </TD>

        </TR>
        <TR>
            <TD> <P><b>type</b></P> </TD>
            <TD> <P>Type of the attribute. Supported types are 'int', 'string' and 'expr'. Type expr is equivalent to condor constant/expression in condor_vars.lst</P>
            </TD>
        </TR>

    </TABLE>
    <P>An example attribute would be:</P>
        <div class="xml" style="padding-left:30px;">
        &lt;attrs&gt;&lt;attr name=&quot;GLIDEIN_Collector&quot; value=&quot;mymachine.mydomain&quot; publish=&quot;True&quot; parameter=&quot;True&quot; const=&quot;True&quot; glidein_publish=&quot;True&quot; comment=&ldquo;Just a test attribute&rdquo;/&gt;

        </div>
<P>The following group parameters are used to configure multiple
Frontends. If only one group is specified, they apply to all
Frontends. The objects specified are used for creating and monitoring
glideins.  Groups are used to group users with similar requirements, such as proxies, criteria for matching job requirements with sites, and configuration of glideins.
</P>
<UL>
    <LI><P>
        <a name="group" />
        <div class="xml">
        &lt;frontend&gt;&lt;groups&gt;&lt;group
        name=&quot;<I>name</I>&quot;
        enabled=&quot;<I>boolean</I>&quot; &gt;

        </div>
    This specifies the name of the group and whether it is enabled. 
    </P></li>
    <LI><P>
        <a name="group_config" />
        <div class="xml">
        &lt;frontend&gt;&lt;groups&gt;&lt;group&gt;&lt;config&gt;
        </div>
    The parameters listed here regulate how aggressive should the frontend be
    in trying to provision glideins when it sees idle user jobs.<br>
    <ul>
     <li>The first element, <b>idle_glideins_per_entry</b>, defines the upper limit on how 
    aggressive the provisioning requests should be.<br>
     The number specified in <b>max</b> is the highest number of idle/pending 
     glideins that the resource associated with any Factory entry will ever see.</li>
     <li>The next element, <b>idle_glideins_lifetime</b>, determins how many seconds glideins will stay in the idle
         state in the Factory queue before they are automatically removed (through a periodic_remove expression)</li>
     <li>The next two are used to throttle the requests, if the provisioned glideins (counted as number of slots) 
         are not matched to the user jobs, either due to a mismatch in policy or system overload.<br>
         <b>idle_vms_per_entry</b> throttles based on a per Factory entry basis (e.g. Grid site), <br>while
         <b>idle_vms_total</b> throttles based on the states of all the glideins provisioned by this group.<br>
         The Frontend will stop requesting more glideins if/when <b>max</b> is reached.
         If/when <b>curb</b> is reached/exceeded, the number of glideins requested in each provisioning request 
         is cut in half.</li>
     <li>The next two elements are used to put an upper bound on how many glideins will the Frontend try to provision.<br>
         Similarly to the previoues two, 
         <b>running_glideins_per_entry</b> will throttle the provisioning requests based on per Factory entry basis, <br>while
         <b>running_glideins_total</b> throttles based on number of all the glideins provisioned by this group.
         The <b>min</b> attribute of <b>running_glideins_per_entry</b> is the minimum number of glidens that are kept running
         for each entry associated to the group (even if there are no jobs idle). Keep in mind that if you use this <b>min</b>
         attribute and you also set idle_glideins_lifetime, then you might have old idle glideins removed and immeditely
         resubmitted. </li>
        <li>The <b>glideins_removal</b> element is used to used to remove glideins when they are not used.
        Glidein can expire () and die when not used, anyway you can trigger early removal.
        When <b>requests_tracking</b> is True and the current need for Glideins drops <b>margin</b> below the available Glideins,
            then the Glideins in excess are removed.
        If <b>requests_tracking</b> is off but <b>type</b> is different from NO, then it removes glideins when there are
            no pending job requests for this group.
        <b>type</b> selects what to remove: NO (default) no removal, IDLE only Idle glideins -not submitted-,
        WAIT also glideins waiting in the remote queues, ALL also running glideins.
        <b>wait</b> waits for N cycles without requests (or below the margin) before triggering the removal.</li>
      </ul>
    </P></li>

    <LI><P>
        <a name="group_match" />
        <div class="xml">
        &lt;frontend&gt;&lt;groups&gt;&lt;group&gt;&lt;match
        match_expr=&quot;<I>expr</I>&quot; start_expr=&quot;<I>expr</I>&quot; policy_file=&quot;/path/to/python-policy-file&quot;&gt;
        </div>
    The match_expr is Python boolean expression is used to match glideins
    to jobs. The glidein and job dictionaries are used in the
    expression, i.e. <tt>glidein[&quot;attrs&quot;].get(&quot;GLIDEIN_Site&quot;)
    in ((job.get(&quot;DESIRED_Sites&quot;) != None) and job.get(&quot;DESIRED_Sites&quot;).split(&quot;,&quot;))</tt>. If you want
    to match all, just specify True.  
    All HTCondor attributes used in this expression should be listed
    below in the match_attrs section.<br/>

    The start_expr is a HTCondor expression that will be evaluated
    to match glideins to jobs.  This should be a valid HTCondor ClassAd
    expression, i.e. <tt>(stringListMember(GLIDEIN_Site,DESIRED_Sites,",")=?=True)</tt>.
    <br/><br/>

    policy_file lets you optionally configure Frontend or group's policy that includes factory_query_expr, factory_match_attrs, job_query_expr, job_match_attrs and the match_expr without having to enter similar information in the frontend.xml.
    When policy info is specified in both frontend.xml and through a policy file, information from both the sources is considered.
    <ul>
        <li>match_expr from frontend.xml is ANDed with match(job, glidein) from the policy file</li>
        <li>job/factory query_expr from the frontend.xml is ANDed with respective job/factory's query_expr from the policy file</li>
        <li>List of job/factory's match_attrs created by merging the list from both frontend.xml and policy file together</li>
    </ul>

    Note that there are two expressions.  The "match_expr" will be 
    evaluated when matching glidein (pilot) requests to entries.
    This will determine which sites glideins are submitted to.
    The "start_expr" is evaluated when jobs are matched to pilots.
    This will determine, once glidein pilots are up and running,
    which jobs will run on them.
    The examples above in this section start pilots only on sites (GLIDEIN_Site value) that 
    are included in the DESIRED_Sites list of one of the queued jobs (match_expr) and 
    start a job only on a pilot running on a site that is listed in the 
    DESIRED_Sites list (start_expr).
    <br/><br/>
    <a href="#match_example">More on match expressions</a>
    </P></li>

    <LI><P>
        <a name="group_factory" />
        <div class="xml">
        &lt;frontend&gt;&lt;groups&gt;&lt;group&gt;&lt;match&gt;&lt;factory query_expr=&quot;<I>expr</I>&quot; &gt;
        </div>
        This is a HTCondor ClassAd expression to select Factory entry points.
        The expression will be evaluated by HTCondor and should be a 
        valid HTCondor expression.<br/>
        One example to select from entries that list CMS as a supported VO 
        could be <tt>query_expr='stringListMember("CMS",GLIDEIN_Supported_VOs) &amp;&amp; (GLIDEIN_Job_Max_Time=!=UNDEFINED)'</tt><br/>
        See the HTCondor manual for more on valid expressions and functions.<br/>
        Note that if you specify a Factory constraint in the global 
        default section as well as in the group Factory tag
        (such as <tt> &lt;factory query_expr='EXPR1'&gt;...  
            &lt;group&gt; &lt;factory query_expr='EXPR2'&gt; &lt;/group&gt;</tt>)
        then the Frontend will "AND" the expressions to create a
        combination (such as, <i>EXPR1 && EXPR2</i>).
    </P></li>

    <LI><P>
        <a name="group_match_attr" />
        <div class="xml">
        &lt;frontend&gt;&lt;groups&gt;&lt;group&gt;&lt;match&gt;&lt;factory&gt;&lt;match attrs&gt;&lt;match attr name=&quot;<I>name</I>&quot; &gt;
        </div>

        A list of glidein Factory attributes used in the
        Factory match expression.   Each match attribute
        should be a HTCondor ClassAd attribute that is listed 
        in the above    match_expr.
        <a href="#match_example">More on match expressions</a>
    </P></li>
    <LI><P>
        <a name="group_job" />
        <div class="xml">
        &lt;frontend&gt;&lt;groups&gt;&lt;group&gt;&lt;match&gt;&lt;job
        query_expr=&quot;<I>expr</I>&quot; &gt;
        </div>
        This is a HTCondor ClassAd expression to select valid user jobs
        to find glideins for.  It will be evaluated by HTCondor and
        should be a valid HTCondor expression.  
        For instance, <tt>query_expr="(JobUniverse==5)"</tt> will
        select only vanilla universe jobs.<br/>

        <a href="#match_example">More on match expressions</a>
    </P></li>
    <LI><P>
        <a name="group_job_match" />
        <div class="xml">
        &lt;frontend&gt;&lt;groups&gt;&lt;group&gt;&lt;match&gt;&lt;job&gt;&lt;match attrs&gt;&lt;match attr name=&quot;<I>name</I>&quot; &gt;

        </div>
        A list of glidein Factory attributes used in the
        Factory match expression.   Each match attribute
        should be a HTCondor ClassAd attribute that is listed 
        in the above match_expr.
        <a href="#match_example">More on match expressions</a>
    </P></li>
    <LI><P>
        <a name="group_security_proxies" />
        <div class="xml">
        &lt;frontend&gt;&lt;groups&gt;&lt;group&gt;&lt;security&gt;&lt;credentials&gt;&lt;credential
        type=&quot;<i>grid_proxy</i>&quot;
        absfname=&quot;<I>proxyfile</I>&quot;
        [keyabsfname=&quot;<I>keyfile</I>&quot;]
        [pilotabsfname=&quot;<I>proxyfile</I>&quot;]
        security_class=&quot;<I>classname</I>&quot; 
        trust_domain=&quot;<I>id</I>&quot; 
        [vm_id=&quot;<I>id</I>&quot;]
        [vm_type=&quot;<I>type</I>&quot;]
        /&gt;

        </div>
        Group-specific credentials can be defined that will be passed to the Factory in addition to any <a href="#credentials">globally defined credentials</a>.
    </P></li>
     <LI><P>
        <a name="group_attrs" />
        <div class="xml">
        &lt;frontend&gt&lt;groups&gt;&lt;group&gt;
        &lt;attrs&gt;&lt;attr name=&quot;<I>attr_name</I>&quot;
        value=&quot;<I>value</I>&quot;
        parameter=&quot;True&quot;

        type=&quot;string&quot;
        glidein_publish=&quot;<I>boolean</I>&quot;
        job_publish=&quot;<I>boolean</I>&quot; &gt;
        </div>
    Each group can have its own set of attributes, with the same semantics
    as the <A HREF="#attrs">attrs</A> section in the global area.<br><br>
    If an attribute is defined twice with the same name, the group one prevails.
    </P>
   </LI>
    <LI><P>
        <a name="global_config" />
        <div class="xml">
        &lt;frontend&gt;&lt;config&gt;
        </div>
    The parameters listed here regulate the throttling of the provisioning requests.<br>
    <ul>
     <li>The first two elements are used to throttle requests if the glideins (and startds in general) 
         are not matched to the user jobs, either due to a mismatch in policy or system overload (counted as number of slots)<br>
         <b>idle_vms_total</b> throttles based on the glideins provisioned by this Frontend, <br>while
         <b>idle_vms_total_global</b> throttles based on all the startds visible to the Frontend.<br>
         The Frontend will stop requesting more glideins if/when <b>max</b> is reached.
         If/when <b>curb</b> is reached/exceeded, the number of glideins requested in each provisioning request 
         is cut in half.
     <li>The last two elements are used to put an upper bound on how many glideins will the Frontend try to provision.<br>
         Similarly to the previoues two, 
         <b>running_glideins_total</b> will throttle the provisioning requests based on the number of glideins provisioned by this Frontend, <br>while
         <b>running_glideins_total_global</b> throttles based on the number of all the startds visible to the Frontend.
      </ul>
    </P></LI>
    <LI><P>
        <a name="usercollector" />
        <div class="xml">
        &lt;frontend&gt;&lt;collectors&gt;&lt;collector DN="<i>certificate DN</i>" node="<i>User Pool Collector</i>" secondary="<i>True/False</i>" group="<i>Group Name</i>"/&gt;
        </div>
        List of user pool collector(s) where condor_startd started by glideins
        should report to as an available resource.  
        This is where the user jobs will be matched with glidein resources.
    <br><br>
    For <b>scalability</b> purposes, multiple (secondary) user pool collectors can be used. 
    Refer to the 
    <a href="../components/condor.html#collectors">Advanced HTCondor Configuration Multiple Collectors document</a> for details for the HTCondor configuration.<br/>
    The configuration required for the Frontend to communicate with the secondary user pool collectors is shown below:
      <blockquote>
         &lt;collectors&gt;
            &lt;collector DN="<i>certificate DN</i>"  secondary="<b>False</b>"
                  node="User Pool Collector:<b>primary_port</b>"/&gt;</br>
            &lt;collector DN="<i>certificate DN</i>" secondary="<b>True</b>"
                  node="User Pool Collector:<b>secondary_port</b>"/&gt;</br>
            <font color="blue"><i>
            If the secondary port numbers were assigned a contiguous range, only one additional <b>collector</b>
            is required specifying the <i>port range</i> (e.g.: 9640-9645) otherwise you will need a collector
            element for each secondary port.</i></font><br/>
      </blockquote>
    For <b>redundancy</b> purposes, the user pool can be configured using the HTCondor High Availability feature. 
    Refer to the 
    <a href="../components/condor.html#collectors">Advanced HTCondor Configuration Multiple Collectors document</a> for details for the HTCondor configuration.<br/>
    The requires listing all the condor collectors, primary as well as secondary, grouped by <b>group</b> name.
    HTCondor daemons started by the glideins, will report back to <b>one<b> of the
    secondary collectors in each <b>group</b>, chosen by random. If a <b>group</b> has no secondary collector, 
    the primary collector is selected for that group.  Here there are examples of different configurations:
    <blockquote>
         &lt;collectors&gt;
        <ul>
         &lt;collector DN="<i>certificate DN</i>"  secondary="False"
                  node="<b>User Pool Collector 1</b>:primary_port" <b>group="default"</b>/&gt;</br>
         &lt;collector DN="<i>certificate DN</i>" secondary="True"
                  node="<b>User Pool Collector 1</b>:secondary_port_range" <b>group="default"</b>/&gt;</br>
         &lt;collector DN="<i>certificate DN</i>"  secondary="False"
                  node="<b>User Pool Collector 2</b>" <b>group="1"</b>/&gt;</br>
         &lt;<collector DN="<i>certificate DN</i>" secondary="True"
                  node="<b>User Pool Collector 2</b>:secondary_port?sock=collectorID1-ID2" <b>group="1"</b>/&gt;</br>
            <font color="blue">
            <b>Important: </b> For the secondary collectors configuration, there are multiple options like port number or <i>port range</i> and
            single collector (<b>sock=collectorX</b>), or sinful string that can be used for the sock range case
                (<b>sock=collectorID1-ID2</b>) for <b>shared_port</b>b> option. This two last cases are further explained in
             <a href="../components/condor.html#collectors">Advanced HTCondor Configuration Multiple Collectors document</a>
                It's very important to follow <b>this configuration pattern</b>. No coma or semicolon is allowed in the node specification.</font><br/>
            If the secondary port numbers (or the numeric part at the end of the sock name) were assigned as contiguous range, only one additional <b>collector</b>
            line is required specifying the <i>port range</i> (e.g.: 9640-9645) or <i>sock range</i> (e.g. collector1-16), otherwise you will need a collector
                element for each secondary port or sock value.
       </ul>
      </blockquote>
    </li>

    <LI><P>
        <a name="ccbcollector" />
        <div class="xml">
        &lt;frontend&gt;&lt;ccbs&gt;&lt;ccb DN="<i>certificate DN</i>" node="<i>CCB (Collector)</i>" group="Group name" /&gt;
        </div>
        List of <a href="https://research.cs.wisc.edu/htcondor/manual/v8.7/NetworkingincludessectionsonPortUsageandCCB.html#x37-3020003.9">
HTCondor Connection Brokering, or CCB,</a> servers. These are collector daemons that allow communications with HTCondor daemons behind a firewall.
See the  <a href="https://research.cs.wisc.edu/htcondor/manual/v8.7/NetworkingincludessectionsonPortUsageandCCB.html#x37-3020003.9">HTCondor manual</a> 
for more information on CCB. A switch in the entry section of the Factory configuration determines wether the daemons started by Glideins on that entry
will use CCBs or not.<br><br>
<b>Normally this section is empty and the main User Pool Collector acts also as CCB if needed</b>.
Only very specific setups need to change this section.
    <br><br>
    For <b>scalability</b> purposes, multiple CCB can be listed. For <b>availability</b> purposes divide them in multiple groups.
    Each Glidein will use only one CCB per group: it will receive a randomly shuffled list of CCBs with one entry
    chosen by HTCondor at random from each distinct group; 
    When you configure a list of CCB servers to use, each daemon will register with all of the given CCB servers and include all of them in its sinful string (the information
    given to others for how to contact it).
    When a client tool or other daemon wishes to contact that daemon, it will try the CCB servers in random order until it gets a successful connection.
    For more details, (<a href="http://research.cs.wisc.edu/htcondor/manual/current/3_9Networking_includes.html#43687"> see the HTCondor manual</a>).
    Daemons on the same host using a shared port daemon will share the same CCBs.<br>
    NOTE that there is no correlation between these groups and the collector groups and HTCondor has no way to set
    any affinity (i.e. for this collector use this CCB close by). When no group is specified "default" is assumed.<br>
    The configuration required for the Frontend and Glideins to communicate using CCB collectors is shown below:
      <blockquote>
         &lt;ccbs&gt;
         &lt;ccb DN="<i>certificate DN</i>"  
                  node="CCB Collector:<b>port</b>"/&gt;</br>
         &lt;ccb DN="<i>certificate DN</i>" 
                  node="CCB Collector:<b>port_range</b>"/&gt;</br>
         &lt;ccb DN="<i>certificate DN</i>"
                  node="CCB Collector:<b>other_port?sock=collectorID1-ID2</b>"/&gt;</br>
            <font color="blue">
            <b>Important: </b>Like in User Pool Collector configuration, there are multiple options of configuration:<i>port range</i>,
<<<<<<< HEAD
                single collector (<b>sock=collectorX</b>), or sinful string can be used for the sock range case (<b>sock=collectorID1-ID2</b).
                For shared_port option, the configuration is further explained in:
=======
                single collector (<b>sock=collectorX</b>), or sinful string can be used for the sock range case (<b>sock=collectorID1-ID2</b>).
                This last case is further explained in
>>>>>>> 3fa2ddf9
                <a href="../components/condor.html#collectors">Advanced HTCondor Configuration Multiple Collectors document</a>
                It's very important to follow this configuration pattern. No coma or semicolon is allowed in the node specification.</font><br/>
      </blockquote>
    </li>
    <li>
      <a name="high_availability" />
      <div class="xml">
      &lt;frontend&gt;&lt;high_availability check_interval="<i>Check interval in sec</i>" enabled="<i>True/False</i>"/&gt;
      </div>
      This setting allows you to run Frontend in HA mode. Currently only 1 master, 1 slave is supported. By default, the Frontend runs in master mode ie. <b>enabled="False"</b>.<br/><br/>

      To configure the Frontend as slave, set <b>enabled="True"</b>. Slave will check the WMS Collector for the ClassAds from the master Frontend every few second specified in the <b>check_interval</b>. The <b>frontend_name</b> setting in the example below is in the name of the master Frontend ie. 'FrontendName' as it appears in the glideclient ClassAd of the master Frontend or the value of <b>frontend_name</b> configuration for the master Frontend. When the slave detects that master has stopped advertising, it will take over and start advertising the requests. You can use same <b>frontend_name</b> for both master and slave Frontend to make it transparent to other services, however you can still distinguish which Frontend is currently active by looking at the 'FrontendHAMode' in the glideclient ClassAd.


      <pre>
      &lt;high_availability check_interval="300" enabled="True"&gt;
        &lt;ha_frontends&gt;
          &lt;ha_frontend frontend_name="vofrontend-v2_4"/&gt;
        &lt;/ha_frontends&gt;
      &lt;/high_availability&gt;</pre>

      </a>
    </li>

</UL>
</div>
<div class="section">
<h3><A NAME="custom_code"></A>Adding Custom Code/Scripts to Glidein Frontend Glideins</h3>
    You can add custom scripts to glideins created for this Glidein Frontend by adding scripts and files to the configuration in the files section: 
        <div class="xml">
        &lt;glidein&gt;<br>
        &nbsp;[&lt;groups&gt;&lt;group&gt;]<br>

        &nbsp;&lt;files&gt;<br>
        &nbsp;&nbsp;&lt;file absfname="<i>script name</i>" 
        executable="True"
        after_group="True"
        comment="<i>comment</i>"/&gt;

        </div>
    <p>The script/file will be copied to the
    Web-accessible area and added to one of the glidein's file lists,
    and when a glidein starts, the glidein startup script will pull it, validate it and execute
i   any action requested (execute, untar, just keep it, ...).
        <tt>after_entry</tt> and <tt>after_group</tt> can be used to affect the execution order (see
        <a href="../factory/custom_scripts.html">writing custom scripts</a>.
    If any parameters are needed, they can be specified using <b>&lt;attr /&gt;</b>.
    </p>

    <p>For more detailed information, see the page dedicated to
    <a href="../factory/custom_scripts.html">writing custom scripts</a>.</p>
    <p>
    You can also create wrapper scripts or tar-balls of files, see
    <a href="../factory/configuration.html#custom_code">the Factory configuration page</a> for
    syntax.  (Use groups/group tags instead of the Factory's entry tag). The variable name specified by <b>absdir_outattr</b> will be prepended by either
<b>GLIDECLIENT_</b> or <b>GLIDECLIENT_GROUP_</b>, depending on scope.
</p>
</div>
<div class="section">
    <H2 CLASS="western"><A NAME="match_example"></A>
        Match Expressions and Match Attributes
    </h2>
<p>
    Several sections in the configuration allow a match expression.
    Each of these sections allows an expression to be evaluated to
    determine where glideins and jobs should be matched.<br/>
    For example, expressions allowing a white list by the frontend
    can be created in order to control where the glideins are submitted.
    It can also allow you to give a HTCondor expression
    to specify where jobs can run or to specify
    which glidein_sites can run jobs.  <br />
    There are two ways to restrict matching in most cases.
    Note that match_expr clauses, such as &lt;match match_expr&gt; 
    will use python based expressions as explained below.  Others,
    such as &lt;factory query_expr&gt; and &lt;job query_expr&gt;
    use HTCondor ClassAd expressions.  For these, only valid HTCondor
    expressions can be used.  Python expressions can not be
    evaluated in these contexts.
    <br/>
    Note that, for some tags (like
    factory query_expr), you can specify expressions in both the
    default global section as well as in individual group sections.
    You should take special care before doing this to make sure the
    expressions are correct, as the expressions are typically "AND"-ed
    together.
</p>
<p>
    Each match expression is a python expression that will be evaluated.
    Matches can be scoped to either global scope
    (&lt;frontend&gt;&lt;match&gt;) or to a group specific scope.
</p>
<p>
    Each python expression will typical be a series of boolean tests,
    surrounded by parentheses and connected by the boolean expressions
    "and", "or", and "not".  You can use several dictionaries in
    these match expressions.  The "job" dictionary contains the
    ClassAd of the job being matched, and the "glidein" dictionary
    contains information about the Factory (entry point) ClassAd.
    There is also a "attr_dict" dictionary that can reference 
    attributes defined in the frontend.xml.
    While an extensive list of everything you can
    in these expressions is out of scope, some examples are below:
    <ul>
    <li><b>(job.has_key("ImageSize"))</b>: Returns true if the job ClassAd has the attribute "ImageSize".</li>
    <li><b>(job["NumJobStarts"]>5)</b>: Returns true if the job ClassAd attribute "NumJobStarts" is greater than 5.</li>
    <li><b>(glidein["attrs"].has_key("GLIDEIN_Retire_Time"))</b>: Returns true if the Factory entry ClassAd has the attribute "GLIDEIN_Retire_Time".</li>
    <li><b>(glidein["attrs"]["GLIDEIN_Retire_Time"]>21600)</b>: Returns true if the Factory entry ClassAd's "GLIDEIN_Retire_Time" is greater than 21600.</li>
    <li><b>(attr_dict["NUM_USERS_ALLOWED"]&gt;0)</b>: Returns true if there is a attribute in the frontend.xml with NUM_USERS_ALLOWED that is greater than zero.</li>
    <li><b>(job["Owner"] in attr_dict["ITB_Users"].split(","))</b>: Returns true if the job ClassAd attribute "Owner" is in the comma-delimited string attribute ITB_USERS (which would be defined in frontend.xml)</li>
    </ul>
</p>
<p>
    Each attribute used in a match expression should be declared in a
    subsequent match_attrs section.  This makes ClassAd variables
    available to the match expression. Attributes can be made available
    from the:</p>
    <ol>
    <li> Factory ClassAd: (&lt;match&gt;&lt;factory&gt;&lt;match_attr&gt;)</li>
    <li> Job ClassAd: (&lt;match&gt;&lt;job&gt;&lt;match_attr&gt;)</li>
    </ol>
    <p>
    Each <b>match_attr</b> tag must contain a <b>name</b>.
    This is the name of the attribute
    in the appropriate ClassAd.  <br/>
    It must also contain a <b>type</b> which can be
    one of the following:
    </p>
    <ol>
    <li>string: A constant string of letters, numbers, or characters.</li>
    <li>int: An integer: a positive or negative number, or zero.</li>
    <li>real: A real number that could have decimal places</li>
    <li>bool: It can by "True" or "False"</li>
    <li>Expr: A ClassAd expression</li>
    </ol>
</p>
<p><B><u>Example</u></b></p>
        <div class="xml">
         &lt;match match_expr='glidein[&quot;attrs&quot;].get(&quot;GLIDEIN_Site&quot;) in ((job.get(&quot;DESIRED_Sites&quot;) != None) and job.get(&quot;DESIRED_Sites&quot;).split(&quot;,&quot;))'&gt;<br/>
            &lt;factory query_expr="(GLIDEIN_Site=!=UNDEFINED)"&gt;<br/>
               &lt;match_attrs&gt;
                  &lt;match_attr name="GLIDEIN_Site" type="string"/&gt;
               &lt;/match_attrs&gt;<br/>
               &lt;collectors&gt;
               &lt;/collectors&gt;<br/>
            &lt;/factory&gt;<br/>
            &lt;job query_expr="(DESIRED_Sites=!=UNDEFINED)"&gt;<br/>
               &lt;match_attrs&gt;
                  &lt;match_attr name="DESIRED_Sites" type="string"/&gt;
               &lt;/match_attrs&gt;<br/>
               &lt;schedds&gt;
               &lt;/schedds&gt;<br/>
            &lt;/job&gt;<br/>
         &lt;/match&gt;<br/>
        </div>


<p><B><u>Example</u></b></p>
        Glideins can also use "start_expr" to make sure
        the correct jobs start on pilots.  This is a HTCondor 
        expression run on the pilot startd daemon.
        Here is an example:
        <div class="xml">
              &lt;match match_expr='glidein[&quot;attrs&quot;].get(&quot;GLIDEIN_Site&quot;) in ((job.get(&quot;DESIRED_Sites&quot;) != None) and job.get(&quot;DESIRED_Sites&quot;).split(&quot;,&quot;))'
            start_expr='(stringListMember(GLIDEIN_Site,DESIRED_Sites,",")=?=True)' &lt;
            <br/>
            ...
            <br/>
            &lt;/match &gt;
        </div>
</p>

<p><B><u>Example</u></b></p>
        Here is an example of policy.py that is equivalent to above example
        <div class="xml">
            &lt;match match_expr='True'
            policy_file='/path/to/policy.py'
            start_expr='(stringListMember(GLIDEIN_Site,DESIRED_Sites,",")=?=True)' &gt;
            <br/>
            &lt;factory query_expr="True"&gt;
                &lt;match_attrs /&gt;
             &lt;/factory&gt;
            <br/>
            &lt;job query_expr="True"&gt;
                &lt;match_attrs /&gt;
             &lt;/job&gt;
            <br/>
            &lt;/match &gt;
        </div>
        <pre>
# Filename: /path/to/policy.py
# match(job, glidein) is equivalent to match_expr in frontend.xml
def match(job, glidein):
    return (glidein['attrs'].get('GLIDEIN_Site') in job["DESIRED_Sites"].split(","))

# factory/job query_expr is a string of HTCondor expression
factory_query_expr = '(GLIDEIN_Site=!=UNDEFINED)'
job_query_expr = '(DESIRED_Sites=!=UNDEFINED)'

# factory/job match_attrs is a dict with following structure
factory_match_attrs = {
    'GLIDEIN_Site': {'type': 'string', 'comment': 'From policy'}
}
job_match_attrs = {
        'DESIRED_Sites': {'type': 'string', 'comment': 'From policy'}
}
        </pre>
</p>
</div>
<div class="section">
<a name="multiple_proxy" />
<h2>Using Multiple Proxies</h2>

<p>
<b>
    Why would you want to use a pool of pilot proxies 
    instead of a single one?
</b>
</p>

<p>
If your VO maps to a single group account at the remote grid sites, you
wouldn't.  A pool of pilot proxies (try saying that 5 times fast) does
not gain you anything.  
If your VO maps to a pool of accounts at remote grid sites, you should
consider using a pool of proxies equivalent to the number of users you
have.  Why?</p>

<p>
Consider the following scenario: Alice, Bob, and Charlie are all in the
FUNGUS experiment and form a VO.  They are using GlideinWMS.  Alice
sends 1000 jobs to FNAL via their GlideinWMS using a single pilot proxy.
   The pilots map to their userid fungus01 at FNAL, and in accordance with
the batch system's fair-share policies, the job priority for user
fungus01 is decreased significantly.
</p>
<p>
Bob comes along and submits 1000 jobs via GlideinWMS, while Charlie
submits 1000 jobs under his own proxy and not using GlideinWMS.  The
GlideinWMS pilots launch for Bob, and map to fungus01. Charlie launches
his own jobs that get mapped to fungus02.  Relative to fungus02,
fungus01 priority is terrible, and Bob's jobs sit around waiting for
Charlie -- even though Bob didn't occupy the FNAL resources, Alice did!
</p>
<p>
The solution: have a pool of pilot proxies.  We then spread the
fair-share penalty amongst fungus01, fungus02, and fungus03, and Bob now
can compete on a more equal footing with Charlie and Alice.
</p>
<p>
<b>Using multiple proxies</b>
</p>
<p>
Proxies can be specified in the 
<tt>&lt;security&gt;&lt;credentials&gt;&lt;credential&gt;</tt> tags.  Multiple proxy tags can be entered, one for each proxy file.  These can found in the security section at the top of the xml, in which case, the proxies are shared for all security groups.  They can also be found within <tt>&lt;group&gt;</tt> tags, in which case they are used only by that security group.
</p>
<p>
One example follows:
<div class="config">
<blockquote>
         &lt;security&gt;<br/>
<blockquote>
            &lt;credentials&gt;<br/>
<blockquote>
               &lt;credential type="grid_proxy" trust_domain="OSG" absfname="/home/frontend/.globus/x509_pilot05_cms_prio.proxy" security_class="cmsprio"/&gt;<br/>
               &lt;credential type="grid_proxy" trust_domain="OSG" absfname="/home/frontend/.globus/x509_pilot06_cms_prio.proxy" security_class="cmsprio"/&gt;<br/>
               &lt;credential type="grid_proxy" trust_domain="OSG" absfname="/home/frontend/.globus/x509_pilot07_cms_prio.proxy" security_class="cmsprio"/&gt;<br/>
               &lt;credential type="grid_proxy" trust_domain="OSG" absfname="/home/frontend/.globus/x509_pilot08_cms_prio.proxy" security_class="cmsprio"/&gt;<br/>
               &lt;credential type="grid_proxy" trust_domain="OSG" absfname="/home/frontend/.globus/x509_pilot09_cms_prio.proxy" security_class="cmsprio"/&gt;<br/>
</blockquote>
            &lt;proxies&gt;<br/>
</blockquote>
         &lt;security&gt;<br/>
</blockquote>
</div>
</p>
</div>

<div class="section">
<H2 CLASS="western"><A NAME="singularity"></A>Run jobs under Singularity</H2>

    <P>As mentionsd <a href="#attr_singularity">above</a>, <b>GLIDEIN_Singularity_Use</b> determines whether or not you want to mandate the use of Singularity
    (via GlideinWMS) and is used both for provisioning and to match and run once the Glidein is on the site.
To use Singularity you have to set it to one of REQUIRED, PREFERRED or OPTIONAL, e.g.:
<blockquote>&lt;attr name="GLIDEIN_Singularity_Use" glidein_publish="True" job_publish="True" parameter="False" type="string" value="PREFERRED"/&gt;
</blockquote>
The Factory setting and the actual availability of singularity and an image will also affect the actual use of Singularity.
    See the <a href="../factory/configuration.html#singularity">Factory configuration document</a>
for a table of how Singularity is negotiated with the entries using GLIDEIN_Singularity_Use and GLIDEIN_SINGULARITY_REQUIRE (the entry variable)
    to decide wether the Glidein can run there and should use Singularity or not.
</P>

<p>To use Singularity you must also (in the general or group configuration):
<ol>
    <li>Use the default wrapper script that we provide (or a similar one). In other words a line like:
<blockquote>&lt;file absfname="/var/lib/gwms-frontend/web-base/frontend/default_singularity_wrapper.sh" wrapper="True"/>
</blockquote>
    must be added in the &lt;files> section of the general or group parts of the Frontend configuration.
NOTE: Remember to remove your previous VO wrapper if you had one, e.g. if you were using Singularity via OSG
</li>
<li>Specify an image. You can specify one single image or a dictionary of images, SINGULARITY_IMAGES_DICT, and pick one with the variable REQUIRED_OS (set in the job of in the Frontend group).
If you use SINGULARITY_IMAGES_DICT and REQUIRED_OS, the value of REQUIRED_OS must be 'any' or one of the keys used in the dictionary.
To specify the image dictionary you have a couple of options:
<ul style="list-style-type:none">
    <li><b>2a.</b> run a pre-singularity script like generic_pre_singularity_setup.sh from /var/lib/gwms-frontend/web-base/frontend/,
        (or a similar one you did for your VO). To do this add a line such as:
        <blockquote>
    &lt;file absfname="/var/lib/gwms-frontend/web-base/frontend/generic_pre_singularity_setup.sh" after_entry="False" executable="True" period="0" untar="False" wrapper="False"/>
</blockquote>
    in the &lt;files> section as before. This script sets a SINGULARITY_IMAGES_DICT with the OSG images in CVMFS for "rhel7" and "rhel6".
        You can select one of them by setting <b>REQUIRED_OS</b> to one of the keys. "rhel7" is the default.
    </li>
        <li><b>2b.</b> You can set directly SINGULARITY_IMAGES_DICT in your group attributes adding a line like:
<blockquote>
            &lt;attr name="SINGULARITY_IMAGES_DICT" glidein_publish="True" job_publish="True" parameter="False" type="string" value="default:/cvmfs/singularity.opensciencegrid.org/opensciencegrid/osgvo:el6,rhel7:/cvmfs/singularity.opensciencegrid.org/opensciencegrid/osgvo:el7"/>
</blockquote>
Then you can use REQUIRED_OS to select one of the images.
        </li>
    <li><b>2c.</b> You can ask the Factory to set SINGULARITY_IMAGES_DICT for you and use REQUIRED_OS to select the image.
    </li>
    <li><b>2d.</b> You set SingularityImage in the job submit file, e.g:
<blockquote>
+SingularityImage = "/cvmfs/singularity.opensciencegrid.org/PATH_NAME_TO_THE_IMAGE"
</blockquote>
    </li>
</ul>
    </li>
</ol>
    </p>

Optionally, in the general or group configuration you can also:
<ul>
    <li>Specify bind-mounts for Singularity images using GLIDEIN_SINGULARITY_BINDPATH. These bind-mounts override the ones listed by the Factory in GLIDEIN_SINGULARITY_BINDPATH_DEFAULT.
        If one or more of the specified paths does not exist on the node, it will be removed from the list. Here an example:
<blockquote>
&lt;attr name="GLIDEIN_SINGULARITY_BINDPATH" const="False" glidein_publish="True" job_publish="True" parameter="True" publish="True" type="string" value="/vo_files,/src_path:/dst_path"/>.
</blockquote>
        See the <a href="../factory/custom_vars.html#singularity_vars">custom variables file</a> for more information about the bind mounts.
    </li>
    <li>Specify additional options for the singularity command, using the attribute <b>GLIDEIN_SINGULARITY_OPTS</b>
</li>
</ul>

The <a href="../factory/custom_vars.html#singularity_vars">custom variables file</a> contains a reference of all the
    Singularity attributes used in the Frontend, Factory or Glidein.
</div>



<div class="section">
<H2 CLASS="western"><A NAME="run_daemon"></A>Starting a Glidein Frontend
Daemon</H2>
<P>Once you have the desired configuration file, move to the VO
Frontend directory&nbsp; and launch the command:</P>

    <blockquote>./frontend_startup start</blockquote>
<P>
With the configutation above, all the activity messages will go into 
</P>
    <BLOCKQUOTE>group_*/log/frontend_info.&lt;date&gt;.log</BLOCKQUOTE>
<P>while the debug, warning and error messages go into </P>
    <BLOCKQUOTE>group_*/log/frontend_debug.&lt;date&gt;.log</BLOCKQUOTE>

<P><A NAME="ref"></A>
    The Frontend logs are deleted after a week.
</P>
</div>

<div>
    <a name="xsltplugins"/>
    <h3 class="western">XSLT Plugins to extend configuration</h3>
    This is explained in the <a href=../factory/configuration.html#xsltplugins>Factory configuration documentation.</a>
    <p>
    </p>
</div>
<div class="footer">
Banner image by
<a href="http://www.flickr.com/people/leafwarbler/">Madhusudan Katti</a>
used under Creative Commons license.<br>
Original Home URL: <a href="http://glideinwms.fnal.gov">http://glideinwms.fnal.gov</a>.
GlideinWMS email support: glideinwms-support at fnal.gov
</div>

</div>
</body>
</html><|MERGE_RESOLUTION|>--- conflicted
+++ resolved
@@ -1013,14 +1013,9 @@
          &lt;ccb DN="<i>certificate DN</i>"
                   node="CCB Collector:<b>other_port?sock=collectorID1-ID2</b>"/&gt;</br>
             <font color="blue">
-            <b>Important: </b>Like in User Pool Collector configuration, there are multiple options of configuration:<i>port range</i>,
-<<<<<<< HEAD
-                single collector (<b>sock=collectorX</b>), or sinful string can be used for the sock range case (<b>sock=collectorID1-ID2</b).
-                For shared_port option, the configuration is further explained in:
-=======
-                single collector (<b>sock=collectorX</b>), or sinful string can be used for the sock range case (<b>sock=collectorID1-ID2</b>).
-                This last case is further explained in
->>>>>>> 3fa2ddf9
+            <b>Important: </b>Like in User Pool Collector configuration, there are multiple options of configuration: a single host name, a <i>port range</i>,
+                sinful string (shared_port configuration) with a single collector ID (<b>sock=collectorX</b>), or with a "sock range" (<b>sock=collectorID1-ID2</b>).
+                For shared_port, the configuration is further explained in:
                 <a href="../components/condor.html#collectors">Advanced HTCondor Configuration Multiple Collectors document</a>
                 It's very important to follow this configuration pattern. No coma or semicolon is allowed in the node specification.</font><br/>
       </blockquote>
