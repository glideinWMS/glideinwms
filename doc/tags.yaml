# SPDX-FileCopyrightText: 2009 Fermi Research Alliance, LLC
# SPDX-License-Identifier: Apache-2.0

---
# GlideinWMS release notes ordered by release version
# YAML format used to generate tags.txt and history.html, starting w/ GlideinWMS v3.6
# Each release is a dictionary following the template here below (defaults can be omitted).
# There are some attributes, list with features (Feature: list of strings), Bug fixes (Bug fix: list of string)
# and NOTES (NOTE, NOTE-FACTORY, NOTE-FRONTEND: all lists of string)
# New releases are appended at the bottom (anyway the order is not important)

# Special version names:
# default
# template...

default:
  Series: Stable
  Tarball: false

template:
  Date: d, 2020
  Feature:
    -
    -
  Bug fix:
    -
    -
  NOTE:
    -
  NOTE-FACTORY:
    -
  NOTE-FRONTEND:
    -

v3_6:
  Date: September 25, 2019
  Series: Stable
  Tarball: true
  Feature:
    - Renaming of v3_5_1 (released on 9/18) to respect the odd/even numbering
    - Includes all 3.4.6 features
    - Updated SW and docs for the change in OSG factories
    - Updated all the obsolete links to HTCondor manual in GlideinWMS website
    - Set up an ITB Frontend for GWMS and FIFE testing
    - Updated gitattributes to resolve conflicts w/ checksum files
    - Added editorconfig and default encoding
    - GlideinWMS code will use now Google docstring format
    - Advertise if a Glidein can use privileged or unprivileged Singularity
    - Check if single user factory migration script has been run before startup
  Bug fix:
    - pip errors in nightly CI
    - Unittest failing at times on SL7
    - Factory could start also w/ a GT2 entry enabled
  NOTE:
    - v3_6 is fully interoperable w/ v3_5 and v3_4. I.e. You can mix v3_6_x, v3_5_x and v3_4_x Factories and Frontends in your system
  NOTE-FACTORY:
    - The v3.6 Factory (like v3.5) is using a single user. This is a major change. If you are upgrading, after the RPM upgrade you will need to:\
      1. stop Factory and HTCondor, 2. Migrate the HTCondor status running the fact_chown script, 3. Run upgrade and restart the HTCondor and the Factory.
      For detailed instructions see http://glideinwms.fnal.gov/doc.dev/factory/configuration.html#single_user

v3_6_1:
  Date: Novemver 13, 2019
  Series: Stable
  Tarball: true
  Feature:
    - Added compatibility w/ HTCondor 8.8.x in OSG 3.5
    - Monitoring pages use https if available
    - Improved search and testing of Singularity binary
    - Unset LD_LIBRARY_PATH and PATH for jobs in Singularity
    - Updated documentation links and Google search
    - Improved CI testing
    - Stop considering held limits when counting maximum jobs in Factory
  Bug fix:
    - Fix Fatcory tools (entry_rm, entry_q and entry_ls) to be more verbose with single user Factory
    - Removed hardcoded CVMFS requirement for Singularity
    - Improve diagnostic messages when rsa.key file is corrupted
    - Improve control of the worker node draining, avoiding to stop accepting jobs as soon as the draining file is present

v3_6_2:
  Date: March 26, 2020
  Series: Stable
  Tarball: true
  Feature:
    - Add a portable condor_chirp for user jobs running in the glideins
    - Automate the generation of factory configuration
    - Improve control of setup of module and spack in Singularity using MODULE_USE
    - Adding GPU monitor as default for pilots
    - Reduce number of queries from Frontend to User collector
    - Make lgwms-logcat.sh work with non standard factory instance names
  Bug fix:
    - Pilot using an expired proxy when authenticating to the collector
    - CI issues (coverage broken in SL6, script selection affected by file name)
    - Incorrect CERTIFICATE_MAPFILE used when using HTCondor python binding (failed schedd authentication)
    - Fix release manager relative imports
    - Broken submission to GCE and AWS
    - Correct how entry_ls detect an rpm installation
    - Adjust size of ClusterId and ProcessId fields for the condor_q custom format
    - Total of frontend info is 0 in Factory monitoring

v3_6_3:
  Date: July 16, 2020
  Series: Stable
  Tarball: true
  Feature:
    - Add Python condor_chirp to PATH
    - Dropped tarball installation support
    - Add Python condor_chirp and other GWMS tools to PATH in Singularity
    - Removed "Group:System Environment/Daemons" from glideinwms.spec in OSG repo
    - Added new API documentation using sphinx
    - Added a runner to run the different tests with consistent CLI
    - Added new RHEL 8 Singularity image
    - Updated the singularity wrapper with new features form the OSG wrapper
    - Clean PYTHONPATH and setup GWMS environment in Singularity containers
    - Improved the environment handling of the Singularity wrapper
  Bug fix:
    - Upgrade the factory documentation not to ask to install the switchboard
    - The Python version of condor_chirp now works with Singularity jobs
    - Enable RFC proxies by default for direct proxies
    - Fix OSG_autoconf and gfdiff
    - Added COMPLETED to the known list of "GridJobStatus"es
    - Add a knob to set entry limits in OSG_autoconf
    - Stop pilots even after the downtime timestamp has been reached when draining pilots
    - Glideins are unrecoverable unless listed as recoverable
    - User job invocation via singularity eating up -e or -n

v3_6_4:
  Date: September 17, 2020
  Series: Stable
  Tarball: false
  Feature:
    - Improved OSG_autoconf
    - Dropped Python 2.6 support
    - Added support for RHEL 8 worker nodes
    - Harmonized, improved and extended CI tests (same CLI, support for Python 3, ...)
    - Added tool to verify if the code for a ticket has been merged
  Bug fix:
    - Fix for condor_chirp not finding htchirp in the PYTHONPATH
    - Fixed unquoted SINGULARITY_PATH causing HTCondor not to start

v3_7:
  Date: March 31, 2020
  Series: Development
  Tarball: true
  Feature:
    - Includes all features and fixes of 3.6.2
    - Use of HTCondor token-auth for Glideins authentication
    - Added secure logging channel
    - Refactored glidien_startup.sh to separate out the code in heredoc sections and improve code quality

v3_6_5:
  Date: October 5, 2020
  Series: Stable
  Tarball: false
  Feature:
    - Added GitHub actions to test the code (Python unit tests, BARS, pylint, pycodestyle)
  Bug fix:
    - Fix for paths in Singularity not substituted correctly when the execute directory has a link or bind mount
    - Fixed shared_port_port to adapt to HTCondor 8.8.10 changes
    - Fixed overrides in OSG_autoconf using depcopy, use https for gfdiff
    - Fixed credential dir in manual_glidein_submit removing hardcoding

v3_7_1:
  Date: November 3, 2020
  Series: Development
  Tarball: false
  Feature:
    - Includes all features and fixes of 3.6.5
    - Configuration changes to make more compatible with HTCondor 8.9  on initial install
    - SciTokens authentication between Factory and CE
    - IDTokens authentication between Factory and Frontend
  Bug fix:
    - Factory reconfigs and startups do not require manual creation of directories
    - Factory builds Condor Tarballs to send with glideins correctly

v3_9:
  Date: September 18, 2020
  Series: Development
  Tarball: false
  Feature:
    - Includes all features and fixes of 3.6.3 and 3.7.1
    - Python 3 code, some pitfalls to pay attention to are in the Bug Fix section
  Bug fix:
    - custom dictionaries with __getattr__ in the creation package (an infinite loop was masked in Python 2)
    - str vs bytes, especially in crypto libraries
    - None cannot be used in sorted string lists and we use (None, None, None) for unmatched jobs in the Frontend
    - Add __repr__ method to SubParams class
    - Fixed pycache of creation/lib included in multiple packages
    - Fixed spec file to include python3 compiled files and not python2 ones
    - Fixed Mapping import
    - Fixed str vs bytes confusion in cryptography functions and classes

v3_7_2:
  Date: December 21, 2020
  Series: Development
  Tarball: false
  Feature:
    - Includes all features and fixes of 3.6.6
    - Drop GLExec support
    - Mechanism for running custom scripts at the end of glidein execution
    - OSG_autoconf protection added to prevent failures when CE disappears from OSG Collector
  Bug fix:
    - Frontend no longer over-generates tokens for entries
    - Factory does not remove glideins when idle limit is hi

v3_9_1:
  Date: February 11, 2021
  Series: Development
  Tarball: false
  Feature:
    - Includes all features and fixes of 3.7.2
    - Separates httpd packages from Factory and Frontend RPMs
  Bug fix:
    - Frontend no longer reports duplicate glideclient daemons to the Factory

v3_7_3:
  Date: March 25, 2021
  Series: Development
  Tarball: false
  Feature:
    - More efficient generation of IDTOKENS by frontend
    - SciToken credentials configured and treated same as other credentials for glidein submission
    - Glideins configured without GSI but with SciToken and IDTOKENS successfully run jobs.
    - Order of places glidein checks for singularity changed
    - PATH with multiple directories can be configured to override singularity binary
    - Remove LD_PRELOAD from glidein environment by default
    - Fail without fall-back when user provided singularity image missing
    - Improved GPU implementation in glidenins
    - OSG_autoconf more configurable, auth_method and pilot_entries can be set
  Bug Fix:
    - Missing GSI configuration does not stop schedd query when IDTOKENS configured.
    - Factory should not check condor tarball version prior to SciToken authentication to CE
    - tmpfile needs to be on correct file system when factory writes tokens from frontend
    - IDTOKENS auth does not fail on improper condor_version comparison
    - rpm sub package (http) building issues fixed

v3_7_4:
  Date: May 10, 2021
  Series: Development
  Tarball: False
  Feature:
    - Consider not available (not Idle) partitionable slots where all GPUs are used
  Bug Fix:
    - Submissions from some 3.6.5 frontends to 3.7.3 factories go on hold

v3_9_2:
  Date: Jun 1, 2021
  Series: Development
  Tarball: false
  Feature:
    - Includes all features and fixes of 3.7.3 and 3.7.4
    - Drops support for BDII along with its LDAP requirements
    - Adds check_python3_expr.py to validate python3 in match expressions
  Bug fix:
    - Fixes string encoding issues on glideFactoryLib
    - Fixes an issue that would cause some factory configurations to generate malformed Condor files

v3_7_5:
  Date: Sep 2 2021
  Series: Development
  Tarball: False
  Feature:
    - Support for big files in the glideinwms repository
    - Additional download mechanism for files
  Bug Fix:
    - Have SciToken credential be per-entry
    - Fix IDTOKEN generation in the Frontend
    - Cleanup script not executing correctly at glidein termination
    - Automount of CVMFS integrated into glidein script

v3_9_3:
  Date: Sep 21, 2021
  Series: Development
  Tarball: false
  Feature:
    - Includes all features and fixes of 3.7.5
    - Adds type validation to the check_python3_expr.py script
    - Removes unused encodingSupport.py and its unit tests
  Bug fix:
    - Fixes an encoding issue affecting cloud submissions

v3_7_6:
  Date: Jan 18 2022
  Series: Development
  Tarball: False
  Feature:
    - Flexible mount point for CVMFS in glidein
    - Frontend and factory check expiration of SciTokens
    - Shared port is default for User Collector
    - API to retrieve job information from condor jobID
    - OSG_autoconf now allows override yaml configuration files
    - expiration and other validity of JWT tokens checked before use

  Bug Fix:
    - condor_chirp no longer fail when python2 used in job
    - IDTOKEN issuer changed from collector host to trust domain
    - proxy was failing to renew when both SCITOKEN and grid_proxy auth used
    - OSG_autoconf automatic assignment of submit attributes fixed
    - OSG_autoconf common entry fields implemented
    - OSG_autoconf now possible to append instead of replace values
    - glidein clears LD_LIBRARY_PATH prior to starting HTCondor
    - JOB_TOKENS no longer set in glidein environment if not needed
    - IDTOKEN/SCITOKEN auth to bosco sites fixed
    - improved IDTOKEN revocation procedures
    - SSL added to condor *_AUTHENTICATION_METHODS
    - Possible to have frontend group with only SCITOKEN authentication
    - Factory stores frontend group information per-token
    - Intermittent -check_v35 error fails to  startup factory
    - Fix glidein_starup.sh in staging area to be one with payload
    - GCB support removed
    - glidein_cleanup can cleanup directories chmoded read-only
    - improved shellcheck testing
    - corrected paths for some variables in glideins
    - eliminated spurious log messages in glideins
    - STARTD_JOB_ATTRS fixed in glideins
    - GWMS_PATH in glidein_startup.sh corrected
    - better cleanup of tmpfiles after install

v3_9_4:
  Date: Jan 25, 2022
  Series: Development
  Tarball: false
  Feature:
    - Includes all features and fixes of 3.7.6
    - Adds support for CentOS 8
    - Adds two new RPM packages (vofrontend-libs and vofrontend-glidein) to provide essential libraries for frontend-like applications
    - Updates license to Apache 2.0
  Bug fix:
    - Updates libraries for compatibility with PyYAML 6.0
    - Fixes a string encoding issue affecting the cat log scripts
    - Fixes AWS/Google metadata encoding error

v3_9_5:
  Date: May 17, 2022
  Series: Development
  Tarball: false
  Feature:
    - Support for credential generator plugins
    - Support for Apptainer
    - Support for python3-rrdtool added in OSG 3.6 also for RHEL7
    - Support for CVMFS on-demand via cvmfsexec (mount/umountrepo)
    - Configurable idtokens lifetime
    - Improved frontend logging
    - Improved default SHARED_PORT configuration
    - Special handling of multiline condor config values
    - Advertise CONTAINERSW_ variables
  Bug fix:
    - Fixes an issue causing SciTokens transferred to the factory to be corrupted
    - Fixes to manual_glidein_submit for compatibility with Python 3
    - Fixes to OSG_autoconf for compatibility with Python 3
    - Fixes a minor issue in job.condor
    - Fixes OS detection for CentOS Stream 8
    - Fixes an issue with scitoken handling to gsi_proxy configured factory entries
    - Fixes condor tarball directory structure
    - Stops clearing LD_LIBRARY_PATH before starting HTCondor
    - Ensures that idtokens are transferred to glidein credential directory

v3_7_7:
  Date: June 21 2022
  Series: Development
  Tarball: False
  Feature:
    - Authenticate w/ tokens w/ the HTCondor-CE collector
    - Added CONTINUE_IF_NO_PROXY attribute to control GSI to token transition
  Bug fix:
    - Fixes an issue causing SciTokens transferred to the factory to be corrupted
    - Fixes condor_config -dump is not safe if the pool config has multiline entries
    - Add job.condor typo fix for bosco to 3.7.7
  NOTE:
    - Now branch_v3_7 is completely separate. Feature or fixes have to be backported

v3_9_6:
  Date: October 27, 2022
  Series: Development
  Tarball: false
  Feature:
    - Added token authentication to Glideins running in the Cloud (AWS and GCE). Now Glideins on all supported resources can authenticate back using IDTOKENS when using recent HTCSS versions.
    - Added `GLIDEIN_PERIODIC_SCRIPT` env variable to notify periodic custom scripts
    - Added the possibility to set the Glidein HTCSS TRUST_DOMAIN as attribute in the Frontend configuration
    - The Frontend configuration is now valid (reconfig/upgrade successful) even if some HTCSS schedds are not in DNS. Failing only if all schedds are unknown to DNS
  Bug fix:
    - Fixed `glidien_config` corrupted by concurrent custom scripts run via HTCSS startd cron (#163)
    - Fixed `setup_x509.sh` not to write to stdout when running as periodic script in HTCSS start cron (issues#162,#164)
    - Fixed setup_x509.sh creates proxy file in directory used for tokens (issue#201)
    - Fixed GLIDEIN_START_DIR_ORIG and GLIDEIN_WORKSPACE_ORIG values in glidein_config
    - Fixed unnecessary proxy/hostcert.pem workaround in frontend config (issue#66)
    - Fixed analyze_entries and python3 readiness (issue#194)
    - Fixed gwms-renew-proxies service should check if local VOMS cert is expired (issue#21)
    - Fixed python3 check return value in case of exception (PR#211)
    - Fixed list_get_intersection in singularity_lib.sh that was requiring python2 (PR#212)
    - Unset SEC_PASSWORD_DIRECTORY in the Glidein HTCSS configuration, was causing warnings for unknown files (PR#226)
    - HTCSS DC_DAEMON_LIST now is equal to DAEMON_LIST only in the Factory, in all other GlideinWMS components only selected HTCSS daemons are added explicitly to it (issue#205)
    - Working and local tmp directories are removed during Glidein cleanup also when the start directory is missing. This result in a loss of Glidein final status information but avoids sandbox leaks on the Worker Node. (issue#189)
  NOTE:
    - custom scripts should always read values via gconfig_get(). The only exception is
      the parsing or the line to get the add_config_line source file
    - add_config_line is deprecated in favor of gconfig_add. Will be removed from future versions
    - add_config_line_safe is deprecated in favor of gconfig_add_safe. gconfig_add is the recommended method to use also in concurrent scripts
    - gconfig_add_unsafe, with a similar behavior to the former add_config_line, has been added. Its use is not recommended, unless absolutely sure that no script will be run in parallel
    - Only the first collector in TRUST_DOMAIN is kept, following collectors are removed. This happens both in the Frontend token issuer and in the setting of the Glidein TRUST_DOMAIN (setup_x509.sh).

v3_10_0:
  Date: December 7, 2022
  Series: Stable
  Tarball: false
  Feature:
    - All the features and fixes in v3_9_6
    - Use `SINGULARITY_DISABLE_PID_NAMESPACES` disable `--pid` in Singularity/Apptainer  (OSG SOFTWARE-5340, PR#232)
    - Raise a warning if there are "FATAL" errors in Singularity/Apptainer stdlog and the exit code is 0 (PR#235)
    - Added `gconfig.py`. Python utilities to read and write glidein_config (PR#237)
  Bug fix:
    - Set PATH to default value instead of emptying it (PR#233)
    - Have `get_prop_str` return the default value when the attribute is "undefined" and `gwms_from_config` return the default when set instead of an empty string (PR#235)
    - Fixed credential ID in Glideins. It was not set for scitokens causing incorrect monitoring values (PR#242)
    - Fixed typo in `singularity_lib.sh` (issue#249)
  NOTE:
    - This follows v3_9_6. Please see all the notes about the custom script changes

v3_10_1:
  Date: December 13, 2022
  Series: Stable
  Tarball: false
  Feature:
    - Added utility function to replace error_gen in python scripts (PR#254)
  Bug fix:
    - Fixed status reporting for `gconfig.py`  (PR#254)
  NOTE:
    - Please see all the notes in 3.9.6 about the custom script changes

v3_10_2:
  Date: May 10, 2023
  Series: Stable
  Tarball: false
  Feature:
    - Add a parameter to control the name of the keyname for idtokens (PR#268)
    - Added a factory knob to allow control over rebuilding of cvmfsexec distributions (PR#272)
    - RHEL9 worker node are now recognized by condor_platform_select automatic OS detection (PR#285)
    - Removed pre-reconfigure hook used for rebuilding cvmfsexec distributions whenever a factory reconfig/upgrade was run (issue#262)
  Bug fix:
    - Use correct variable for `$exit_code` in `singularity_exec_simple` (PR#259)
    - Make sure default value does not overwrite the global one for idtoken_lifetime (PR#261)
    - Protect OSG_autoconf from OSG collector unavailability (PR#276)
    - Fixed jobs going in unknown state in factory monitoring. added QUEUING state for new ARC-CEs REST (PR#286)
  NOTE:
    - When using on-demand CVMFS, all Glideins after the first one on a node are failing (issue#287)
  NOTE-FACTORY:
    - The rebuilding of cvmfsexec distributions is now disabled by default, it must be enabled via the new factory knob.\
      If you are upgrading from v3.9.5 or later, check that the cvmfsexec script is no more in the pre-reconfigure hooks directory.

v3_10_3:
  Date: September 11, 2023
  Series: Stable
  Tarball: false
  Feature:
    - Added support for Debian 11 and Ubuntu 22 worker nodes (PR#320)
    - Added structured logging. It is a hybrid format with some fields followed by a JSON dictionary. The exact format of the messages may change in the future, and we plan for it to become the default. Now it is disabled by default. Add `structured="True"` to all `process_log` elements (PR#333)
    - Add option to set xml output directory in OSG_autoconf (PR#319)
    - Allow OSG_autoconf to skip sites or CEs that are not present in the OSG collector (PR#315)
    - Add option to set num_factories in OSG_autoconf (Issue#344, PR#345)
    - Added the ability to clear a list of variables from the environment via GLIDEIN_CONTAINER_ENV_CLEARLIST before starting a container (Issue#341, PR#342)
  Bug fix:
    - Removed `classad` from requirements.txt. The HTCSS team distributes only the `htcondor` library in PyPI which includes a different version of classad (PR#301)
    - Fixing Python 3.9 deprecations (`imp`, `getchildren()` in `xml.etree.ElementTree`) (PR#302, PR#303)
    - Populate missing Entry parameters for ARC CEs submissions (PR#304)
    - Modified the usage of subprocess module, for building/rebuilding cvmfsexec distributions, only when necessary (PR#309)
    - manual_glidein_submit now correctly sets idtokens in the EncryptedInputFiles (issue#283, PR#284)
    - Fixed fetch_rrd crash in EL9 causing missing monitoring and glidefactoryclient classad information (Issue#338, PR#339)
  NOTE-FACTORY:
    - When generating cvmfsexec distribution for EL9 machine type on an EL7 machine, the factory reconfig and/or upgrade fails as a result of an error in `create_cvmfsexec_distros.sh`. This is possibly due to the tools for EL7 being unable to handle EL9 files (as per Dave Dykstra). Please exercise caution if using `rhel9-x86_64` in the `mtypes` list for the `cvmfsexec_distro` tag in factory configuration.
      - Our workaround is to remove the EL9 machine type from the default list of machine types supported by the custom distros creation script.  Add it back if you are running on an EL9 system and want an EL9 cvmfsexec distrinution. (PR#312)'

v3_10_4:
  Date: September 14, 2023
  Series: Stable
  Tarball: false
  Bug fix:
    - Fixed missing arguments from rrdtool fetch call (Issue#351, PR#352)
    - gconfig.py to use `gwms-python`, not use `python3` (Issue#349, PR#350)
    - Fixed alternative Shell code still using the `python` (i.e. python2) interpreter (Issue#289, PR#353)

v3_10_5:
  Date: September 27, 2023
  Series: Stable
  Tarball: false
  Bug fix:
    - Workaround for EL7 PyJWT bug, generating bytes instead of str (PR#355)
    - Fixed missing `cvmfsexec.cfg` files from Factory reconfig and improved cvmfsexec warnings (Issue#348, PR#356)
    - Added bash requirement to files using bashisms, notably `glidein_sitewms_setup.sh` (PR#358)
    - Fixed syntax errors in analyze_queues (PR#357)
    - Fixed setup_x509 to be successful w/ TRUST_DOMAIN set in the as Factory or Frontend parameter (PR#359)
    - GLIDEIN_SINGULARITY_BINARY_OVERRIDE set also with Frontend and Factory params, not only WN environment (PR#360)

v3_10_6:
  Date: January 25, 2024
  Series: Stable
  Tarball: false
  Feature:
    - Add knobs to allow overloading of memory, GLIDEIN_OVERLOAD_MEMORY, and CPU, GLIDEIN_OVERLOAD_CPUS. (Issue#370, PR#374)
    - Added HTCondor tarball downloader (Issue#367, PR#366)
    - Added default (/bin,/usr/bin) when PATH is empty in glidein_startup.sh (PR#373)
    - Advertising Factory's HTCondor submit parameters (Issue#307, PR#382)
  Bug fix:
    - Changed M2Crypto imports to be compatible with 0.40.0 the code must import also the components (PR#377)
    - Fixed PATHs handling in glidein_startup.sh (PR#379)
    - Fixed match policy_file import failure (Issue#378, PR#380)
    - Fixed syntax error in ClassAd used for gangliad configuration (Issue#368, PR#385)
    - Added extra logging to investigate file rotation problem (Issue#362, PR#389)
    - Fixed writing of missing dict files during upgrade (Issue#388, PR#391)
  NOTE-FACTORY:
    - The submit attributes (submit/submit_attrs) are now published in the glidefactory classad with the GlideinSubmit prefix followed by the attribute name and same value. If the attribute name starts with "+" this will be replaced by "_PLUS_", since only alphanumeric characters and "_" are valid in ClassAd attribute names.

v3_10_7:
  Date: June 21, 2024
  Series: Stable
  Tarball: false
  Feature:
    - Apptainer cache and temporary directory set in the Glidein working directory (Issue#403, PR#404)
    - Ability to set a minimum required memory for partitionable Glideins. The default is the value used previously, 2500 MB (Issue#405, PR#406)
    - Blackhole Detection. Stop accepting jobs if they are consumed at a rate higher than the configured limit and declare the Glidein a blackhole (Issue#331, PR#399)
  Bug fix:
    - Fixed Apptainer validation not considering uid_map w/o initial blank (Issue#395, PR#396)
    - Flattening error message in \_CONDOR_WRAPPER_ERROR_FILE and JobWrapperFailure Ad. This is a workaround for a bug in HTCondor (PR#400)
    - Fixed problem when check_signature in glidein_startup is not defined (PR#402)
    - get_tarballs look for HTCondor releases also in the update directory (Issue#412, PR#413)

v3_10_8:
  Date: November 25, 2024
  Series: Stable
  Tarball: false
  Feature:
    - Advertising information about unprivileged user namespaces in glidein classad (PR#416)
    - Added option --group-name option to manual_glidein_submit (PR#435)
  Bug fix:
    - Fixed root unable to remove other users jobs in the Factory (PR#433)
    - HTCondor TRUST_DOMAIN configuration macro set to string to avoid Glidein config error (PR#420)
    - Disabled shebang mangling in rpm_build to avoid gwms-python not finding the shell (Issue#436, PR#437)
    - Dynamic creation of HTCondor IDTOKEN password (Issue#440, PR#441)
    - Autodetect CONDOR_OS in the manual_glidein_submit tool (Issue#449, PR#453)
    - Failed log rotation due to wrong file creation time (Issue#451, PR#457)
    - Replacing xmlrunner with unittest-xml-reporting (PR#428)
    - Updated the release upload script to work with osg-sw-submit (PR#439)

v3_10_9:
  Date: January 16, 2025
  Series: Stable
  Tarball: false
  Feature:
    - Added custom JWT-authenticated log server example (new RPM glideinwms-logging) (Issue#398, PR#467)
    - Now using also Apptainer included in the HTCondor tar ball (Issue#364, PR#473)
    - Improved the docstrings and some code in the lib files and few others with the help of AI (PR#471, PR#472)
    - Added --skip-rpm option in release.py to skip RPM building (PR#474)
  Bug fix:
    - Fixed early truncation in log files configuration and inconsistent documentation (Issue#464, PR#462, PR#463)
    - Removed confusing tac broken pipe messages from the Glidein stderr (PR#465)
    - Fixed JWT logging credentials not transferred to the Glidein. This includes removal of DictFile.append() and use of add_environment() for JWT tokens (Issue#398, PR#467)
    - Fixed quotes in Glidein command line unpacking and replaced deprecated add_config_line commands (PR#468)
    - Allow anonymous SSL authentication for the dynamically generated client config (Issue#222, PR#470)
    - Checking also the apptainer binary in the SINGULARITY_BIN path, not only singularity (PR#473)
  NOTE:
    - The Glidein will always send SIGQUIT to HTCondor when it receives INT, TERM, QUIT signals. This speeds up the shutdown (PR#466)
    - Renamed Glidein Logging functions to glog_... (glog_init, glog_setup, glog_write, glog_send - PR#467).
      The original functions (log_init_tokens, log_init, log_setup, log_write, send_logs_to_remote, ...) are no more available
    - Apptainer downloaded in the HTCondor tar ball is now considered after the PATH in the search for a valid binary.
      The keyword CONDOR in the parameter SINGULARITY_BIN will make so that the HTCondor Apptainer is preferred
      ahead of the rest (PR#473)
    - Added RHEL9 to the list of default OSes used for the container images lookup. Now it is default,rhel9,rhel7,rhel6,rhel8 (PR#473)

v3_10_10:
  Date: January 24, 2025
  Series: Stable
  Tarball: false
  Feature:
    - Improved gfdiff tool interface and changed diff algorithm (PR#476)
    - Added option to check if new HTCondor tarballs are available to get_tarballs (PR#477)
  Bug fix:
    - Fixed gfdiff issue with mergely interface (PR#476)
    - Fallback to cp/chown when cp -p does not work (It is unavailable on some containers) (PR#478)

v3_11_0:
  Date: February 18, 2025
  Series: Development
  Tarball: false
  Feature:
    - Introduces the new credentials model.
    - Add new hierarchical credential classes for a number of credential types
    - Add new parameter classes to handle security parameters orthogonally to credentials
    - Refactors credential generators to enhance its capabilities and allow for the generation of other attributes besides credentials
    - Add support for builtin generators such as the RoundRobinGenerator generator
    - Add LegacyGenerator to support the old callout API
    - Always send SIGQUIT to HTCondor when the Glidein receives INT, TERM, QUIT signals. This speeds up the shutdown (PR#466)
    - Skip glideclient advertising if there are no Glideins to request or actively running on a given group
    - Reintroduces security credentials renewal scripts and the related `creation_script` and `update_frequency` parameters
  Bug fix:
    - Fixed early truncation in log files configuration and inconsistent documentation (Issue#464, PR#462, PR#463)
    - Removed confusing tac broken pipe messages from the Glidein stderr (PR#465)
    - Fixed quotes in glidein command line unpacking and replaced deprecated add_config_line commands (PR#468)

v3_10_11:
  Date: March 24, 2025
  Series: Stable
  Tarball: false
  Feature:
    - Added a test Apptainer image to use when the configured one is not available (PR#482)
    - Added a new configuration knob, stale_age, for Factory entries to control the age of the Glideins to be considered stale for certain statuses (PR#494)
    - Update get_tarballs to use new directory called beta (PR#495)
    - Support GPUs in the mapping of OSG_autoconf VOs (PR#496)
    - Made the Frontend library more friendly to other clients, e.g. Decision Engine (PR#504)
  Bug fix:
    - Protect processing of custom scripts in glidein_startup.sh against stdin interference (PR#498, Issue#500)
    - Some config files used in the RPM package, including the httpd ones, were obsolete and not the version in the source tree. (PR#492, PR#502)
    - Host IP is now searched in blacklist also when the host command is missing (PR#499, Issue#493)
    - Added missing HTCondor requirements in spec file (PR#502)
    - Unset CONDOR_INHERIT before condor startup to avoid any conflict in the condor configurations (PR#503, Issue#274)
  NOTE:
    - Monitoring pages are now redirecting to https if available, i.e. mod_ssl is installed and mod_ssl.conf is present. This behavior was present in the past but had been lost and now it has been reinstated. (PR#492, PR#502)
  NOTE-FRONTEND:
    - The default Frontend tokens key is now variable, $HOME/passwords.d/UPPERCASE_USERNAME. There is no actual change since this is /var/lib/gwms-frontend/passwords.d/FRONTEND for normal RPM installations. (PR#504)
  NOTE-FACTORY:
    - The new variable SINGULARITY_IMAGE_REQUIRED defaults to false and allows to use Singularity/Apptainer also when the configured image is not available.
      The image must be provided by the job or a future custom script in order not to fail. (PR#482)
    - APPTAINER_TEST_IMAGE can be set to an always available Singularity/Apptainer image to use for testing.
      Defaults to oras://ghcr.io/apptainer/alpine:latest (PR#482)

v3_10_12:
  Date: May 5, 2025
  Series: Stable
  Tarball: false
  Feature:
    - Exporting GLIDEIN_Name and GLIDEIN_UUID to the Glidein environment, for all scripts running inside the Glidein (PR#512)
    - HTCondor LOCAL_CONFIG_DIR support for the Glidein HTCondor daemons (PR#515)
    - Improved docstrings in the Factory module (PR#511)
  Bug fix:
    - Fixed misleading counts related to the number of jobs that run in the Glidein (Issue#456, PR#516)

v3_10_13:
  Date: May 7, 2025
  Series: Stable
  Tarball: false
  Bug fix:
    - Fixed a credential rewriting error caused by PR#511 and a path error in PR#515 (PR#519)

v3_10_14:
  Date: June 20, 2025
  Series: Stable
  Tarball: false
  Feature:
    - Added support for Ubuntu 24 workers (PR#529)
    - Add keyword ALL to query all schedulers known to the collector without listing them explicitly (Issue#510, PR#532)
    - Updated download/execution order of `cvmfs_setup.sh` during glidein startup using a new priority `precvmfs_file_list` (PR#528)
    - Add keyword usertrace to the GLIDEIN_DEBUG_OPTIONS custom variable to enable shell tracing in user jobs and wrapper (PR#540)
    - Glideins can start containers with Busybox and no Bash, e.g Alpine Linux. The Glidein itself still requires Bash (Issue#538, PR#540)
  Bug fix:
    - Removed incorrect warning when setting SINGULARITY_BIN to keyword (PR#534)
    - Added `--skip-broken` to yumalldeps to avoid an error when incompatible packages are in the list (Issue#530, PR#534)
    - Added explicit retrieval from glidein_config of GLIDEIN_CONTAINER_ENV and GLIDEIN_CONTAINER_ENV_CLEARLIST in singularity_lib.sh (PR#535)
    - Fixed handling of Apptainer environment and image restrictions (PR#535, PR#539)
    - Added workaround for HTCondor setting PATH only as variable and not in the environment (PR#539)
  NOTE:
    - In the Glidein, `cvmfs_setup.sh` is now executing earlier, right after entry scripts (PR#528)
    - Removed compatibility with GWMS<3.4.5. GlideinWMS v3.4.6 up to v3.10.14 Factories and Frontend are interoperable.

<<<<<<< HEAD
v3_11_1:
  Date: June 24, 2025
  Series: Development
  Tarball: false
  Feature:
    - Including all featured and fixes of the production series up to 3.10.14
    - Added a generator to set credentials or parameters depending on the Entry selected (PR#489)
    - Added a generator to set credentials or parameters depending on the Entry selected (PR#489)
    - Added IdTokenGenerator to standardize the generation of ID tokens and allow for operator customization
    - Added CachedGenerator base class to implement generators with automatic cache management
    - Added CredentialGenerator base generator class to implement cached credential generators
    - Added GeneratorContext class to implement context validation
    - Updated some builtin generators to avoid redefining \_\_init\_\_ making them more flexible
    - Updated the CredentialPair class and its subclasses to support credential pairs with different types. (PR#514)
    - Refactored the credentials module into a python package including modules for base classes and specific credential types. (PR#514)
    - Renamed the credentialGenerator and hashCrypto modules to credential_generator and hash_crypto. (PR#514)
    - Renamed CredentialGenerator credentials to DynamicCredential and added the new alias "generator" to the newly renamed "dynamic" credential type. (PR#514)
    - Added the new RSAPublicKey, RSAPrivateKey, and Symmetric credential types to replace the legacy pubCrypto and symCrypto modules. (PR#514)
    - Stopped using M2Crypto in favor of the cryptography module. (PR#514)
  Bug fix:
    - Fixed a bug that could cause the Frontend not to generate IDTOKENS to some Factory entries. (PR#514)
=======
v3_10_15:
  Date: July 18, 2025
  Series: Stable
  Tarball: false
  Feature:
    - Added GLIDEIN_OVERLOAD_ENABLED to control partial CPU and memory overload (PR#536)
    - Added GLIDEIN_CVMFS_REPOS custom variable to define additional CVMFS repositories to mount (PR#547)
    - Added ramp_up_attenuation config parameter to control Glidein provisioning remap-up (PR#556)
    - Updates the pilot generation logic in OSG_autoconf to check the OSG_BatchSystem attribute from the OSG collector. If the batch system is set to "CONDOR", the resulting pilot entry will have work_dir set to "Condor" (PR#558)
    - Updates the pilot generation logic in OSG_autoconf to use the cpus attribute from the OSG collector to set GLIDEIN_ESTIMATED_CPUs (PR#560)
  Bug fix:
    - Retrieve and use CVMFS_MOUNT_DIR from glidein_config if not in the environment (PR#552)
    - Addressed POSIX mode problems and CVMFS path resolution (PR#555)
  NOTE:
    - The job wrappers in the Glidein are now running with the `/bin/sh` prompt instead of `/bin/bash`. They use Bash and `set +o posix` when possible, but there may be another shell.
    - Duplicate repositories in the GLIDEIN_CVMFS_REPOS list will fail cvmfsexec.
>>>>>>> c979882a
<|MERGE_RESOLUTION|>--- conflicted
+++ resolved
@@ -658,9 +658,25 @@
     - In the Glidein, `cvmfs_setup.sh` is now executing earlier, right after entry scripts (PR#528)
     - Removed compatibility with GWMS<3.4.5. GlideinWMS v3.4.6 up to v3.10.14 Factories and Frontend are interoperable.
 
-<<<<<<< HEAD
+v3_10_15:
+  Date: July 18, 2025
+  Series: Stable
+  Tarball: false
+  Feature:
+    - Added GLIDEIN_OVERLOAD_ENABLED to control partial CPU and memory overload (PR#536)
+    - Added GLIDEIN_CVMFS_REPOS custom variable to define additional CVMFS repositories to mount (PR#547)
+    - Added ramp_up_attenuation config parameter to control Glidein provisioning remap-up (PR#556)
+    - Updates the pilot generation logic in OSG_autoconf to check the OSG_BatchSystem attribute from the OSG collector. If the batch system is set to "CONDOR", the resulting pilot entry will have work_dir set to "Condor" (PR#558)
+    - Updates the pilot generation logic in OSG_autoconf to use the cpus attribute from the OSG collector to set GLIDEIN_ESTIMATED_CPUs (PR#560)
+  Bug fix:
+    - Retrieve and use CVMFS_MOUNT_DIR from glidein_config if not in the environment (PR#552)
+    - Addressed POSIX mode problems and CVMFS path resolution (PR#555)
+  NOTE:
+    - The job wrappers in the Glidein are now running with the `/bin/sh` prompt instead of `/bin/bash`. They use Bash and `set +o posix` when possible, but there may be another shell.
+    - Duplicate repositories in the GLIDEIN_CVMFS_REPOS list will fail cvmfsexec.
+
 v3_11_1:
-  Date: June 24, 2025
+  Date: July 21, 2025
   Series: Development
   Tarball: false
   Feature:
@@ -679,22 +695,4 @@
     - Added the new RSAPublicKey, RSAPrivateKey, and Symmetric credential types to replace the legacy pubCrypto and symCrypto modules. (PR#514)
     - Stopped using M2Crypto in favor of the cryptography module. (PR#514)
   Bug fix:
-    - Fixed a bug that could cause the Frontend not to generate IDTOKENS to some Factory entries. (PR#514)
-=======
-v3_10_15:
-  Date: July 18, 2025
-  Series: Stable
-  Tarball: false
-  Feature:
-    - Added GLIDEIN_OVERLOAD_ENABLED to control partial CPU and memory overload (PR#536)
-    - Added GLIDEIN_CVMFS_REPOS custom variable to define additional CVMFS repositories to mount (PR#547)
-    - Added ramp_up_attenuation config parameter to control Glidein provisioning remap-up (PR#556)
-    - Updates the pilot generation logic in OSG_autoconf to check the OSG_BatchSystem attribute from the OSG collector. If the batch system is set to "CONDOR", the resulting pilot entry will have work_dir set to "Condor" (PR#558)
-    - Updates the pilot generation logic in OSG_autoconf to use the cpus attribute from the OSG collector to set GLIDEIN_ESTIMATED_CPUs (PR#560)
-  Bug fix:
-    - Retrieve and use CVMFS_MOUNT_DIR from glidein_config if not in the environment (PR#552)
-    - Addressed POSIX mode problems and CVMFS path resolution (PR#555)
-  NOTE:
-    - The job wrappers in the Glidein are now running with the `/bin/sh` prompt instead of `/bin/bash`. They use Bash and `set +o posix` when possible, but there may be another shell.
-    - Duplicate repositories in the GLIDEIN_CVMFS_REPOS list will fail cvmfsexec.
->>>>>>> c979882a
+    - Fixed a bug that could cause the Frontend not to generate IDTOKENS to some Factory entries. (PR#514)