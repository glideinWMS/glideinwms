--- conflicted
+++ resolved
@@ -92,17 +92,6 @@
     - Adjust size of ClusterId and ProcessId fields for the condor_q custom format
     - Total of frontend info is 0 in Factory monitring
 
-<<<<<<< HEAD
-v3_7:
-  Date: March 31, 2020
-  Series: Development
-  Tarball: true
-  Feature:
-    - Includes all features and fixes of 3.6.2
-    - Use of HTCondor token-auth for Glideins authentication
-    - Added secure logging channel
-    - Refactored glidien_startup.sh to separate out the code in heredoc sections and improve code quality
-=======
 v3_6_3:
   Date: July 16, 2020
   Series: Stable
@@ -127,4 +116,13 @@
     - Add a knob to set entry limits in OSG_autoconf
     - Stop pilots even after the downtime timestamp has been reached when draining pilots
     - Glideins are unrecoverable unless listed as recoverable
->>>>>>> e9a27efb
+
+v3_7:
+  Date: March 31, 2020
+  Series: Development
+  Tarball: true
+  Feature:
+    - Includes all features and fixes of 3.6.2
+    - Use of HTCondor token-auth for Glideins authentication
+    - Added secure logging channel
+    - Refactored glidien_startup.sh to separate out the code in heredoc sections and improve code quality
