---
# GlideinWMS release notes ordered by release version
# YAML format used to generate tags.txt and history.html, starting w/ GlideinWMS v3.6
# Each release is a list with features (strings), Bug fixes (Bug fix: dictionary containing ine string) and NOTES
# (NOTE: dictionaries containing one string)

# Special version names:
# default
# template...

default:
  Series: Stable
  Tarball: false

template:
  Date: d, 2019
  Feature:
    -
    -
  Bug fix:
    -
    -
  NOTE:
    -
  NOTE-FACTORY:
    -
  NOTE-FRONTEND:
    -

v3_6:
  Date: September 25, 2019
  Series: Stable
  Tarball: true
  Feature:
    - Renaming of v3_5_1 (released on 9/18) to respect the odd/even numbering
    - Includes all 3.4.6 features
    - Updated SW and docs for the change in OSG factories
    - Updated all the obsolete links to HTCondor manual in GlideinWMS website
    - Set up an ITB Frontend for GWMS and FIFE testing
    - Updated gitattributes to resolve conflicts w/ checksum files
    - Added editorconfig and default encoding
    - GlideinWMS code will use now Google docstring format
    - Advertise if a Glidein can use privileged or unprivileged Singularity
    - Check if single user factory migration script has been run before startup
  Bug fix:
    - pip errors in nightly CI
    - Unittest failing at times on SL7
    - Factory could start also w/ a GT2 entry enabled
  NOTE:
    - v3_6 is fully interoperable w/ v3_5 and v3_4. I.e. You can mix v3_6_x, v3_5_x and v3_4_x Factories and Frontends in your system
  NOTE-FACTORY:
    - The v3.6 Factory (like v3.5) is using a single user. This is a major change. If you are upgrading, after the RPM upgrade you will need to:\
      1. stop Factory and HTCondor, 2. Migrate the HTCondor status running the fact_chown script, 3. Run upgrade and restart the HTCondor and the Factory.
      For detailed instructions see http://glideinwms.fnal.gov/doc.dev/factory/configuration.html#single_user

v3_6_1:
  Date: Novemver 13, 2019
  Series: Stable
  Tarball: true
  Feature:
    - Added compatibility w/ HTCondor 8.8.x in OSG 3.5
    - Monitoring pages use https if available
    - Improved search and testing of Singularity binary
    - Unset LD_LIBRARY_PATH and PATH for jobs in Singularity
    - Updated documentation links and Google search
    - Improved CI testing
    - Stop considering held limits when counting maximum jobs in Factory
  Bug fix:
    - Fix Fatcory tools (entry_rm, entry_q and entry_ls) to be more verbose with single user Factory
    - Removed hardcoded CVMFS requirement for Singularity
    - Improve diagnostic messages when rsa.key file is corrupted
    - Improve control of the worker node draining, avoiding to stop accepting jobs as soon as the draining file is present

v3_6_2:
  Date: March 26, 2020
  Series: Stable
  Tarball: true
  Feature:
    - Add a portable condor_chirp for user jobs running in the glideins
    - Automate the generation of factory configuration
    - Improve control of setup of module and spack in Singularity using MODULE_USE
    - Adding GPU monitor as default for pilots
    - Reduce number of queries from Frontend to User collector
    - Make lgwms-logcat.sh work with non standard factory instance names
  Bug fix:
    - Pilot using an expired proxy when authenticating to the collector
    - CI issues (coverage broken in SL6, script selection affected by file name)
    - Incorrect CERTIFICATE_MAPFILE used when using HTCondor python binding (failed schedd authentication)
    - Fix release manager relative imports
    - Broken submission to GCE and AWS
    - Correct how entry_ls detect an rpm installation
    - Adjust size of ClusterId and ProcessId fields for the condor_q custom format
    - Total of frontend info is 0 in Factory monitring

v3_6_3:
  Date: July 16, 2020
  Series: Stable
  Tarball: true
  Feature:
    - Add Python condor_chirp to PATH
    - Dropped tarball installation support
    - Add Python condor_chirp and other GWMS tools to PATH in Singularity
    - Removed "Group:System Environment/Daemons" from glideinwms.spec in OSG repo
    - Added new API documentation using sphinx
    - Added a runner to run the different tests with consistent CLI
    - Added new RHEL 8 Singularity image
    - Updated the singularity wrapper with new features form the OSG wrapper
    - Clean PYTHONPATH and setup GWMS environment in Singularity containers
    - Improved the environment handling of the Singularity wrapper
  Bug fix: 
    - Upgrade the factory documentation not to ask to install the switchboard
    - The Python version of condor_chirp now works with Singularity jobs
    - Enable RFC proxies by default for direct proxies
    - Fix OSG_autoconf and gfdiff
    - Added COMPLETED to the known list of "GridJobStatus"es
    - Add a knob to set entry limits in OSG_autoconf
    - Stop pilots even after the downtime timestamp has been reached when draining pilots
    - Glideins are unrecoverable unless listed as recoverable
<<<<<<< HEAD

v3_7:
  Date: March 31, 2020
  Series: Development
  Tarball: true
  Feature:
    - Includes all features and fixes of 3.6.2
    - Use of HTCondor token-auth for Glideins authentication
    - Added secure logging channel
    - Refactored glidien_startup.sh to separate out the code in heredoc sections and improve code quality
=======
    - User job invocation via singularity eating up -e or -n
>>>>>>> 765599f4
<|MERGE_RESOLUTION|>--- conflicted
+++ resolved
@@ -116,7 +116,7 @@
     - Add a knob to set entry limits in OSG_autoconf
     - Stop pilots even after the downtime timestamp has been reached when draining pilots
     - Glideins are unrecoverable unless listed as recoverable
-<<<<<<< HEAD
+    - User job invocation via singularity eating up -e or -n
 
 v3_7:
   Date: March 31, 2020
@@ -127,6 +127,10 @@
     - Use of HTCondor token-auth for Glideins authentication
     - Added secure logging channel
     - Refactored glidien_startup.sh to separate out the code in heredoc sections and improve code quality
-=======
-    - User job invocation via singularity eating up -e or -n
->>>>>>> 765599f4
+
+v3_7_1:
+  Date: August 21, 2020
+  Series: Development
+  Tarball: false
+  Feature:
+    - Includes all features and fixes of 3.6.3