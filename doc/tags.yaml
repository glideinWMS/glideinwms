---
# GlideinWMS release notes ordered by release version
# YAML format used to generate tags.txt and history.html, starting w/ GlideinWMS v3.6
# Each release is a list with features (strings), Bug fixes (Bug fix: dictionary containing ine string) and NOTES
# (NOTE: dictionaries containing one string)

# Special version names:
# default
# template...

default:
  Series: Stable
  Tarball: false

template:
  Date: d, 2020
  Feature:
    -
    -
  Bug fix:
    -
    -
  NOTE:
    -
  NOTE-FACTORY:
    -
  NOTE-FRONTEND:
    -

v3_6:
  Date: September 25, 2019
  Series: Stable
  Tarball: true
  Feature:
    - Renaming of v3_5_1 (released on 9/18) to respect the odd/even numbering
    - Includes all 3.4.6 features
    - Updated SW and docs for the change in OSG factories
    - Updated all the obsolete links to HTCondor manual in GlideinWMS website
    - Set up an ITB Frontend for GWMS and FIFE testing
    - Updated gitattributes to resolve conflicts w/ checksum files
    - Added editorconfig and default encoding
    - GlideinWMS code will use now Google docstring format
    - Advertise if a Glidein can use privileged or unprivileged Singularity
    - Check if single user factory migration script has been run before startup
  Bug fix:
    - pip errors in nightly CI
    - Unittest failing at times on SL7
    - Factory could start also w/ a GT2 entry enabled
  NOTE:
    - v3_6 is fully interoperable w/ v3_5 and v3_4. I.e. You can mix v3_6_x, v3_5_x and v3_4_x Factories and Frontends in your system
  NOTE-FACTORY:
    - The v3.6 Factory (like v3.5) is using a single user. This is a major change. If you are upgrading, after the RPM upgrade you will need to:\
      1. stop Factory and HTCondor, 2. Migrate the HTCondor status running the fact_chown script, 3. Run upgrade and restart the HTCondor and the Factory.
      For detailed instructions see http://glideinwms.fnal.gov/doc.dev/factory/configuration.html#single_user

v3_6_1:
  Date: Novemver 13, 2019
  Series: Stable
  Tarball: true
  Feature:
    - Added compatibility w/ HTCondor 8.8.x in OSG 3.5
    - Monitoring pages use https if available
    - Improved search and testing of Singularity binary
    - Unset LD_LIBRARY_PATH and PATH for jobs in Singularity
    - Updated documentation links and Google search
    - Improved CI testing
    - Stop considering held limits when counting maximum jobs in Factory
  Bug fix:
    - Fix Fatcory tools (entry_rm, entry_q and entry_ls) to be more verbose with single user Factory
    - Removed hardcoded CVMFS requirement for Singularity
    - Improve diagnostic messages when rsa.key file is corrupted
    - Improve control of the worker node draining, avoiding to stop accepting jobs as soon as the draining file is present

v3_6_2:
  Date: March 26, 2020
  Series: Stable
  Tarball: true
  Feature:
    - Add a portable condor_chirp for user jobs running in the glideins
    - Automate the generation of factory configuration
    - Improve control of setup of module and spack in Singularity using MODULE_USE
    - Adding GPU monitor as default for pilots
    - Reduce number of queries from Frontend to User collector
    - Make lgwms-logcat.sh work with non standard factory instance names
  Bug fix:
    - Pilot using an expired proxy when authenticating to the collector
    - CI issues (coverage broken in SL6, script selection affected by file name)
    - Incorrect CERTIFICATE_MAPFILE used when using HTCondor python binding (failed schedd authentication)
    - Fix release manager relative imports
    - Broken submission to GCE and AWS
    - Correct how entry_ls detect an rpm installation
    - Adjust size of ClusterId and ProcessId fields for the condor_q custom format
    - Total of frontend info is 0 in Factory monitring

v3_6_3:
  Date: July 16, 2020
  Series: Stable
  Tarball: true
  Feature:
    - Add Python condor_chirp to PATH
    - Dropped tarball installation support
    - Add Python condor_chirp and other GWMS tools to PATH in Singularity
    - Removed "Group:System Environment/Daemons" from glideinwms.spec in OSG repo
    - Added new API documentation using sphinx
    - Added a runner to run the different tests with consistent CLI
    - Added new RHEL 8 Singularity image
    - Updated the singularity wrapper with new features form the OSG wrapper
    - Clean PYTHONPATH and setup GWMS environment in Singularity containers
    - Improved the environment handling of the Singularity wrapper
  Bug fix: 
    - Upgrade the factory documentation not to ask to install the switchboard
    - The Python version of condor_chirp now works with Singularity jobs
    - Enable RFC proxies by default for direct proxies
    - Fix OSG_autoconf and gfdiff
    - Added COMPLETED to the known list of "GridJobStatus"es
    - Add a knob to set entry limits in OSG_autoconf
    - Stop pilots even after the downtime timestamp has been reached when draining pilots
    - Glideins are unrecoverable unless listed as recoverable
    - User job invocation via singularity eating up -e or -n

<<<<<<< HEAD
v3_7:
  Date: March 31, 2020
  Series: Development
  Tarball: true
  Feature:
    - Includes all features and fixes of 3.6.2
    - Use of HTCondor token-auth for Glideins authentication
    - Added secure logging channel
    - Refactored glidien_startup.sh to separate out the code in heredoc sections and improve code quality

v3_7_1:
  Date: August 21, 2020
  Series: Development
  Tarball: false
  Feature:
    - Includes all features and fixes of 3.6.3
    - Configuration changes to make more compatible with HTCondor 8.9  on initial install
    - SciTokens authentication between Factory and CE
    - IDTokens authentication between Factory and Frontend
  Bug fix: 
    - Factory reconfigs and startups do not require manual creation of directories
    - Factory builds Condor Tarballs to send with glideins correctly
=======
v3_6_4:
  Date: September 17, 2020
  Series: Stable
  Tarball: false
  Feature:
    - Improved OSG_autoconf
    - Dropped Python 2.6 support
    - Added support for RHEL 8 worker nodes
    - Harmonized, improved and extended CI tests (same CLI, support for Python 3, ...)
    - Added tool to verify if the code for a ticket has been merged
  Bug fix:
    - Fix for condor_chirp not finding htchirp in the PYTHONPATH
    - Fixed unquoted SINGULARITY_PATH causing HTCondor not to start
>>>>>>> 80127b98
<|MERGE_RESOLUTION|>--- conflicted
+++ resolved
@@ -118,7 +118,20 @@
     - Glideins are unrecoverable unless listed as recoverable
     - User job invocation via singularity eating up -e or -n
 
-<<<<<<< HEAD
+v3_6_4:
+  Date: September 17, 2020
+  Series: Stable
+  Tarball: false
+  Feature:
+    - Improved OSG_autoconf
+    - Dropped Python 2.6 support
+    - Added support for RHEL 8 worker nodes
+    - Harmonized, improved and extended CI tests (same CLI, support for Python 3, ...)
+    - Added tool to verify if the code for a ticket has been merged
+  Bug fix:
+    - Fix for condor_chirp not finding htchirp in the PYTHONPATH
+    - Fixed unquoted SINGULARITY_PATH causing HTCondor not to start
+
 v3_7:
   Date: March 31, 2020
   Series: Development
@@ -140,19 +153,4 @@
     - IDTokens authentication between Factory and Frontend
   Bug fix: 
     - Factory reconfigs and startups do not require manual creation of directories
-    - Factory builds Condor Tarballs to send with glideins correctly
-=======
-v3_6_4:
-  Date: September 17, 2020
-  Series: Stable
-  Tarball: false
-  Feature:
-    - Improved OSG_autoconf
-    - Dropped Python 2.6 support
-    - Added support for RHEL 8 worker nodes
-    - Harmonized, improved and extended CI tests (same CLI, support for Python 3, ...)
-    - Added tool to verify if the code for a ticket has been merged
-  Bug fix:
-    - Fix for condor_chirp not finding htchirp in the PYTHONPATH
-    - Fixed unquoted SINGULARITY_PATH causing HTCondor not to start
->>>>>>> 80127b98
+    - Factory builds Condor Tarballs to send with glideins correctly