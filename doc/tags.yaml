---
# GlideinWMS release notes ordered by release version
# YAML format used to generate tags.txt and history.html, starting w/ GlideinWMS v3.6
# Each release is a list with features (strings), Bug fixes (Bug fix: dictionary containing ine string) and NOTES
# (NOTE: dictionaries containing one string)

# Special version names:
# default
# template...

default:
  Series: Stable
  Tarball: false

template:
  Date: d, 2019
  Feature:
    -
    -
  Bug fix:
    -
    -
  NOTE:
    -
  NOTE-FACTORY:
    -
  NOTE-FRONTEND:
    -

v3_6:
  Date: September 25, 2019
  Series: Stable
  Tarball: true
  Feature:
    - Renaming of v3_5_1 (released on 9/18) to respect the odd/even numbering
    - Includes all 3.4.6 features
    - Updated SW and docs for the change in OSG factories
    - Updated all the obsolete links to HTCondor manual in GlideinWMS website
    - Set up an ITB Frontend for GWMS and FIFE testing
    - Updated gitattributes to resolve conflicts w/ checksum files
    - Added editorconfig and default encoding
    - GlideinWMS code will use now Google docstring format
    - Advertise if a Glidein can use privileged or unprivileged Singularity
    - Check if single user factory migration script has been run before startup
  Bug fix:
    - pip errors in nightly CI
    - Unittest failing at times on SL7
    - Factory could start also w/ a GT2 entry enabled
  NOTE:
    - v3_6 is fully interoperable w/ v3_5 and v3_4. I.e. You can mix v3_6_x, v3_5_x and v3_4_x Factories and Frontends in your system
  NOTE-FACTORY:
    - The v3.6 Factory (like v3.5) is using a single user. This is a major change. If you are upgrading, after the RPM upgrade you will need to:\
      1. stop Factory and HTCondor, 2. Migrate the HTCondor status running the fact_chown script, 3. Run upgrade and restart the HTCondor and the Factory.
      For detailed instructions see http://glideinwms.fnal.gov/doc.dev/factory/configuration.html#single_user

v3_6_1:
  Date: Novemver 13, 2019
  Series: Stable
  Tarball: true
  Feature:
    - Added compatibility w/ HTCondor 8.8.x in OSG 3.5
    - Monitoring pages use https if available
    - Improved search and testing of Singularity binary
    - Unset LD_LIBRARY_PATH and PATH for jobs in Singularity
    - Updated documentation links and Google search
    - Improved CI testing
    - Stop considering held limits when counting maximum jobs in Factory
  Bug fix:
    - Fix Fatcory tools (entry_rm, entry_q and entry_ls) to be more verbose with single user Factory
    - Removed hardcoded CVMFS requirement for Singularity
    - Improve diagnostic messages when rsa.key file is corrupted
    - Improve control of the worker node draining, avoiding to stop accepting jobs as soon as the draining file is present

v3_6_2:
  Date: March 26, 2020
  Series: Stable
  Tarball: true
  Feature:
    - Add a portable condor_chirp for user jobs running in the glideins
    - Automate the generation of factory configuration
    - Improve control of setup of module and spack in Singularity using MODULE_USE
    - Adding GPU monitor as default for pilots
    - Reduce number of queries from Frontend to User collector
    - Make lgwms-logcat.sh work with non standard factory instance names
  Bug fix:
    - Pilot using an expired proxy when authenticating to the collector
    - CI issues (coverage broken in SL6, script selection affected by file name)
    - Incorrect CERTIFICATE_MAPFILE used when using HTCondor python binding (failed schedd authentication)
    - Fix release manager relative imports
    - Broken submission to GCE and AWS
    - Correct how entry_ls detect an rpm installation
    - Adjust size of ClusterId and ProcessId fields for the condor_q custom format
    - Total of frontend info is 0 in Factory monitring

v3_6_3:
  Date: July 16, 2020
  Series: Stable
  Tarball: true
  Feature:
    - Add Python condor_chirp to PATH
    - Dropped tarball installation support
    - Add Python condor_chirp and other GWMS tools to PATH in Singularity
    - Removed "Group:System Environment/Daemons" from glideinwms.spec in OSG repo
    - Added new API documentation using sphinx
    - Added a runner to run the different tests with consistent CLI
    - Added new RHEL 8 Singularity image
    - Updated the singularity wrapper with new features form the OSG wrapper
    - Clean PYTHONPATH and setup GWMS environment in Singularity containers
    - Improved the environment handling of the Singularity wrapper
  Bug fix: 
    - Upgrade the factory documentation not to ask to install the switchboard
    - The Python version of condor_chirp now works with Singularity jobs
    - Enable RFC proxies by default for direct proxies
    - Fix OSG_autoconf and gfdiff
    - Added COMPLETED to the known list of "GridJobStatus"es
    - Add a knob to set entry limits in OSG_autoconf
    - Stop pilots even after the downtime timestamp has been reached when draining pilots
    - Glideins are unrecoverable unless listed as recoverable
    - User job invocation via singularity eating up -e or -n

v3_7:
  Date: March 31, 2020
  Series: Development
  Tarball: true
  Feature:
    - Includes all features and fixes of 3.6.2
    - Use of HTCondor token-auth for Glideins authentication
    - Added secure logging channel
    - Refactored glidien_startup.sh to separate out the code in heredoc sections and improve code quality

v3_7_1:
  Date: August 21, 2020
  Series: Development
  Tarball: false
  Feature:
<<<<<<< HEAD
    - Includes all features and fixes of 3.6.3
=======
    - Includes all features and fixes of 3.6.3
    - Configuration changes to make more compatible with HTCondor 8.9  on initial install
    - SciTokens authentication between Factory and CE
    - IDTokens authentication between Factory and Frontend
  Bug fix: 
    - Factory reconfigs and startups do not require manual creation of directories
    - Factory builds Condor Tarballs to send with glideins correctly
>>>>>>> f7970147
<|MERGE_RESOLUTION|>--- conflicted
+++ resolved
@@ -133,14 +133,10 @@
   Series: Development
   Tarball: false
   Feature:
-<<<<<<< HEAD
-    - Includes all features and fixes of 3.6.3
-=======
     - Includes all features and fixes of 3.6.3
     - Configuration changes to make more compatible with HTCondor 8.9  on initial install
     - SciTokens authentication between Factory and CE
     - IDTokens authentication between Factory and Frontend
   Bug fix: 
     - Factory reconfigs and startups do not require manual creation of directories
-    - Factory builds Condor Tarballs to send with glideins correctly
->>>>>>> f7970147
+    - Factory builds Condor Tarballs to send with glideins correctly