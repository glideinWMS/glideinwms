--- conflicted
+++ resolved
@@ -295,12 +295,9 @@
         - Frontend and factory check expiration of SciTokens
         - Shared port is default for User Collector
         - API to retrieve job information from condor jobID
-<<<<<<< HEAD
-=======
         - OSG_autoconf now allows override yaml configuration files
         - expiration and other validity of JWT tokens checked before use
 
->>>>>>> b279355d
     Bug Fix:
         - condor_chirp no longer fail when python2 used in job
         - IDTOKEN issuer changed from collector host to trust domain 
