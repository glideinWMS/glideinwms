# SPDX-FileCopyrightText: 2009 Fermi Research Alliance, LLC
# SPDX-License-Identifier: Apache-2.0

---
# GlideinWMS release notes ordered by release version
# YAML format used to generate tags.txt and history.html, starting w/ GlideinWMS v3.6
# Each release is a dictionary following the template here below (defaults can be omitted).
# There are some attributes, list with features (Feature: list of strings), Bug fixes (Bug fix: list of string)
# and NOTES (NOTE, NOTE-FACTORY, NOTE-FRONTEND: all lists of string)
# New releases are appended at the bottom (anyway the order is not important)

# Special version names:
# default
# template...

default:
  Series: Stable
  Tarball: false

template:
  Date: d, 2020
  Feature:
    -
    -
  Bug fix:
    -
    -
  NOTE:
    -
  NOTE-FACTORY:
    -
  NOTE-FRONTEND:
    -

v3_6:
  Date: September 25, 2019
  Series: Stable
  Tarball: true
  Feature:
    - Renaming of v3_5_1 (released on 9/18) to respect the odd/even numbering
    - Includes all 3.4.6 features
    - Updated SW and docs for the change in OSG factories
    - Updated all the obsolete links to HTCondor manual in GlideinWMS website
    - Set up an ITB Frontend for GWMS and FIFE testing
    - Updated gitattributes to resolve conflicts w/ checksum files
    - Added editorconfig and default encoding
    - GlideinWMS code will use now Google docstring format
    - Advertise if a Glidein can use privileged or unprivileged Singularity
    - Check if single user factory migration script has been run before startup
  Bug fix:
    - pip errors in nightly CI
    - Unittest failing at times on SL7
    - Factory could start also w/ a GT2 entry enabled
  NOTE:
    - v3_6 is fully interoperable w/ v3_5 and v3_4. I.e. You can mix v3_6_x, v3_5_x and v3_4_x Factories and Frontends in your system
  NOTE-FACTORY:
    - The v3.6 Factory (like v3.5) is using a single user. This is a major change. If you are upgrading, after the RPM upgrade you will need to:\
      1. stop Factory and HTCondor, 2. Migrate the HTCondor status running the fact_chown script, 3. Run upgrade and restart the HTCondor and the Factory.
      For detailed instructions see http://glideinwms.fnal.gov/doc.dev/factory/configuration.html#single_user

v3_6_1:
  Date: Novemver 13, 2019
  Series: Stable
  Tarball: true
  Feature:
    - Added compatibility w/ HTCondor 8.8.x in OSG 3.5
    - Monitoring pages use https if available
    - Improved search and testing of Singularity binary
    - Unset LD_LIBRARY_PATH and PATH for jobs in Singularity
    - Updated documentation links and Google search
    - Improved CI testing
    - Stop considering held limits when counting maximum jobs in Factory
  Bug fix:
    - Fix Fatcory tools (entry_rm, entry_q and entry_ls) to be more verbose with single user Factory
    - Removed hardcoded CVMFS requirement for Singularity
    - Improve diagnostic messages when rsa.key file is corrupted
    - Improve control of the worker node draining, avoiding to stop accepting jobs as soon as the draining file is present

v3_6_2:
  Date: March 26, 2020
  Series: Stable
  Tarball: true
  Feature:
    - Add a portable condor_chirp for user jobs running in the glideins
    - Automate the generation of factory configuration
    - Improve control of setup of module and spack in Singularity using MODULE_USE
    - Adding GPU monitor as default for pilots
    - Reduce number of queries from Frontend to User collector
    - Make lgwms-logcat.sh work with non standard factory instance names
  Bug fix:
    - Pilot using an expired proxy when authenticating to the collector
    - CI issues (coverage broken in SL6, script selection affected by file name)
    - Incorrect CERTIFICATE_MAPFILE used when using HTCondor python binding (failed schedd authentication)
    - Fix release manager relative imports
    - Broken submission to GCE and AWS
    - Correct how entry_ls detect an rpm installation
    - Adjust size of ClusterId and ProcessId fields for the condor_q custom format
    - Total of frontend info is 0 in Factory monitoring

v3_6_3:
  Date: July 16, 2020
  Series: Stable
  Tarball: true
  Feature:
    - Add Python condor_chirp to PATH
    - Dropped tarball installation support
    - Add Python condor_chirp and other GWMS tools to PATH in Singularity
    - Removed "Group:System Environment/Daemons" from glideinwms.spec in OSG repo
    - Added new API documentation using sphinx
    - Added a runner to run the different tests with consistent CLI
    - Added new RHEL 8 Singularity image
    - Updated the singularity wrapper with new features form the OSG wrapper
    - Clean PYTHONPATH and setup GWMS environment in Singularity containers
    - Improved the environment handling of the Singularity wrapper
  Bug fix:
    - Upgrade the factory documentation not to ask to install the switchboard
    - The Python version of condor_chirp now works with Singularity jobs
    - Enable RFC proxies by default for direct proxies
    - Fix OSG_autoconf and gfdiff
    - Added COMPLETED to the known list of "GridJobStatus"es
    - Add a knob to set entry limits in OSG_autoconf
    - Stop pilots even after the downtime timestamp has been reached when draining pilots
    - Glideins are unrecoverable unless listed as recoverable
    - User job invocation via singularity eating up -e or -n

v3_6_4:
  Date: September 17, 2020
  Series: Stable
  Tarball: false
  Feature:
    - Improved OSG_autoconf
    - Dropped Python 2.6 support
    - Added support for RHEL 8 worker nodes
    - Harmonized, improved and extended CI tests (same CLI, support for Python 3, ...)
    - Added tool to verify if the code for a ticket has been merged
  Bug fix:
    - Fix for condor_chirp not finding htchirp in the PYTHONPATH
    - Fixed unquoted SINGULARITY_PATH causing HTCondor not to start

v3_7:
  Date: March 31, 2020
  Series: Development
  Tarball: true
  Feature:
    - Includes all features and fixes of 3.6.2
    - Use of HTCondor token-auth for Glideins authentication
    - Added secure logging channel
    - Refactored glidien_startup.sh to separate out the code in heredoc sections and improve code quality

v3_6_5:
  Date: October 5, 2020
  Series: Stable
  Tarball: false
  Feature:
    - Added GitHub actions to test the code (Python unit tests, BARS, pylint, pycodestyle)
  Bug fix:
    - Fix for paths in Singularity not substituted correctly when the execute directory has a link or bind mount
    - Fixed shared_port_port to adapt to HTCondor 8.8.10 changes
    - Fixed overrides in OSG_autoconf using depcopy, use https for gfdiff
    - Fixed credential dir in manual_glidein_submit removing hardcoding

v3_7_1:
  Date: November 3, 2020
  Series: Development
  Tarball: false
  Feature:
    - Includes all features and fixes of 3.6.5
    - Configuration changes to make more compatible with HTCondor 8.9  on initial install
    - SciTokens authentication between Factory and CE
    - IDTokens authentication between Factory and Frontend
  Bug fix:
    - Factory reconfigs and startups do not require manual creation of directories
    - Factory builds Condor Tarballs to send with glideins correctly

v3_9:
  Date: September 18, 2020
  Series: Development
  Tarball: false
  Feature:
    - Includes all features and fixes of 3.6.3 and 3.7.1
    - Python 3 code, some pitfalls to pay attention to are in the Bug Fix section
  Bug fix:
    - custom dictionaries with __getattr__ in the creation package (an infinite loop was masked in Python 2)
    - str vs bytes, especially in crypto libraries
    - None cannot be used in sorted string lists and we use (None, None, None) for unmatched jobs in the Frontend
    - Add __repr__ method to SubParams class
    - Fixed pycache of creation/lib included in multiple packages
    - Fixed spec file to include python3 compiled files and not python2 ones
    - Fixed Mapping import
    - Fixed str vs bytes confusion in cryptography functions and classes

v3_7_2:
  Date: December 21, 2020
  Series: Development
  Tarball: false
  Feature:
    - Includes all features and fixes of 3.6.6
    - Drop GLExec support
    - Mechanism for running custom scripts at the end of glidein execution
    - OSG_autoconf protection added to prevent failures when CE disappears from OSG Collector
  Bug fix:
    - Frontend no longer over-generates tokens for entries
    - Factory does not remove glideins when idle limit is hi

v3_9_1:
  Date: February 11, 2021
  Series: Development
  Tarball: false
  Feature:
    - Includes all features and fixes of 3.7.2
    - Separates httpd packages from Factory and Frontend RPMs
  Bug fix:
    - Frontend no longer reports duplicate glideclient daemons to the Factory

v3_7_3:
  Date: March 25, 2021
  Series: Development
  Tarball: false
  Feature:
    - More efficient generation of IDTOKENS by frontend
    - SciToken credentials configured and treated same as other credentials for glidein submission
    - Glideins configured without GSI but with SciToken and IDTOKENS successfully run jobs.
    - Order of places glidein checks for singularity changed
    - PATH with multiple directories can be configured to override singularity binary
    - Remove LD_PRELOAD from glidein environment by default
    - Fail without fall-back when user provided singularity image missing
    - Improved GPU implementation in glidenins
    - OSG_autoconf more configurable, auth_method and pilot_entries can be set
  Bug Fix:
    - Missing GSI configuration does not stop schedd query when IDTOKENS configured.
    - Factory should not check condor tarball version prior to SciToken authentication to CE
    - tmpfile needs to be on correct file system when factory writes tokens from frontend
    - IDTOKENS auth does not fail on improper condor_version comparison
    - rpm sub package (http) building issues fixed

v3_7_4:
  Date: May 10, 2021
  Series: Development
  Tarball: False
  Feature:
    - Consider not available (not Idle) partitionable slots where all GPUs are used
  Bug Fix:
    - Submissions from some 3.6.5 frontends to 3.7.3 factories go on hold

v3_9_2:
  Date: Jun 1, 2021
  Series: Development
  Tarball: false
  Feature:
    - Includes all features and fixes of 3.7.3 and 3.7.4
    - Drops support for BDII along with its LDAP requirements
    - Adds check_python3_expr.py to validate python3 in match expressions
  Bug fix:
    - Fixes string encoding issues on glideFactoryLib
    - Fixes an issue that would cause some factory configurations to generate malformed Condor files

v3_7_5:
  Date: Sep 2 2021
  Series: Development
  Tarball: False
  Feature:
    - Support for big files in the glideinwms repository
    - Additional download mechanism for files
  Bug Fix:
    - Have SciToken credential be per-entry
    - Fix IDTOKEN generation in the Frontend
    - Cleanup script not executing correctly at glidein termination
    - Automount of CVMFS integrated into glidein script

v3_9_3:
  Date: Sep 21, 2021
  Series: Development
  Tarball: false
  Feature:
    - Includes all features and fixes of 3.7.5
    - Adds type validation to the check_python3_expr.py script
    - Removes unused encodingSupport.py and its unit tests
  Bug fix:
    - Fixes an encoding issue affecting cloud submissions

v3_7_6:
  Date: Jan 18 2022
  Series: Development
  Tarball: False
  Feature:
    - Flexible mount point for CVMFS in glidein
    - Frontend and factory check expiration of SciTokens
    - Shared port is default for User Collector
    - API to retrieve job information from condor jobID
    - OSG_autoconf now allows override yaml configuration files
    - expiration and other validity of JWT tokens checked before use

  Bug Fix:
    - condor_chirp no longer fail when python2 used in job
    - IDTOKEN issuer changed from collector host to trust domain
    - proxy was failing to renew when both SCITOKEN and grid_proxy auth used
    - OSG_autoconf automatic assignment of submit attributes fixed
    - OSG_autoconf common entry fields implemented
    - OSG_autoconf now possible to append instead of replace values
    - glidein clears LD_LIBRARY_PATH prior to starting HTCondor
    - JOB_TOKENS no longer set in glidein environment if not needed
    - IDTOKEN/SCITOKEN auth to bosco sites fixed
    - improved IDTOKEN revocation procedures
    - SSL added to condor *_AUTHENTICATION_METHODS
    - Possible to have frontend group with only SCITOKEN authentication
    - Factory stores frontend group information per-token
    - Intermittent -check_v35 error fails to  startup factory
    - Fix glidein_starup.sh in staging area to be one with payload
    - GCB support removed
    - glidein_cleanup can cleanup directories chmoded read-only
    - improved shellcheck testing
    - corrected paths for some variables in glideins
    - eliminated spurious log messages in glideins
    - STARTD_JOB_ATTRS fixed in glideins
    - GWMS_PATH in glidein_startup.sh corrected
    - better cleanup of tmpfiles after install

v3_9_4:
  Date: Jan 25, 2022
  Series: Development
  Tarball: false
  Feature:
    - Includes all features and fixes of 3.7.6
    - Adds support for CentOS 8
    - Adds two new RPM packages (vofrontend-libs and vofrontend-glidein) to provide essential libraries for frontend-like applications
    - Updates license to Apache 2.0
  Bug fix:
    - Updates libraries for compatibility with PyYAML 6.0
    - Fixes a string encoding issue affecting the cat log scripts
    - Fixes AWS/Google metadata encoding error

v3_9_5:
  Date: May 17, 2022
  Series: Development
  Tarball: false
  Feature:
    - Support for credential generator plugins
    - Support for Apptainer
    - Support for python3-rrdtool added in OSG 3.6 also for RHEL7
    - Support for CVMFS on-demand via cvmfsexec (mount/umountrepo)
    - Configurable idtokens lifetime
    - Improved frontend logging
    - Improved default SHARED_PORT configuration
    - Special handling of multiline condor config values
    - Advertise CONTAINERSW_ variables
  Bug fix:
    - Fixes an issue causing SciTokens transferred to the factory to be corrupted
    - Fixes to manual_glidein_submit for compatibility with Python 3
    - Fixes to OSG_autoconf for compatibility with Python 3
    - Fixes a minor issue in job.condor
    - Fixes OS detection for CentOS Stream 8
    - Fixes an issue with scitoken handling to gsi_proxy configured factory entries
    - Fixes condor tarball directory structure
    - Stops clearing LD_LIBRARY_PATH before starting HTCondor
    - Ensures that idtokens are transferred to glidein credential directory

v3_7_7:
  Date: June 21 2022
  Series: Development
  Tarball: False
  Feature:
    - Authenticate w/ tokens w/ the HTCondor-CE collector
    - Added CONTINUE_IF_NO_PROXY attribute to control GSI to token transition
  Bug fix:
    - Fixes an issue causing SciTokens transferred to the factory to be corrupted
    - Fixes condor_config -dump is not safe if the pool config has multiline entries
    - Add job.condor typo fix for bosco to 3.7.7
  NOTE:
    - Now branch_v3_7 is completely separate. Feature or fixes have to be backported

v3_9_6:
  Date: October 27, 2022
  Series: Development
  Tarball: false
  Feature:
    - Added token authentication to Glideins running in the Cloud (AWS and GCE). Now Glideins on all supported resources can authenticate back using IDTOKENS when using recent HTCSS versions.
    - Added `GLIDEIN_PERIODIC_SCRIPT` env variable to notify periodic custom scripts
    - Added the possibility to set the Glidein HTCSS TRUST_DOMAIN as attribute in the Frontend configuration
    - The Frontend configuration is now valid (reconfig/upgrade successful) even if some HTCSS schedds are not in DNS. Failing only if all schedds are unknown to DNS
  Bug fix:
    - Fixed `glidien_config` corrupted by concurrent custom scripts run via HTCSS startd cron (#163)
    - Fixed `setup_x509.sh` not to write to stdout when running as periodic script in HTCSS start cron (issues#162,#164)
    - Fixed setup_x509.sh creates proxy file in directory used for tokens (issue#201)
    - Fixed GLIDEIN_START_DIR_ORIG and GLIDEIN_WORKSPACE_ORIG values in glidein_config
    - Fixed unnecessary proxy/hostcert.pem workaround in frontend config (issue#66)
    - Fixed analyze_entries and python3 readiness (issue#194)
    - Fixed gwms-renew-proxies service should check if local VOMS cert is expired (issue#21)
    - Fixed python3 check return value in case of exception (PR#211)
    - Fixed list_get_intersection in singularity_lib.sh that was requiring python2 (PR#212)
    - Unset SEC_PASSWORD_DIRECTORY in the Glidein HTCSS configuration, was causing warnings for unknown files (PR#226)
    - HTCSS DC_DAEMON_LIST now is equal to DAEMON_LIST only in the Factory, in all other GlideinWMS components only selected HTCSS daemons are added explicitly to it (issue#205)
    - Working and local tmp directories are removed during Glidein cleanup also when the start directory is missing. This result in a loss of Glidein final status information but avoids sandbox leaks on the Worker Node. (issue#189)
  NOTE:
    - custom scripts should always read values via gconfig_get(). The only exception is
      the parsing or the line to get the add_config_line source file
    - add_config_line is deprecated in favor of gconfig_add. Will be removed from future versions
    - add_config_line_safe is deprecated in favor of gconfig_add_safe. gconfig_add is the recommended method to use also in concurrent scripts
    - gconfig_add_unsafe, with a similar behavior to the former add_config_line, has been added. Its use is not recommended, unless absolutely sure that no script will be run in parallel
    - Only the first collector in TRUST_DOMAIN is kept, following collectors are removed. This happens both in the Frontend token issuer and in the setting of the Glidein TRUST_DOMAIN (setup_x509.sh).

v3_10_0:
  Date: December 7, 2022
  Series: Stable
  Tarball: false
  Feature:
    - All the features and fixes in v3_9_6
    - Use `SINGULARITY_DISABLE_PID_NAMESPACES` disable `--pid` in Singularity/Apptainer  (OSG SOFTWARE-5340, PR#232)
    - Raise a warning if there are "FATAL" errors in Singularity/Apptainer stdlog and the exit code is 0 (PR#235)
    - Added `gconfig.py`. Python utilities to read and write glidein_config (PR#237)
  Bug fix:
    - Set PATH to default value instead of emptying it (PR#233)
    - Have `get_prop_str` return the default value when the attribute is "undefined" and `gwms_from_config` return the default when set instead of an empty string (PR#235)
    - Fixed credential ID in Glideins. It was not set for scitokens causing incorrect monitoring values (PR#242)
    - Fixed typo in `singularity_lib.sh` (issue#249)
  NOTE:
    - This follows v3_9_6. Please see all the notes about the custom script changes

v3_10_1:
  Date: December 13, 2022
  Series: Stable
  Tarball: false
  Feature:
    - Added utility function to replace error_gen in python scripts (PR#254)
  Bug fix:
    - Fixed status reporting for `gconfig.py`  (PR#254)
  NOTE:
    - Please see all the notes in 3.9.6 about the custom script changes

v3_10_2:
  Date: May 10, 2023
  Series: Stable
  Tarball: false
  Feature:
    - Add a parameter to control the name of the keyname for idtokens (PR#268)
    - Added a factory knob to allow control over rebuilding of cvmfsexec distributions (PR#272)
    - RHEL9 worker node are now recognized by condor_platform_select automatic OS detection (PR#285)
    - Removed pre-reconfigure hook used for rebuilding cvmfsexec distributions whenever a factory reconfig/upgrade was run (issue#262)
  Bug fix:
    - Use correct variable for `$exit_code` in `singularity_exec_simple` (PR#259)
    - Make sure default value does not overwrite the global one for idtoken_lifetime (PR#261)
    - Protect OSG_autoconf from OSG collector unavailability (PR#276)
    - Fixed jobs going in unknown state in factory monitoring. added QUEUING state for new ARC-CEs REST (PR#286)
  NOTE:
    - When using on-demand CVMFS, all Glideins after the first one on a node are failing (issue#287)
  NOTE-FACTORY:
    - The rebuilding of cvmfsexec distributions is now disabled by default, it must be enabled via the new factory knob.\
      If you are upgrading from v3.9.5 or later, check that the cvmfsexec script is no more in the pre-reconfigure hooks directory.

v3_10_3:
  Date: September 11, 2023
  Series: Stable
  Tarball: false
  Feature:
    - Added support for Debian 11 and Ubuntu 22 worker nodes (PR#320)
    - Added structured logging. It is a hybrid format with some fields followed by a JSON dictionary. The exact format of the messages may change in the future, and we plan for it to become the default. Now it is disabled by default. Add `structured="True"` to all `process_log` elements (PR#333)
    - Add option to set xml output directory in OSG_autoconf (PR#319)
    - Allow OSG_autoconf to skip sites or CEs that are not present in the OSG collector (PR#315)
    - Add option to set num_factories in OSG_autoconf (Issue#344, PR#345)
    - Added the ability to clear a list of variables from the environment via GLIDEIN_CONTAINER_ENV_CLEARLIST before starting a container (Issue#341, PR#342)
  Bug fix:
    - Removed `classad` from requirements.txt. The HTCSS team distributes only the `htcondor` library in PyPI which includes a different version of classad (PR#301)
    - Fixing Python 3.9 deprecations (`imp`, `getchildren()` in `xml.etree.ElementTree`) (PR#302, PR#303)
    - Populate missing Entry parameters for ARC CEs submissions (PR#304)
    - Modified the usage of subprocess module, for building/rebuilding cvmfsexec distributions, only when necessary (PR#309)
    - manual_glidein_submit now correctly sets idtokens in the EncryptedInputFiles (issue#283, PR#284)
    - Fixed fetch_rrd crash in EL9 causing missing monitoring and glidefactoryclient classad information (Issue#338, PR#339)
  NOTE-FACTORY:
    - When generating cvmfsexec distribution for EL9 machine type on an EL7 machine, the factory reconfig and/or upgrade fails as a result of an error in `create_cvmfsexec_distros.sh`. This is possibly due to the tools for EL7 being unable to handle EL9 files (as per Dave Dykstra). Please exercise caution if using `rhel9-x86_64` in the `mtypes` list for the `cvmfsexec_distro` tag in factory configuration.
      - Our workaround is to remove the EL9 machine type from the default list of machine types supported by the custom distros creation script.  Add it back if you are running on an EL9 system and want an EL9 cvmfsexec distrinution. (PR#312)'

v3_10_4:
  Date: September 14, 2023
  Series: Stable
  Tarball: false
  Bug fix:
    - Fixed missing arguments from rrdtool fetch call (Issue#351, PR#352)
    - gconfig.py to use `gwms-python`, not use `python3` (Issue#349, PR#350)
    - Fixed alternative Shell code still using the `python` (i.e. python2) interpreter (Issue#289, PR#353)

v3_10_5:
  Date: September 27, 2023
  Series: Stable
  Tarball: false
  Bug fix:
    - Workaround for EL7 PyJWT bug, generating bytes instead of str (PR#355)
    - Fixed missing `cvmfsexec.cfg` files from Factory reconfig and improved cvmfsexec warnings (Issue#348, PR#356)
    - Added bash requirement to files using bashisms, notably `glidein_sitewms_setup.sh` (PR#358)
    - Fixed syntax errors in analyze_queues (PR#357)
    - Fixed setup_x509 to be successful w/ TRUST_DOMAIN set in the as Factory or Frontend parameter (PR#359)
    - GLIDEIN_SINGULARITY_BINARY_OVERRIDE set also with Frontend and Factory params, not only WN environment (PR#360)

v3_10_6:
  Date: January 25, 2024
  Series: Stable
  Tarball: false
  Feature:
    - Add knobs to allow overloading of memory, GLIDEIN_OVERLOAD_MEMORY, and CPU, GLIDEIN_OVERLOAD_CPUS. (Issue#370, PR#374)
    - Added HTCondor tarball downloader (Issue#367, PR#366)
    - Added default (/bin,/usr/bin) when PATH is empty in glidein_startup.sh (PR#373)
    - Advertising Factory's HTCondor submit parameters (Issue#307, PR#382)
  Bug fix:
    - Changed M2Crypto imports to be compatible with 0.40.0 the code must import also the components (PR#377)
    - Fixed PATHs handling in glidein_startup.sh (PR#379)
    - Fixed match policy_file import failure (Issue#378, PR#380)
    - Fixed syntax error in ClassAd used for gangliad configuration (Issue#368, PR#385)
    - Added extra logging to investigate file rotation problem (Issue#362, PR#389)
    - Fixed writing of missing dict files during upgrade (Issue#388, PR#391)
  NOTE-FACTORY:
    - The submit attributes (submit/submit_attrs) are now published in the glidefactory classad with the GlideinSubmit prefix followed by the attribute name and same value. If the attribute name starts with "+" this will be replaced by "_PLUS_", since only alphanumeric characters and "_" are valid in ClassAd attribute names.

v3_10_7:
  Date: June 21, 2024
  Series: Stable
  Tarball: false
  Feature:
    - Apptainer cache and temporary directory set in the Glidein working directory (Issue#403, PR#404)
    - Ability to set a minimum required memory for partitionable Glideins. The default is the value used previously, 2500 MB (Issue#405, PR#406)
    - Blackhole Detection. Stop accepting jobs if they are consumed at a rate higher than the configured limit and declare the Glidein a blackhole (Issue#331, PR#399)
  Bug fix:
    - Fixed Apptainer validation not considering uid_map w/o initial blank (Issue#395, PR#396)
    - Flattening error message in \_CONDOR_WRAPPER_ERROR_FILE and JobWrapperFailure Ad. This is a workaround for a bug in HTCondor (PR#400)
    - Fixed problem when check_signature in glidein_startup is not defined (PR#402)
    - get_tarballs look for HTCondor releases also in the update directory (Issue#412, PR#413)

v3_10_8:
  Date: November 25, 2024
  Series: Stable
  Tarball: false
  Feature:
    - Advertising information about unprivileged user namespaces in glidein classad (PR#416)
    - Added option --group-name option to manual_glidein_submit (PR#435)
  Bug fix:
    - Fixed root unable to remove other users jobs in the Factory (PR#433)
    - HTCondor TRUST_DOMAIN configuration macro set to string to avoid Glidein config error (PR#420)
    - Disabled shebang mangling in rpm_build to avoid gwms-python not finding the shell (Issue#436, PR#437)
    - Dynamic creation of HTCondor IDTOKEN password (Issue#440, PR#441)
    - Autodetect CONDOR_OS in the manual_glidein_submit tool (Issue#449, PR#453)
    - Failed log rotation due to wrong file creation time (Issue#451, PR#457)
    - Replacing xmlrunner with unittest-xml-reporting (PR#428)
    - Updated the release upload script to work with osg-sw-submit (PR#439)

v3_10_9:
  Date: January 16, 2025
  Series: Stable
  Tarball: false
  Feature:
    - Added custom JWT-authenticated log server example (new RPM glideinwms-logging) (Issue#398, PR#467)
    - Now using also Apptainer included in the HTCondor tar ball (Issue#364, PR#473)
    - Improved the docstrings and some code in the lib files and few others with the help of AI (PR#471, PR#472)
    - Added --skip-rpm option in release.py to skip RPM building (PR#474)
  Bug fix:
    - Fixed early truncation in log files configuration and inconsistent documentation (Issue#464, PR#462, PR#463)
    - Removed confusing tac broken pipe messages from the Glidein stderr (PR#465)
    - Fixed JWT logging credentials not transferred to the Glidein. This includes removal of DictFile.append() and use of add_environment() for JWT tokens (Issue#398, PR#467)
    - Fixed quotes in Glidein command line unpacking and replaced deprecated add_config_line commands (PR#468)
    - Allow anonymous SSL authentication for the dynamically generated client config (Issue#222, PR#470)
    - Checking also the apptainer binary in the SINGULARITY_BIN path, not only singularity (PR#473)
  NOTE:
    - The Glidein will always send SIGQUIT to HTCondor when it receives INT, TERM, QUIT signals. This speeds up the shutdown (PR#466)
    - Renamed Glidein Logging functions to glog_... (glog_init, glog_setup, glog_write, glog_send - PR#467).
      The original functions (log_init_tokens, log_init, log_setup, log_write, send_logs_to_remote, ...) are no more available
    - Apptainer downloaded in the HTCondor tar ball is now considered after the PATH in the search for a valid binary.
      The keyword CONDOR in the parameter SINGULARITY_BIN will make so that the HTCondor Apptainer is preferred
      ahead of the rest (PR#473)
    - Added RHEL9 to the list of default OSes used for the container images lookup. Now it is default,rhel9,rhel7,rhel6,rhel8 (PR#473)

v3_10_10:
  Date: January 24, 2025
  Series: Stable
  Tarball: false
  Feature:
    - Improved gfdiff tool interface and changed diff algorithm (PR#476)
    - Added option to check if new HTCondor tarballs are available to get_tarballs (PR#477)
  Bug fix:
    - Fixed gfdiff issue with mergely interface (PR#476)
    - Fallback to cp/chown when cp -p does not work (It is unavailable on some containers) (PR#478)

v3_11_0:
  Date: February 18, 2025
  Series: Development
  Tarball: false
  Feature:
    - Introduces the new credentials model.
    - Add new hierarchical credential classes for a number of credential types
    - Add new parameter classes to handle security parameters orthogonally to credentials
    - Refactors credential generators to enhance its capabilities and allow for the generation of other attributes besides credentials
    - Add support for builtin generators such as the RoundRobinGenerator generator
    - Add LegacyGenerator to support the old callout API
    - Always send SIGQUIT to HTCondor when the Glidein receives INT, TERM, QUIT signals. This speeds up the shutdown (PR#466)
    - Skip glideclient advertising if there are no Glideins to request or actively running on a given group
    - Reintroduces security credentials renewal scripts and the related `creation_script` and `update_frequency` parameters
  Bug fix:
    - Fixed early truncation in log files configuration and inconsistent documentation (Issue#464, PR#462, PR#463)
    - Removed confusing tac broken pipe messages from the Glidein stderr (PR#465)
    - Fixed quotes in glidein command line unpacking and replaced deprecated add_config_line commands (PR#468)

v3_10_11:
  Date: March 24, 2025
  Series: Stable
  Tarball: false
  Feature:
    - Added a test Apptainer image to use when the configured one is not available (PR#482)
    - Added a new configuration knob, stale_age, for Factory entries to control the age of the Glideins to be considered stale for certain statuses (PR#494)
    - Update get_tarballs to use new directory called beta (PR#495)
    - Support GPUs in the mapping of OSG_autoconf VOs (PR#496)
    - Made the Frontend library more friendly to other clients, e.g. Decision Engine (PR#504)
  Bug fix:
    - Protect processing of custom scripts in glidein_startup.sh against stdin interference (PR#498, Issue#500)
    - Some config files used in the RPM package, including the httpd ones, were obsolete and not the version in the source tree. (PR#492, PR#502)
    - Host IP is now searched in blacklist also when the host command is missing (PR#499, Issue#493)
    - Added missing HTCondor requirements in spec file (PR#502)
    - Unset CONDOR_INHERIT before condor startup to avoid any conflict in the condor configurations (PR#503, Issue#274)
  NOTE:
    - Monitoring pages are now redirecting to https if available, i.e. mod_ssl is installed and mod_ssl.conf is present. This behavior was present in the past but had been lost and now it has been reinstated. (PR#492, PR#502)
  NOTE-FRONTEND:
    - The default Frontend tokens key is now variable, $HOME/passwords.d/UPPERCASE_USERNAME. There is no actual change since this is /var/lib/gwms-frontend/passwords.d/FRONTEND for normal RPM installations. (PR#504)
  NOTE-FACTORY:
    - The new variable SINGULARITY_IMAGE_REQUIRED defaults to false and allows to use Singularity/Apptainer also when the configured image is not available.
      The image must be provided by the job or a future custom script in order not to fail. (PR#482)
    - APPTAINER_TEST_IMAGE can be set to an always available Singularity/Apptainer image to use for testing.
      Defaults to oras://ghcr.io/apptainer/alpine:latest (PR#482)

v3_10_12:
  Date: May 5, 2025
  Series: Stable
  Tarball: false
  Feature:
    - Exporting GLIDEIN_Name and GLIDEIN_UUID to the Glidein environment, for all scripts running inside the Glidein (PR#512)
    - HTCondor LOCAL_CONFIG_DIR support for the Glidein HTCondor daemons (PR#515)
    - Improved docstrings in the Factory module (PR#511)
  Bug fix:
    - Fixed misleading counts related to the number of jobs that run in the Glidein (Issue#456, PR#516)

v3_10_13:
  Date: May 7, 2025
  Series: Stable
  Tarball: false
  Bug fix:
    - Fixed a credential rewriting error caused by PR#511 and a path error in PR#515 (PR#519)

<<<<<<< HEAD
v3_11_1:
  Date: May 14, 2025
  Series: Development
  Tarball: false
  Feature:
    - Added a generator to set credentials or parameters depending on the Entry selected (PR #489)
    - Added a generator to set credentials or parameters depending on the Entry selected (PR #489)
    - Added IdTokenGenerator to standardize the generation of ID tokens and allow for operator customization
    - Added CachedGenerator base class to implement generators with automatic cache management
    - Added CredentialGenerator base generator class to implement cached credential generators
    - Added GeneratorContext class to implement context validation
    - Updated some builtin generators to avoid redefining \_\_init\_\_ making them more flexible
    - Updated the CredentialPair class and its subclasses to support credential pairs with different types. (PR #514)
    - Refactored the credentials module into a python package including modules for base classes and specific credential types. (PR #514)
    - Renamed the credentialGenerator and hashCrypto modules to credential_generator and hash_crypto. (PR #514)
    - Renamed CredentialGenerator credentials to DynamicCredential and added the new alias "generator" to the newly renamed "dynamic" credential type. (PR #514)
    - Added the new RSAPublicKey, RSAPrivateKey, and Symmetric credential types to replace the legacy pubCrypto and symCrypto modules. (PR #514)
    - Stopped using M2Crypto in favor of the cryptography module. (PR #514)
  Bug fix:
    - Fixed a bug that could cause the Frontend not to generate IDTOKENS to some Factory entries. (PR #514)
=======
v3_10_14:
  Date: June 20, 2025
  Series: Stable
  Tarball: false
  Feature:
    - Added support for Ubuntu 24 workers (PR#529)
    - Add keyword ALL to query all schedulers known to the collector without listing them explicitly (Issue#510, PR#532)
    - Updated download/execution order of `cvmfs_setup.sh` during glidein startup using a new priority `precvmfs_file_list` (PR#528)
    - Add keyword usertrace to the GLIDEIN_DEBUG_OPTIONS custom variable to enable shell tracing in user jobs and wrapper (PR#540)
    - Glideins can start containers with Busybox and no Bash, e.g Alpine Linux. The Glidein itself still requires Bash (Issue#538, PR#540)
  Bug fix:
    - Removed incorrect warning when setting SINGULARITY_BIN to keyword (PR#534)
    - Added `--skip-broken` to yumalldeps to avoid an error when incompatible packages are in the list (Issue#530, PR#534)
    - Added explicit retrieval from glidein_config of GLIDEIN_CONTAINER_ENV and GLIDEIN_CONTAINER_ENV_CLEARLIST in singularity_lib.sh (PR#535)
    - Fixed handling of Apptainer environment and image restrictions (PR#535, PR#539)
    - Added workaround for HTCondor setting PATH only as variable and not in the environment (PR#539)
  NOTE:
    - In the Glidein, `cvmfs_setup.sh` is now executing earlier, right after entry scripts (PR#528)
    - Removed compatibility with GWMS<3.4.5. GlideinWMS v3.4.6 up to v3.10.14 Factories and Frontend are interoperable.
>>>>>>> bdf789a7
<|MERGE_RESOLUTION|>--- conflicted
+++ resolved
@@ -638,45 +638,44 @@
   Bug fix:
     - Fixed a credential rewriting error caused by PR#511 and a path error in PR#515 (PR#519)
 
-<<<<<<< HEAD
+v3_10_14:
+  Date: June 20, 2025
+  Series: Stable
+  Tarball: false
+  Feature:
+    - Added support for Ubuntu 24 workers (PR#529)
+    - Add keyword ALL to query all schedulers known to the collector without listing them explicitly (Issue#510, PR#532)
+    - Updated download/execution order of `cvmfs_setup.sh` during glidein startup using a new priority `precvmfs_file_list` (PR#528)
+    - Add keyword usertrace to the GLIDEIN_DEBUG_OPTIONS custom variable to enable shell tracing in user jobs and wrapper (PR#540)
+    - Glideins can start containers with Busybox and no Bash, e.g Alpine Linux. The Glidein itself still requires Bash (Issue#538, PR#540)
+  Bug fix:
+    - Removed incorrect warning when setting SINGULARITY_BIN to keyword (PR#534)
+    - Added `--skip-broken` to yumalldeps to avoid an error when incompatible packages are in the list (Issue#530, PR#534)
+    - Added explicit retrieval from glidein_config of GLIDEIN_CONTAINER_ENV and GLIDEIN_CONTAINER_ENV_CLEARLIST in singularity_lib.sh (PR#535)
+    - Fixed handling of Apptainer environment and image restrictions (PR#535, PR#539)
+    - Added workaround for HTCondor setting PATH only as variable and not in the environment (PR#539)
+  NOTE:
+    - In the Glidein, `cvmfs_setup.sh` is now executing earlier, right after entry scripts (PR#528)
+    - Removed compatibility with GWMS<3.4.5. GlideinWMS v3.4.6 up to v3.10.14 Factories and Frontend are interoperable.
+
 v3_11_1:
-  Date: May 14, 2025
-  Series: Development
-  Tarball: false
-  Feature:
-    - Added a generator to set credentials or parameters depending on the Entry selected (PR #489)
-    - Added a generator to set credentials or parameters depending on the Entry selected (PR #489)
+  Date: June 24, 2025
+  Series: Development
+  Tarball: false
+  Feature:
+    - Including all featured and fixes of the production series up to 3.10.14
+    - Added a generator to set credentials or parameters depending on the Entry selected (PR#489)
+    - Added a generator to set credentials or parameters depending on the Entry selected (PR#489)
     - Added IdTokenGenerator to standardize the generation of ID tokens and allow for operator customization
     - Added CachedGenerator base class to implement generators with automatic cache management
     - Added CredentialGenerator base generator class to implement cached credential generators
     - Added GeneratorContext class to implement context validation
     - Updated some builtin generators to avoid redefining \_\_init\_\_ making them more flexible
-    - Updated the CredentialPair class and its subclasses to support credential pairs with different types. (PR #514)
-    - Refactored the credentials module into a python package including modules for base classes and specific credential types. (PR #514)
-    - Renamed the credentialGenerator and hashCrypto modules to credential_generator and hash_crypto. (PR #514)
-    - Renamed CredentialGenerator credentials to DynamicCredential and added the new alias "generator" to the newly renamed "dynamic" credential type. (PR #514)
-    - Added the new RSAPublicKey, RSAPrivateKey, and Symmetric credential types to replace the legacy pubCrypto and symCrypto modules. (PR #514)
-    - Stopped using M2Crypto in favor of the cryptography module. (PR #514)
-  Bug fix:
-    - Fixed a bug that could cause the Frontend not to generate IDTOKENS to some Factory entries. (PR #514)
-=======
-v3_10_14:
-  Date: June 20, 2025
-  Series: Stable
-  Tarball: false
-  Feature:
-    - Added support for Ubuntu 24 workers (PR#529)
-    - Add keyword ALL to query all schedulers known to the collector without listing them explicitly (Issue#510, PR#532)
-    - Updated download/execution order of `cvmfs_setup.sh` during glidein startup using a new priority `precvmfs_file_list` (PR#528)
-    - Add keyword usertrace to the GLIDEIN_DEBUG_OPTIONS custom variable to enable shell tracing in user jobs and wrapper (PR#540)
-    - Glideins can start containers with Busybox and no Bash, e.g Alpine Linux. The Glidein itself still requires Bash (Issue#538, PR#540)
-  Bug fix:
-    - Removed incorrect warning when setting SINGULARITY_BIN to keyword (PR#534)
-    - Added `--skip-broken` to yumalldeps to avoid an error when incompatible packages are in the list (Issue#530, PR#534)
-    - Added explicit retrieval from glidein_config of GLIDEIN_CONTAINER_ENV and GLIDEIN_CONTAINER_ENV_CLEARLIST in singularity_lib.sh (PR#535)
-    - Fixed handling of Apptainer environment and image restrictions (PR#535, PR#539)
-    - Added workaround for HTCondor setting PATH only as variable and not in the environment (PR#539)
-  NOTE:
-    - In the Glidein, `cvmfs_setup.sh` is now executing earlier, right after entry scripts (PR#528)
-    - Removed compatibility with GWMS<3.4.5. GlideinWMS v3.4.6 up to v3.10.14 Factories and Frontend are interoperable.
->>>>>>> bdf789a7
+    - Updated the CredentialPair class and its subclasses to support credential pairs with different types. (PR#514)
+    - Refactored the credentials module into a python package including modules for base classes and specific credential types. (PR#514)
+    - Renamed the credentialGenerator and hashCrypto modules to credential_generator and hash_crypto. (PR#514)
+    - Renamed CredentialGenerator credentials to DynamicCredential and added the new alias "generator" to the newly renamed "dynamic" credential type. (PR#514)
+    - Added the new RSAPublicKey, RSAPrivateKey, and Symmetric credential types to replace the legacy pubCrypto and symCrypto modules. (PR#514)
+    - Stopped using M2Crypto in favor of the cryptography module. (PR#514)
+  Bug fix:
+    - Fixed a bug that could cause the Frontend not to generate IDTOKENS to some Factory entries. (PR#514)