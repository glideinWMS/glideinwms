# SPDX-FileCopyrightText: 2009 Fermi Research Alliance, LLC
# SPDX-License-Identifier: Apache-2.0

---
# GlideinWMS release notes ordered by release version
# YAML format used to generate tags.txt and history.html, starting w/ GlideinWMS v3.6
# Each release is a dictionary following the template here below (defaults can be omitted).
# There are some attributes, list with features (Feature: list of strings), Bug fixes (Bug fix: list of string)
# and NOTES (NOTE, NOTE-FACTORY, NOTE-FRONTEND: all lists of string)
# New releases are appended at the bottom (anyway the order is not important)

# Special version names:
# default
# template...

default:
  Series: Stable
  Tarball: false

template:
  Date: d, 2020
  Feature:
    -
    -
  Bug fix:
    -
    -
  NOTE:
    -
  NOTE-FACTORY:
    -
  NOTE-FRONTEND:
    -

v3_6:
  Date: September 25, 2019
  Series: Stable
  Tarball: true
  Feature:
    - Renaming of v3_5_1 (released on 9/18) to respect the odd/even numbering
    - Includes all 3.4.6 features
    - Updated SW and docs for the change in OSG factories
    - Updated all the obsolete links to HTCondor manual in GlideinWMS website
    - Set up an ITB Frontend for GWMS and FIFE testing
    - Updated gitattributes to resolve conflicts w/ checksum files
    - Added editorconfig and default encoding
    - GlideinWMS code will use now Google docstring format
    - Advertise if a Glidein can use privileged or unprivileged Singularity
    - Check if single user factory migration script has been run before startup
  Bug fix:
    - pip errors in nightly CI
    - Unittest failing at times on SL7
    - Factory could start also w/ a GT2 entry enabled
  NOTE:
    - v3_6 is fully interoperable w/ v3_5 and v3_4. I.e. You can mix v3_6_x, v3_5_x and v3_4_x Factories and Frontends in your system
  NOTE-FACTORY:
    - The v3.6 Factory (like v3.5) is using a single user. This is a major change. If you are upgrading, after the RPM upgrade you will need to:\
      1. stop Factory and HTCondor, 2. Migrate the HTCondor status running the fact_chown script, 3. Run upgrade and restart the HTCondor and the Factory.
      For detailed instructions see http://glideinwms.fnal.gov/doc.dev/factory/configuration.html#single_user

v3_6_1:
  Date: Novemver 13, 2019
  Series: Stable
  Tarball: true
  Feature:
    - Added compatibility w/ HTCondor 8.8.x in OSG 3.5
    - Monitoring pages use https if available
    - Improved search and testing of Singularity binary
    - Unset LD_LIBRARY_PATH and PATH for jobs in Singularity
    - Updated documentation links and Google search
    - Improved CI testing
    - Stop considering held limits when counting maximum jobs in Factory
  Bug fix:
    - Fix Fatcory tools (entry_rm, entry_q and entry_ls) to be more verbose with single user Factory
    - Removed hardcoded CVMFS requirement for Singularity
    - Improve diagnostic messages when rsa.key file is corrupted
    - Improve control of the worker node draining, avoiding to stop accepting jobs as soon as the draining file is present

v3_6_2:
  Date: March 26, 2020
  Series: Stable
  Tarball: true
  Feature:
    - Add a portable condor_chirp for user jobs running in the glideins
    - Automate the generation of factory configuration
    - Improve control of setup of module and spack in Singularity using MODULE_USE
    - Adding GPU monitor as default for pilots
    - Reduce number of queries from Frontend to User collector
    - Make lgwms-logcat.sh work with non standard factory instance names
  Bug fix:
    - Pilot using an expired proxy when authenticating to the collector
    - CI issues (coverage broken in SL6, script selection affected by file name)
    - Incorrect CERTIFICATE_MAPFILE used when using HTCondor python binding (failed schedd authentication)
    - Fix release manager relative imports
    - Broken submission to GCE and AWS
    - Correct how entry_ls detect an rpm installation
    - Adjust size of ClusterId and ProcessId fields for the condor_q custom format
    - Total of frontend info is 0 in Factory monitoring

v3_6_3:
  Date: July 16, 2020
  Series: Stable
  Tarball: true
  Feature:
    - Add Python condor_chirp to PATH
    - Dropped tarball installation support
    - Add Python condor_chirp and other GWMS tools to PATH in Singularity
    - Removed "Group:System Environment/Daemons" from glideinwms.spec in OSG repo
    - Added new API documentation using sphinx
    - Added a runner to run the different tests with consistent CLI
    - Added new RHEL 8 Singularity image
    - Updated the singularity wrapper with new features form the OSG wrapper
    - Clean PYTHONPATH and setup GWMS environment in Singularity containers
    - Improved the environment handling of the Singularity wrapper
  Bug fix:
    - Upgrade the factory documentation not to ask to install the switchboard
    - The Python version of condor_chirp now works with Singularity jobs
    - Enable RFC proxies by default for direct proxies
    - Fix OSG_autoconf and gfdiff
    - Added COMPLETED to the known list of "GridJobStatus"es
    - Add a knob to set entry limits in OSG_autoconf
    - Stop pilots even after the downtime timestamp has been reached when draining pilots
    - Glideins are unrecoverable unless listed as recoverable
    - User job invocation via singularity eating up -e or -n

v3_6_4:
  Date: September 17, 2020
  Series: Stable
  Tarball: false
  Feature:
    - Improved OSG_autoconf
    - Dropped Python 2.6 support
    - Added support for RHEL 8 worker nodes
    - Harmonized, improved and extended CI tests (same CLI, support for Python 3, ...)
    - Added tool to verify if the code for a ticket has been merged
  Bug fix:
    - Fix for condor_chirp not finding htchirp in the PYTHONPATH
    - Fixed unquoted SINGULARITY_PATH causing HTCondor not to start

v3_7:
  Date: March 31, 2020
  Series: Development
  Tarball: true
  Feature:
    - Includes all features and fixes of 3.6.2
    - Use of HTCondor token-auth for Glideins authentication
    - Added secure logging channel
    - Refactored glidien_startup.sh to separate out the code in heredoc sections and improve code quality

v3_6_5:
  Date: October 5, 2020
  Series: Stable
  Tarball: false
  Feature:
    - Added GitHub actions to test the code (Python unit tests, BARS, pylint, pycodestyle)
  Bug fix:
    - Fix for paths in Singularity not substituted correctly when the execute directory has a link or bind mount
    - Fixed shared_port_port to adapt to HTCondor 8.8.10 changes
    - Fixed overrides in OSG_autoconf using depcopy, use https for gfdiff
    - Fixed credential dir in manual_glidein_submit removing hardcoding

v3_7_1:
  Date: November 3, 2020
  Series: Development
  Tarball: false
  Feature:
    - Includes all features and fixes of 3.6.5
    - Configuration changes to make more compatible with HTCondor 8.9  on initial install
    - SciTokens authentication between Factory and CE
    - IDTokens authentication between Factory and Frontend
  Bug fix:
    - Factory reconfigs and startups do not require manual creation of directories
    - Factory builds Condor Tarballs to send with glideins correctly

v3_9:
  Date: September 18, 2020
  Series: Development
  Tarball: false
  Feature:
    - Includes all features and fixes of 3.6.3 and 3.7.1
    - Python 3 code, some pitfalls to pay attention to are in the Bug Fix section
  Bug fix:
    - custom dictionaries with __getattr__ in the creation package (an infinite loop was masked in Python 2)
    - str vs bytes, especially in crypto libraries
    - None cannot be used in sorted string lists and we use (None, None, None) for unmatched jobs in the Frontend
    - Add __repr__ method to SubParams class
    - Fixed pycache of creation/lib included in multiple packages
    - Fixed spec file to include python3 compiled files and not python2 ones
    - Fixed Mapping import
    - Fixed str vs bytes confusion in cryptography functions and classes

v3_7_2:
  Date: December 21, 2020
  Series: Development
  Tarball: false
  Feature:
    - Includes all features and fixes of 3.6.6
    - Drop GLExec support
    - Mechanism for running custom scripts at the end of glidein execution
    - OSG_autoconf protection added to prevent failures when CE disappears from OSG Collector
  Bug fix:
    - Frontend no longer over-generates tokens for entries
    - Factory does not remove glideins when idle limit is hi

v3_9_1:
  Date: February 11, 2021
  Series: Development
  Tarball: false
  Feature:
    - Includes all features and fixes of 3.7.2
    - Separates httpd packages from Factory and Frontend RPMs
  Bug fix:
    - Frontend no longer reports duplicate glideclient daemons to the Factory

v3_7_3:
  Date: March 25, 2021
  Series: Development
  Tarball: false
  Feature:
    - More efficient generation of IDTOKENS by frontend
    - SciToken credentials configured and treated same as other credentials for glidein submission
    - Glideins configured without GSI but with SciToken and IDTOKENS successfully run jobs.
    - Order of places glidein checks for singularity changed
    - PATH with multiple directories can be configured to override singularity binary
    - Remove LD_PRELOAD from glidein environment by default
    - Fail without fall-back when user provided singularity image missing
    - Improved GPU implementation in glidenins
    - OSG_autoconf more configurable, auth_method and pilot_entries can be set
  Bug Fix:
    - Missing GSI configuration does not stop schedd query when IDTOKENS configured.
    - Factory should not check condor tarball version prior to SciToken authentication to CE
    - tmpfile needs to be on correct file system when factory writes tokens from frontend
    - IDTOKENS auth does not fail on improper condor_version comparison
    - rpm sub package (http) building issues fixed

v3_7_4:
  Date: May 10, 2021
  Series: Development
  Tarball: False
  Feature:
    - Consider not available (not Idle) partitionable slots where all GPUs are used
  Bug Fix:
    - Submissions from some 3.6.5 frontends to 3.7.3 factories go on hold

v3_9_2:
  Date: Jun 1, 2021
  Series: Development
  Tarball: false
  Feature:
    - Includes all features and fixes of 3.7.3 and 3.7.4
    - Drops support for BDII along with its LDAP requirements
    - Adds check_python3_expr.py to validate python3 in match expressions
  Bug fix:
    - Fixes string encoding issues on glideFactoryLib
    - Fixes an issue that would cause some factory configurations to generate malformed Condor files

v3_7_5:
  Date: Sep 2 2021
  Series: Development
  Tarball: False
  Feature:
    - Support for big files in the glideinwms repository
    - Additional download mechanism for files
  Bug Fix:
    - Have SciToken credential be per-entry
    - Fix IDTOKEN generation in the Frontend
    - Cleanup script not executing correctly at glidein termination
    - Automount of CVMFS integrated into glidein script

v3_9_3:
  Date: Sep 21, 2021
  Series: Development
  Tarball: false
  Feature:
    - Includes all features and fixes of 3.7.5
    - Adds type validation to the check_python3_expr.py script
    - Removes unused encodingSupport.py and its unit tests
  Bug fix:
    - Fixes an encoding issue affecting cloud submissions

v3_7_6:
  Date: Jan 18 2022
  Series: Development
  Tarball: False
  Feature:
    - Flexible mount point for CVMFS in glidein
    - Frontend and factory check expiration of SciTokens
    - Shared port is default for User Collector
    - API to retrieve job information from condor jobID
    - OSG_autoconf now allows override yaml configuration files
    - expiration and other validity of JWT tokens checked before use

  Bug Fix:
    - condor_chirp no longer fail when python2 used in job
    - IDTOKEN issuer changed from collector host to trust domain
    - proxy was failing to renew when both SCITOKEN and grid_proxy auth used
    - OSG_autoconf automatic assignment of submit attributes fixed
    - OSG_autoconf common entry fields implemented
    - OSG_autoconf now possible to append instead of replace values
    - glidein clears LD_LIBRARY_PATH prior to starting HTCondor
    - JOB_TOKENS no longer set in glidein environment if not needed
    - IDTOKEN/SCITOKEN auth to bosco sites fixed
    - improved IDTOKEN revocation procedures
    - SSL added to condor *_AUTHENTICATION_METHODS
    - Possible to have frontend group with only SCITOKEN authentication
    - Factory stores frontend group information per-token
    - Intermittent -check_v35 error fails to  startup factory
    - Fix glidein_starup.sh in staging area to be one with payload
    - GCB support removed
    - glidein_cleanup can cleanup directories chmoded read-only
    - improved shellcheck testing
    - corrected paths for some variables in glideins
    - eliminated spurious log messages in glideins
    - STARTD_JOB_ATTRS fixed in glideins
    - GWMS_PATH in glidein_startup.sh corrected
    - better cleanup of tmpfiles after install

v3_9_4:
  Date: Jan 25, 2022
  Series: Development
  Tarball: false
  Feature:
    - Includes all features and fixes of 3.7.6
    - Adds support for CentOS 8
    - Adds two new RPM packages (vofrontend-libs and vofrontend-glidein) to provide essential libraries for frontend-like applications
    - Updates license to Apache 2.0
  Bug fix:
    - Updates libraries for compatibility with PyYAML 6.0
    - Fixes a string encoding issue affecting the cat log scripts
    - Fixes AWS/Google metadata encoding error

v3_9_5:
  Date: May 17, 2022
  Series: Development
  Tarball: false
  Feature:
    - Support for credential generator plugins
    - Support for Apptainer
    - Support for python3-rrdtool added in OSG 3.6 also for RHEL7
    - Support for CVMFS on-demand via cvmfsexec (mount/umountrepo)
    - Configurable idtokens lifetime
    - Improved frontend logging
    - Improved default SHARED_PORT configuration
    - Special handling of multiline condor config values
    - Advertise CONTAINERSW_ variables
  Bug fix:
    - Fixes an issue causing SciTokens transferred to the factory to be corrupted
    - Fixes to manual_glidein_submit for compatibility with Python 3
    - Fixes to OSG_autoconf for compatibility with Python 3
    - Fixes a minor issue in job.condor
    - Fixes OS detection for CentOS Stream 8
    - Fixes an issue with scitoken handling to gsi_proxy configured factory entries
    - Fixes condor tarball directory structure
    - Stops clearing LD_LIBRARY_PATH before starting HTCondor
    - Ensures that idtokens are transferred to glidein credential directory

v3_7_7:
  Date: June 21 2022
  Series: Development
  Tarball: False
  Feature:
    - Authenticate w/ tokens w/ the HTCondor-CE collector
    - Added CONTINUE_IF_NO_PROXY attribute to control GSI to token transition
  Bug fix:
    - Fixes an issue causing SciTokens transferred to the factory to be corrupted
    - Fixes condor_config -dump is not safe if the pool config has multiline entries
    - Add job.condor typo fix for bosco to 3.7.7
  NOTE:
    - Now branch_v3_7 is completely separate. Feature or fixes have to be backported

v3_9_6:
  Date: October 27, 2022
  Series: Development
  Tarball: false
  Feature:
    - Added token authentication to Glideins running in the Cloud (AWS and GCE). Now Glideins on all supported resources can authenticate back using IDTOKENS when using recent HTCSS versions.
    - Added `GLIDEIN_PERIODIC_SCRIPT` env variable to notify periodic custom scripts
    - Added the possibility to set the Glidein HTCSS TRUST_DOMAIN as attribute in the Frontend configuration
    - The Frontend configuration is now valid (reconfig/upgrade successful) even if some HTCSS schedds are not in DNS. Failing only if all schedds are unknown to DNS
  Bug fix:
    - Fixed `glidien_config` corrupted by concurrent custom scripts run via HTCSS startd cron (#163)
    - Fixed `setup_x509.sh` not to write to stdout when running as periodic script in HTCSS start cron (issues#162,#164)
    - Fixed setup_x509.sh creates proxy file in directory used for tokens (issue#201)
    - Fixed GLIDEIN_START_DIR_ORIG and GLIDEIN_WORKSPACE_ORIG values in glidein_config
    - Fixed unnecessary proxy/hostcert.pem workaround in frontend config (issue#66)
    - Fixed analyze_entries and python3 readiness (issue#194)
    - Fixed gwms-renew-proxies service should check if local VOMS cert is expired (issue#21)
    - Fixed python3 check return value in case of exception (PR#211)
    - Fixed list_get_intersection in singularity_lib.sh that was requiring python2 (PR#212)
    - Unset SEC_PASSWORD_DIRECTORY in the Glidein HTCSS configuration, was causing warnings for unknown files (PR#226)
    - HTCSS DC_DAEMON_LIST now is equal to DAEMON_LIST only in the Factory, in all other GlideinWMS components only selected HTCSS daemons are added explicitly to it (issue#205)
    - Working and local tmp directories are removed during Glidein cleanup also when the start directory is missing. This result in a loss of Glidein final status information but avoids sandbox leaks on the Worker Node. (issue#189)
  NOTE:
    - custom scripts should always read values via gconfig_get(). The only exception is
      the parsing or the line to get the add_config_line source file
    - add_config_line is deprecated in favor of gconfig_add. Will be removed from future versions
    - add_config_line_safe is deprecated in favor of gconfig_add_safe. gconfig_add is the recommended method to use also in concurrent scripts
    - gconfig_add_unsafe, with a similar behavior to the former add_config_line, has been added. Its use is not recommended, unless absolutely sure that no script will be run in parallel
    - Only the first collector in TRUST_DOMAIN is kept, following collectors are removed. This happens both in the Frontend token issuer and in the setting of the Glidein TRUST_DOMAIN (setup_x509.sh).

v3_10_0:
  Date: December 7, 2022
  Series: Stable
  Tarball: false
  Feature:
    - All the features and fixes in v3_9_6
    - Use `SINGULARITY_DISABLE_PID_NAMESPACES` disable `--pid` in Singularity/Apptainer  (OSG SOFTWARE-5340, PR#232)
    - Raise a warning if there are "FATAL" errors in Singularity/Apptainer stdlog and the exit code is 0 (PR#235)
    - Added `gconfig.py`. Python utilities to read and write glidein_config (PR#237)
  Bug fix:
    - Set PATH to default value instead of emptying it (PR#233)
    - Have `get_prop_str` return the default value when the attribute is "undefined" and `gwms_from_config` return the default when set instead of an empty string (PR#235)
    - Fixed credential ID in Glideins. It was not set for scitokens causing incorrect monitoring values (PR#242)
    - Fixed typo in `singularity_lib.sh` (issue#249)
  NOTE:
    - This follows v3_9_6. Please see all the notes about the custom script changes

v3_10_1:
  Date: December 13, 2022
  Series: Stable
  Tarball: false
  Feature:
    - Added utility function to replace error_gen in python scripts (PR#254)
  Bug fix:
    - Fixed status reporting for `gconfig.py`  (PR#254)
  NOTE:
    - Please see all the notes in 3.9.6 about the custom script changes

v3_10_2:
  Date: May 10, 2023
  Series: Stable
  Tarball: false
  Feature:
    - Add a parameter to control the name of the keyname for idtokens (PR#268)
    - Added a factory knob to allow control over rebuilding of cvmfsexec distributions (PR#272)
    - RHEL9 worker node are now recognized by condor_platform_select automatic OS detection (PR#285)
    - Removed pre-reconfigure hook used for rebuilding cvmfsexec distributions whenever a factory reconfig/upgrade was run (issue#262)
  Bug fix:
    - Use correct variable for `$exit_code` in `singularity_exec_simple` (PR#259)
    - Make sure default value does not overwrite the global one for idtoken_lifetime (PR#261)
    - Protect OSG_autoconf from OSG collector unavailability (PR#276)
    - Fixed jobs going in unknown state in factory monitoring. added QUEUING state for new ARC-CEs REST (PR#286)
  NOTE:
    - When using on-demand CVMFS, all Glideins after the first one on a node are failing (issue#287)
  NOTE-FACTORY:
    - The rebuilding of cvmfsexec distributions is now disabled by default, it must be enabled via the new factory knob.\
      If you are upgrading from v3.9.5 or later, check that the cvmfsexec script is no more in the pre-reconfigure hooks directory.

v3_10_3:
  Date: September 11, 2023
  Series: Stable
  Tarball: false
  Feature:
    - Added support for Debian 11 and Ubuntu 22 worker nodes (PR#320)
    - Added structured logging. It is a hybrid format with some fields followed by a JSON dictionary. The exact format of the messages may change in the future, and we plan for it to become the default. Now it is disabled by default. Add `structured="True"` to all `process_log` elements (PR#333)
    - Add option to set xml output directory in OSG_autoconf (PR#319)
    - Allow OSG_autoconf to skip sites or CEs that are not present in the OSG collector (PR#315)
    - Add option to set num_factories in OSG_autoconf (Issue#344, PR#345)
    - Added the ability to clear a list of variables from the environment via GLIDEIN_CONTAINER_ENV_CLEARLIST before starting a container (Issue#341, PR#342)
  Bug fix:
    - Removed `classad` from requirements.txt. The HTCSS team distributes only the `htcondor` library in PyPI which includes a different version of classad (PR#301)
    - Fixing Python 3.9 deprecations (`imp`, `getchildren()` in `xml.etree.ElementTree`) (PR#302, PR#303)
    - Populate missing Entry parameters for ARC CEs submissions (PR#304)
    - Modified the usage of subprocess module, for building/rebuilding cvmfsexec distributions, only when necessary (PR#309)
    - manual_glidein_submit now correctly sets idtokens in the EncryptedInputFiles (issue#283, PR#284)
    - Fixed fetch_rrd crash in EL9 causing missing monitoring and glidefactoryclient classad information (Issue#338, PR#339)
  NOTE-FACTORY:
    - When generating cvmfsexec distribution for EL9 machine type on an EL7 machine, the factory reconfig and/or upgrade fails as a result of an error in `create_cvmfsexec_distros.sh`. This is possibly due to the tools for EL7 being unable to handle EL9 files (as per Dave Dykstra). Please exercise caution if using `rhel9-x86_64` in the `mtypes` list for the `cvmfsexec_distro` tag in factory configuration.
      - Our workaround is to remove the EL9 machine type from the default list of machine types supported by the custom distros creation script.  Add it back if you are running on an EL9 system and want an EL9 cvmfsexec distrinution. (PR#312)'

v3_10_4:
  Date: September 14, 2023
  Series: Stable
  Tarball: false
  Bug fix:
    - Fixed missing arguments from rrdtool fetch call (Issue#351, PR#352)
    - gconfig.py to use `gwms-python`, not use `python3` (Issue#349, PR#350)
    - Fixed alternative Shell code still using the `python` (i.e. python2) interpreter (Issue#289, PR#353)

v3_10_5:
  Date: September 27, 2023
  Series: Stable
  Tarball: false
  Bug fix:
    - Workaround for EL7 PyJWT bug, generating bytes instead of str (PR#355)
    - Fixed missing `cvmfsexec.cfg` files from Factory reconfig and improved cvmfsexec warnings (Issue#348, PR#356)
    - Added bash requirement to files using bashisms, notably `glidein_sitewms_setup.sh` (PR#358)
    - Fixed syntax errors in analyze_queues (PR#357)
    - Fixed setup_x509 to be successful w/ TRUST_DOMAIN set in the as Factory or Frontend parameter (PR#359)
    - GLIDEIN_SINGULARITY_BINARY_OVERRIDE set also with Frontend and Factory params, not only WN environment (PR#360)

v3_10_6:
  Date: January 25, 2024
  Series: Stable
  Tarball: false
  Feature:
    - Add knobs to allow overloading of memory, GLIDEIN_OVERLOAD_MEMORY, and CPU, GLIDEIN_OVERLOAD_CPUS. (Issue#370, PR#374)
    - Added HTCondor tarball downloader (Issue#367, PR#366)
    - Added default (/bin,/usr/bin) when PATH is empty in glidein_startup.sh (PR#373)
    - Advertising Factory's HTCondor submit parameters (Issue#307, PR#382)
  Bug fix:
    - Changed M2Crypto imports to be compatible with 0.40.0 the code must import also the components (PR#377)
    - Fixed PATHs handling in glidein_startup.sh (PR#379)
    - Fixed match policy_file import failure (Issue#378, PR#380)
    - Fixed syntax error in ClassAd used for gangliad configuration (Issue#368, PR#385)
    - Added extra logging to investigate file rotation problem (Issue#362, PR#389)
    - Fixed writing of missing dict files during upgrade (Issue#388, PR#391)
  NOTE-FACTORY:
    - The submit attributes (submit/submit_attrs) are now published in the glidefactory classad with the GlideinSubmit prefix followed by the attribute name and same value. If the attribute name starts with "+" this will be replaced by "_PLUS_", since only alphanumeric characters and "_" are valid in ClassAd attribute names.

v3_10_7:
  Date: June 21, 2024
  Series: Stable
  Tarball: false
  Feature:
    - Apptainer cache and temporary directory set in the Glidein working directory (Issue#403, PR#404)
    - Ability to set a minimum required memory for partitionable Glideins. The default is the value used previously, 2500 MB (Issue#405, PR#406)
    - Blackhole Detection. Stop accepting jobs if they are consumed at a rate higher than the configured limit and declare the Glidein a blackhole (Issue#331, PR#399)
  Bug fix:
    - Fixed Apptainer validation not considering uid_map w/o initial blank (Issue#395, PR#396)
    - Flattening error message in \_CONDOR_WRAPPER_ERROR_FILE and JobWrapperFailure Ad. This is a workaround for a bug in HTCondor (PR#400)
    - Fixed problem when check_signature in glidein_startup is not defined (PR#402)
    - get_tarballs look for HTCondor releases also in the update directory (Issue#412, PR#413)

v3_10_8:
  Date: November 25, 2024
  Series: Stable
  Tarball: false
  Feature:
    - Advertising information about unprivileged user namespaces in glidein classad (PR#416)
    - Added option --group-name option to manual_glidein_submit (PR#435)
  Bug fix:
    - Fixed root unable to remove other users jobs in the Factory (PR#433)
    - HTCondor TRUST_DOMAIN configuration macro set to string to avoid Glidein config error (PR#420)
    - Disabled shebang mangling in rpm_build to avoid gwms-python not finding the shell (Issue#436, PR#437)
    - Dynamic creation of HTCondor IDTOKEN password (Issue#440, PR#441)
    - Autodetect CONDOR_OS in the manual_glidein_submit tool (Issue#449, PR#453)
    - Failed log rotation due to wrong file creation time (Issue#451, PR#457)
    - Replacing xmlrunner with unittest-xml-reporting (PR#428)
    - Updated the release upload script to work with osg-sw-submit (PR#439)

v3_10_9:
  Date: January 16, 2025
  Series: Stable
  Tarball: false
  Feature:
    - Added custom JWT-authenticated log server example (new RPM glideinwms-logging) (Issue#398, PR#467)
    - Now using also Apptainer included in the HTCondor tar ball (Issue#364, PR#473)
    - Improved the docstrings and some code in the lib files and few others with the help of AI (PR#471, PR#472)
    - Added --skip-rpm option in release.py to skip RPM building (PR#474)
  Bug fix:
    - Fixed early truncation in log files configuration and inconsistent documentation (Issue#464, PR#462, PR#463)
    - Removed confusing tac broken pipe messages from the Glidein stderr (PR#465)
    - Fixed JWT logging credentials not transferred to the Glidein. This includes removal of DictFile.append() and use of add_environment() for JWT tokens (Issue#398, PR#467)
    - Fixed quotes in Glidein command line unpacking and replaced deprecated add_config_line commands (PR#468)
    - Allow anonymous SSL authentication for the dynamically generated client config (Issue#222, PR#470)
    - Checking also the apptainer binary in the SINGULARITY_BIN path, not only singularity (PR#473)
  NOTE:
    - The Glidein will always send SIGQUIT to HTCondor when it receives INT, TERM, QUIT signals. This speeds up the shutdown (PR#466)
    - Renamed Glidein Logging functions to glog_... (glog_init, glog_setup, glog_write, glog_send - PR#467).
      The original functions (log_init_tokens, log_init, log_setup, log_write, send_logs_to_remote, ...) are no more available
    - Apptainer downloaded in the HTCondor tar ball is now considered after the PATH in the search for a valid binary.
      The keyword CONDOR in the parameter SINGULARITY_BIN will make so that the HTCondor Apptainer is preferred
      ahead of the rest (PR#473)
    - Added RHEL9 to the list of default OSes used for the container images lookup. Now it is default,rhel9,rhel7,rhel6,rhel8 (PR#473)

v3_10_10:
  Date: January 24, 2025
  Series: Stable
  Tarball: false
  Feature:
    - Improved gfdiff tool interface and changed diff algorithm (PR#476)
    - Added option to check if new HTCondor tarballs are available to get_tarballs (PR#477)
  Bug fix:
    - Fixed gfdiff issue with mergely interface (PR#476)
    - Fallback to cp/chown when cp -p does not work (It is unavailable on some containers) (PR#478)

v3_11_0:
  Date: February 18, 2025
  Series: Development
  Tarball: false
  Feature:
    - Introduces the new credentials model.
    - Add new hierarchical credential classes for a number of credential types
    - Add new parameter classes to handle security parameters orthogonally to credentials
    - Refactors credential generators to enhance its capabilities and allow for the generation of other attributes besides credentials
    - Add support for builtin generators such as the RoundRobinGenerator generator
    - Add LegacyGenerator to support the old callout API
    - Always send SIGQUIT to HTCondor when the Glidein receives INT, TERM, QUIT signals. This speeds up the shutdown (PR#466)
    - Skip glideclient advertising if there are no Glideins to request or actively running on a given group
    - Reintroduces security credentials renewal scripts and the related `creation_script` and `update_frequency` parameters
  Bug fix:
    - Fixed early truncation in log files configuration and inconsistent documentation (Issue#464, PR#462, PR#463)
    - Removed confusing tac broken pipe messages from the Glidein stderr (PR#465)
    - Fixed quotes in glidein command line unpacking and replaced deprecated add_config_line commands (PR#468)

v3_10_11:
  Date: March 24, 2025
  Series: Stable
  Tarball: false
  Feature:
    - Added a test Apptainer image to use when the configured one is not available (PR#482)
    - Added a new configuration knob, stale_age, for Factory entries to control the age of the Glideins to be considered stale for certain statuses (PR#494)
    - Update get_tarballs to use new directory called beta (PR#495)
    - Support GPUs in the mapping of OSG_autoconf VOs (PR#496)
    - Made the Frontend library more friendly to other clients, e.g. Decision Engine (PR#504)
  Bug fix:
    - Protect processing of custom scripts in glidein_startup.sh against stdin interference (PR#498, Issue#500)
    - Some config files used in the RPM package, including the httpd ones, were obsolete and not the version in the source tree. (PR#492, PR#502)
    - Host IP is now searched in blacklist also when the host command is missing (PR#499, Issue#493)
    - Added missing HTCondor requirements in spec file (PR#502)
    - Unset CONDOR_INHERIT before condor startup to avoid any conflict in the condor configurations (PR#503, Issue#274)
  NOTE:
    - Monitoring pages are now redirecting to https if available, i.e. mod_ssl is installed and mod_ssl.conf is present. This behavior was present in the past but had been lost and now it has been reinstated. (PR#492, PR#502)
  NOTE-FRONTEND:
    - The default Frontend tokens key is now variable, $HOME/passwords.d/UPPERCASE_USERNAME. There is no actual change since this is /var/lib/gwms-frontend/passwords.d/FRONTEND for normal RPM installations. (PR#504)
  NOTE-FACTORY:
    - The new variable SINGULARITY_IMAGE_REQUIRED defaults to false and allows to use Singularity/Apptainer also when the configured image is not available.
      The image must be provided by the job or a future custom script in order not to fail. (PR#482)
    - APPTAINER_TEST_IMAGE can be set to an always available Singularity/Apptainer image to use for testing.
      Defaults to oras://ghcr.io/apptainer/alpine:latest (PR#482)

v3_10_12:
  Date: May 5, 2025
  Series: Stable
  Tarball: false
  Feature:
    - Exporting GLIDEIN_Name and GLIDEIN_UUID to the Glidein environment, for all scripts running inside the Glidein (PR#512)
    - HTCondor LOCAL_CONFIG_DIR support for the Glidein HTCondor daemons (PR#515)
    - Improved docstrings in the Factory module (PR#511)
  Bug fix:
    - Fixed misleading counts related to the number of jobs that run in the Glidein (Issue#456, PR#516)

v3_10_13:
  Date: May 7, 2025
  Series: Stable
  Tarball: false
  Bug fix:
    - Fixed a credential rewriting error caused by PR#511 and a path error in PR#515 (PR#519)

v3_10_14:
  Date: June 20, 2025
  Series: Stable
  Tarball: false
  Feature:
    - Added support for Ubuntu 24 workers (PR#529)
    - Add keyword ALL to query all schedulers known to the collector without listing them explicitly (Issue#510, PR#532)
    - Updated download/execution order of `cvmfs_setup.sh` during glidein startup using a new priority `precvmfs_file_list` (PR#528)
    - Add keyword usertrace to the GLIDEIN_DEBUG_OPTIONS custom variable to enable shell tracing in user jobs and wrapper (PR#540)
    - Glideins can start containers with Busybox and no Bash, e.g Alpine Linux. The Glidein itself still requires Bash (Issue#538, PR#540)
  Bug fix:
    - Removed incorrect warning when setting SINGULARITY_BIN to keyword (PR#534)
    - Added `--skip-broken` to yumalldeps to avoid an error when incompatible packages are in the list (Issue#530, PR#534)
    - Added explicit retrieval from glidein_config of GLIDEIN_CONTAINER_ENV and GLIDEIN_CONTAINER_ENV_CLEARLIST in singularity_lib.sh (PR#535)
    - Fixed handling of Apptainer environment and image restrictions (PR#535, PR#539)
    - Added workaround for HTCondor setting PATH only as variable and not in the environment (PR#539)
  NOTE:
    - In the Glidein, `cvmfs_setup.sh` is now executing earlier, right after entry scripts (PR#528)
    - Removed compatibility with GWMS<3.4.5. GlideinWMS v3.4.6 up to v3.10.14 Factories and Frontend are interoperable.

v3_10_15:
  Date: July 18, 2025
  Series: Stable
  Tarball: false
  Feature:
    - Added GLIDEIN_OVERLOAD_ENABLED to control partial CPU and memory overload (PR#536)
    - Added GLIDEIN_CVMFS_REPOS custom variable to define additional CVMFS repositories to mount (PR#547)
    - Added ramp_up_attenuation config parameter to control Glidein provisioning remap-up (PR#556)
    - Updates the pilot generation logic in OSG_autoconf to check the OSG_BatchSystem attribute from the OSG collector. If the batch system is set to "CONDOR", the resulting pilot entry will have work_dir set to "Condor" (PR#558)
    - Updates the pilot generation logic in OSG_autoconf to use the cpus attribute from the OSG collector to set GLIDEIN_ESTIMATED_CPUs (PR#560)
  Bug fix:
    - Retrieve and use CVMFS_MOUNT_DIR from glidein_config if not in the environment (PR#552)
    - Addressed POSIX mode problems and CVMFS path resolution (PR#555)
  NOTE:
    - The job wrappers in the Glidein are now running with the `/bin/sh` prompt instead of `/bin/bash`. They use Bash and `set +o posix` when possible, but there may be another shell.
    - Duplicate repositories in the GLIDEIN_CVMFS_REPOS list will fail cvmfsexec.

<<<<<<< HEAD
v3_11_1:
  Date: July 29, 2025
  Series: Development
  Tarball: false
  Feature:
    - Including all featured and fixes of the production series up to 3.10.15
    - Added a generator to set credentials or parameters depending on the Entry selected (PR#489)
    - Added IdTokenGenerator to standardize the generation of ID tokens and allow for operator customization (PR#531)
    - Added SciTokenGenerator to facilitate the generation of standard SciTokens (PR#531)
    - Added CachedGenerator base class to implement generators with automatic cache management (PR#531)
    - Added CredentialGenerator base generator class to implement cached credential generators (PR#531)
    - Added GeneratorContext class to implement context validation
    - Added support for generator snapshots to store and retrieve specific generated values (PR#531)
    - Updated some builtin generators to avoid redefining \_\_init\_\_ making them more flexible
    - Updated the CredentialPair class and its subclasses to support credential pairs with different types. (PR#514)
    - Refactored the credentials module into a python package including modules for base classes and specific credential types. (PR#514)
    - Renamed the credentialGenerator and hashCrypto modules to credential_generator and hash_crypto. (PR#514)
    - Renamed CredentialGenerator credentials to DynamicCredential and added the new alias "generator" to the newly renamed "dynamic" credential type. (PR#514)
    - Added the new RSAPublicKey, RSAPrivateKey, and Symmetric credential types to replace the legacy pubCrypto and symCrypto modules. (PR#514)
    - Stopped using M2Crypto in favor of the cryptography module. Code compatible with M2Crypto default checksum (PR#514, PR#548)
  Bug fix:
    - Fixed a bug that could cause the Frontend not to generate IDTOKENS to some Factory entries. (PR#514)
    - Fixed a bug that would cause the Frontend to request glideins for credentials that didn't match an entry. (PR#562)
    - Fixed also '+' sign in Factory auth_method configuration. (PR#562)

v3_10_16:
  Date: September 8, 2025
  Series: Stable
  Tarball: false
  Feature:
    - create_cvmfsexec_distros.sh updated adding EL9 to platforms and improved command syntax (PR#582)
=======
v3_10_16:
  Date: September 29, 2025
  Series: Stable
  Tarball: false
  Feature:
    - create_cvmfsexec_distros.sh updated adding EL9 to platforms and improved command syntax (Issue#549, PR#582)
    - Added new staticextra resource type – behaves like static (creates one dedicated slot per instance with a virtual CPU each), but instead of subtracting memory from the main partitionable slot, it adds memory to it (Issue#590)
    - "OSG_autoconf: Added mapping for EIC and CLAS12 and support for the new dedicated `OSG` collector parameter to set `EstimatedCPUs` replacing the use of the generic `CPUs` (PR#595)"
>>>>>>> 906da7f5
  Bug fix:
    - Fixed incorrect glog_get_logfile_path_relative call in condor_startup.sh (PR#579)
    - Fixed Frontend reconfiguration failure when using "ALL" schedd (Issue#575, PR#580)
    - Fixed cvmfsexec failure when duplicate repositories are in the GLIDEIN_CVMFS_REPOS list (Issue#567, PR#585)
    - Fixed wrong exec command in wrapper script (Issue#584, PR#587)
<<<<<<< HEAD
  NOTE:
    - Added httpd configuration to enhance security by disabling version headers and trace (PR#578)
    - Since 3.10.15 job wrapper scripts must be "POSIX" compatible to be able to run on small images with Busybox. Added a relaxation in 3.10.16, setting `set +o posix` when Bash is available (PR#587)

v3_11_2:
  Date: September 8, 2025
  Series: Development
  Tarball: false
  Feature:
    - Including all features and fixes of the production series up to 3.10.16
  Bug fix:
    - Fixed monitoring that had broken due to inconsistent credential IDs used in Glideins.
    - Fixed an issue that would cause the Credentials library to use the wrong timezones when validating X509 certificates.
    - Fixed a bug that would cause CachedGenerator to fail if `cache_dir` wasn't provided in the context.
    - Fixed issues that would prevent a 3.11 Frontend to request Glideins from `batch` entries on a 3.11 Factory.
  NOTE:
    - When using credential generators, glideclient classads are now identified by the generated credential ID.
=======
    - Environment cleanup fixed. `PATH`, `LD_LIBRARY_PATH`, `PYTHONPATH`, and `LD_PRELOAD` are now correctly cleared when requested with `clearpaths` or `clearall` (Issue#592, PR#596)
    - Fixed maxWallTime not being set as a submit attribute by OSG_autoconf when an entry is whole node (PR#595)
  NOTE:
    - Added httpd configuration to enhance security by disabling version headers and trace (PR#578)
    - Since 3.10.15, all job wrapper scripts must be "POSIX" compatible to be able to run on small images with Busybox. Added a relaxation in 3.10.16, setting `set +o posix` when Bash is available (PR#587)
>>>>>>> 906da7f5
<|MERGE_RESOLUTION|>--- conflicted
+++ resolved
@@ -675,7 +675,6 @@
     - The job wrappers in the Glidein are now running with the `/bin/sh` prompt instead of `/bin/bash`. They use Bash and `set +o posix` when possible, but there may be another shell.
     - Duplicate repositories in the GLIDEIN_CVMFS_REPOS list will fail cvmfsexec.
 
-<<<<<<< HEAD
 v3_11_1:
   Date: July 29, 2025
   Series: Development
@@ -702,13 +701,6 @@
     - Fixed also '+' sign in Factory auth_method configuration. (PR#562)
 
 v3_10_16:
-  Date: September 8, 2025
-  Series: Stable
-  Tarball: false
-  Feature:
-    - create_cvmfsexec_distros.sh updated adding EL9 to platforms and improved command syntax (PR#582)
-=======
-v3_10_16:
   Date: September 29, 2025
   Series: Stable
   Tarball: false
@@ -716,34 +708,28 @@
     - create_cvmfsexec_distros.sh updated adding EL9 to platforms and improved command syntax (Issue#549, PR#582)
     - Added new staticextra resource type – behaves like static (creates one dedicated slot per instance with a virtual CPU each), but instead of subtracting memory from the main partitionable slot, it adds memory to it (Issue#590)
     - "OSG_autoconf: Added mapping for EIC and CLAS12 and support for the new dedicated `OSG` collector parameter to set `EstimatedCPUs` replacing the use of the generic `CPUs` (PR#595)"
->>>>>>> 906da7f5
   Bug fix:
     - Fixed incorrect glog_get_logfile_path_relative call in condor_startup.sh (PR#579)
     - Fixed Frontend reconfiguration failure when using "ALL" schedd (Issue#575, PR#580)
     - Fixed cvmfsexec failure when duplicate repositories are in the GLIDEIN_CVMFS_REPOS list (Issue#567, PR#585)
     - Fixed wrong exec command in wrapper script (Issue#584, PR#587)
-<<<<<<< HEAD
-  NOTE:
-    - Added httpd configuration to enhance security by disabling version headers and trace (PR#578)
-    - Since 3.10.15 job wrapper scripts must be "POSIX" compatible to be able to run on small images with Busybox. Added a relaxation in 3.10.16, setting `set +o posix` when Bash is available (PR#587)
-
-v3_11_2:
-  Date: September 8, 2025
-  Series: Development
-  Tarball: false
-  Feature:
-    - Including all features and fixes of the production series up to 3.10.16
-  Bug fix:
-    - Fixed monitoring that had broken due to inconsistent credential IDs used in Glideins.
-    - Fixed an issue that would cause the Credentials library to use the wrong timezones when validating X509 certificates.
-    - Fixed a bug that would cause CachedGenerator to fail if `cache_dir` wasn't provided in the context.
-    - Fixed issues that would prevent a 3.11 Frontend to request Glideins from `batch` entries on a 3.11 Factory.
-  NOTE:
-    - When using credential generators, glideclient classads are now identified by the generated credential ID.
-=======
     - Environment cleanup fixed. `PATH`, `LD_LIBRARY_PATH`, `PYTHONPATH`, and `LD_PRELOAD` are now correctly cleared when requested with `clearpaths` or `clearall` (Issue#592, PR#596)
     - Fixed maxWallTime not being set as a submit attribute by OSG_autoconf when an entry is whole node (PR#595)
   NOTE:
     - Added httpd configuration to enhance security by disabling version headers and trace (PR#578)
     - Since 3.10.15, all job wrapper scripts must be "POSIX" compatible to be able to run on small images with Busybox. Added a relaxation in 3.10.16, setting `set +o posix` when Bash is available (PR#587)
->>>>>>> 906da7f5
+
+v3_11_2:
+  Date: October 8, 2025
+  Series: Development
+  Tarball: false
+  Feature:
+    - Including all features and fixes of the production series up to 3.10.16
+  Bug fix:
+    - Fixed monitoring that had broken due to inconsistent credential IDs used in Glideins. (PR#576)
+    - Fixed an issue that would cause the Credentials library to use the wrong timezones when validating X509 certificates. (PR#576)
+    - Fixed a bug that would cause CachedGenerator to fail if `cache_dir` wasn't provided in the context. (PR#576)
+    - Fixed issues that would prevent a 3.11 Frontend to request Glideins from `batch` entries on a 3.11 Factory. (PR#583)
+    - Fixed warning about misspelled local variable name in cvmfs_helper_funcs.sh (PR#597)
+  NOTE:
+    - When using credential generators, glideclient classads are now identified by the generated credential ID. (PR#576)