--- conflicted
+++ resolved
@@ -205,7 +205,6 @@
     - OSG_autoconf protection added to prevent failures when CE dissapears from OSG Collector
   Bug fix:
     - Frontend no longer over-generates tokens for entries
-<<<<<<< HEAD
     - Factory does not remove glideins when idle limit is hi
 
 v3_9_1:
@@ -217,8 +216,6 @@
     - Separates httpd packages from Factory and Frontend RPMs
   Bug fix:
     - Frontend no longer reports duplicate glideclient daemons to the Factory
-=======
-    - Factory does not remove glideins when idle limit is hit
 
 v3_7_3:
   Date: March 25, 2021
@@ -239,5 +236,4 @@
     - Factory should not check condor tarball version prior to SciToken authentication to CE
     - tmpfile needs to be on correct file system when factory writes tokens from frontend
     - IDTOKENS auth does not fail on improper condor_version comparison
-    - rpm sub package (http) building issues fixed
->>>>>>> f42d7fd0
+    - rpm sub package (http) building issues fixed