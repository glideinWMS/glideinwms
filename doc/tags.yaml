---
# GlideinWMS release notes ordered by release version
# YAML format used to generate tags.txt and history.html, starting w/ GlideinWMS v3.6
# Each release is a list with features (strings), Bug fixes (Bug fix: dictionary containing ine string) and NOTES
# (NOTE: dictionaries containing one string)

# Special version names:
# default
# template...

default:
  Series: Stable
  Tarball: false

template:
  Date: d, 2020
  Feature:
    -
    -
  Bug fix:
    -
    -
  NOTE:
    -
  NOTE-FACTORY:
    -
  NOTE-FRONTEND:
    -

v3_6:
  Date: September 25, 2019
  Series: Stable
  Tarball: true
  Feature:
    - Renaming of v3_5_1 (released on 9/18) to respect the odd/even numbering
    - Includes all 3.4.6 features
    - Updated SW and docs for the change in OSG factories
    - Updated all the obsolete links to HTCondor manual in GlideinWMS website
    - Set up an ITB Frontend for GWMS and FIFE testing
    - Updated gitattributes to resolve conflicts w/ checksum files
    - Added editorconfig and default encoding
    - GlideinWMS code will use now Google docstring format
    - Advertise if a Glidein can use privileged or unprivileged Singularity
    - Check if single user factory migration script has been run before startup
  Bug fix:
    - pip errors in nightly CI
    - Unittest failing at times on SL7
    - Factory could start also w/ a GT2 entry enabled
  NOTE:
    - v3_6 is fully interoperable w/ v3_5 and v3_4. I.e. You can mix v3_6_x, v3_5_x and v3_4_x Factories and Frontends in your system
  NOTE-FACTORY:
    - The v3.6 Factory (like v3.5) is using a single user. This is a major change. If you are upgrading, after the RPM upgrade you will need to:\
      1. stop Factory and HTCondor, 2. Migrate the HTCondor status running the fact_chown script, 3. Run upgrade and restart the HTCondor and the Factory.
      For detailed instructions see http://glideinwms.fnal.gov/doc.dev/factory/configuration.html#single_user

v3_6_1:
  Date: Novemver 13, 2019
  Series: Stable
  Tarball: true
  Feature:
    - Added compatibility w/ HTCondor 8.8.x in OSG 3.5
    - Monitoring pages use https if available
    - Improved search and testing of Singularity binary
    - Unset LD_LIBRARY_PATH and PATH for jobs in Singularity
    - Updated documentation links and Google search
    - Improved CI testing
    - Stop considering held limits when counting maximum jobs in Factory
  Bug fix:
    - Fix Fatcory tools (entry_rm, entry_q and entry_ls) to be more verbose with single user Factory
    - Removed hardcoded CVMFS requirement for Singularity
    - Improve diagnostic messages when rsa.key file is corrupted
    - Improve control of the worker node draining, avoiding to stop accepting jobs as soon as the draining file is present

v3_6_2:
  Date: March 26, 2020
  Series: Stable
  Tarball: true
  Feature:
    - Add a portable condor_chirp for user jobs running in the glideins
    - Automate the generation of factory configuration
    - Improve control of setup of module and spack in Singularity using MODULE_USE
    - Adding GPU monitor as default for pilots
    - Reduce number of queries from Frontend to User collector
    - Make lgwms-logcat.sh work with non standard factory instance names
  Bug fix:
    - Pilot using an expired proxy when authenticating to the collector
    - CI issues (coverage broken in SL6, script selection affected by file name)
    - Incorrect CERTIFICATE_MAPFILE used when using HTCondor python binding (failed schedd authentication)
    - Fix release manager relative imports
    - Broken submission to GCE and AWS
    - Correct how entry_ls detect an rpm installation
    - Adjust size of ClusterId and ProcessId fields for the condor_q custom format
    - Total of frontend info is 0 in Factory monitring

v3_7:
  Date: March 31, 2020
  Series: Development
  Tarball: true
  Feature:
    - Includes all features and fixes of 3.6.2
    - Use of HTCondor token-auth for Glideins authentication
    - Added secure logging channel
    - Refactored glidien_startup.sh to separate out the code in heredoc sections and improve code quality

v3_6_3:
  Date: July 16, 2020
  Series: Stable
  Tarball: true
  Feature:
    - Add Python condor_chirp to PATH
    - Dropped tarball installation support
    - Add Python condor_chirp and other GWMS tools to PATH in Singularity
    - Removed "Group:System Environment/Daemons" from glideinwms.spec in OSG repo
    - Added new API documentation using sphinx
    - Added a runner to run the different tests with consistent CLI
    - Added new RHEL 8 Singularity image
    - Updated the singularity wrapper with new features form the OSG wrapper
    - Clean PYTHONPATH and setup GWMS environment in Singularity containers
    - Improved the environment handling of the Singularity wrapper
  Bug fix: 
    - Upgrade the factory documentation not to ask to install the switchboard
    - The Python version of condor_chirp now works with Singularity jobs
    - Enable RFC proxies by default for direct proxies
    - Fix OSG_autoconf and gfdiff
    - Added COMPLETED to the known list of "GridJobStatus"es
    - Add a knob to set entry limits in OSG_autoconf
    - Stop pilots even after the downtime timestamp has been reached when draining pilots
    - Glideins are unrecoverable unless listed as recoverable
    - User job invocation via singularity eating up -e or -n

v3_6_4:
  Date: September 17, 2020
  Series: Stable
  Tarball: false
  Feature:
    - Improved OSG_autoconf
    - Dropped Python 2.6 support
    - Added support for RHEL 8 worker nodes
    - Harmonized, improved and extended CI tests (same CLI, support for Python 3, ...)
    - Added tool to verify if the code for a ticket has been merged
  Bug fix:
    - Fix for condor_chirp not finding htchirp in the PYTHONPATH
    - Fixed unquoted SINGULARITY_PATH causing HTCondor not to start

v3_7:
  Date: March 31, 2020
  Series: Development
  Tarball: true
  Feature:
    - Includes all features and fixes of 3.6.2
    - Use of HTCondor token-auth for Glideins authentication
    - Added secure logging channel
    - Refactored glidien_startup.sh to separate out the code in heredoc sections and improve code quality

v3_6_5:
  Date: October 5, 2020
  Series: Stable
  Tarball: false
  Feature:
    - Added GitHub actions to test the code (Python unit tests, BARS, pylint, pycodestyle)
  Bug fix:
    - Fix for paths in Singularity not substituted correctly when the execute directory has a link or bind mount
    - Fixed shared_port_port to adapt to HTCondor 8.8.10 changes
    - Fixed overrides in OSG_autoconf using depcopy, use https for gfdiff
    - Fixed credential dir in manual_glidein_submit removing hardcoding

v3_7_1:
  Date: November 3, 2020
  Series: Development
  Tarball: false
  Feature:
    - Includes all features and fixes of 3.6.5
    - Configuration changes to make more compatible with HTCondor 8.9  on initial install
    - SciTokens authentication between Factory and CE
    - IDTokens authentication between Factory and Frontend
  Bug fix: 
    - Factory reconfigs and startups do not require manual creation of directories
    - Factory builds Condor Tarballs to send with glideins correctly

v3_9:
  Date: September 18, 2020
  Series: Development
  Tarball: false
  Feature:
    - Includes all features and fixes of 3.6.3 and 3.7.1
    - Python 3 code, some pitfalls to pay attention to are in the Bug Fix section
  Bug fix: 
    - custom disctionaries with __getattr__ in the creation package (an infinite loop was masked in Python 2)
    - str vs bytes, especially in crypto libraries
    - None cannot be used in sorted string lists and we use (None, None, None) for unmatched jobs in the Frontend
    - Add __repr__ method to SubParams class
    - Fixed pycache of creation/lib included in multiple packages
    - Fixed spec file to include python3 compiled files and not python2 ones
    - Fixed Mapping import
    - Fixed str vs bytes confusion in cryptography functions and classes

v3_7_2:
  Date: December 21, 2020
  Series: Development
  Tarball: false
  Feature:
    - Includes all features and fixes of 3.6.6
    - Drop GLExec support
    - Mechanism for running custom scripts at the end of glidein execution
    - OSG_autoconf protection added to prevent failures when CE dissapears from OSG Collector
  Bug fix:
    - Frontend no longer over-generates tokens for entries
    - Factory does not remove glideins when idle limit is hi

v3_9_1:
  Date: February 11, 2021
  Series: Development
  Tarball: false
  Feature:
    - Includes all features and fixes of 3.7.2
    - Separates httpd packages from Factory and Frontend RPMs
  Bug fix:
    - Frontend no longer reports duplicate glideclient daemons to the Factory

v3_7_3:
  Date: March 25, 2021
  Series: Development
  Tarball: false
  Feature:
    - More efficient generation of IDTOKENS by frontend
    - SciToken credentials configured and treated same as other credentials for glidein submission
    - Glideins configured without GSI but with SciToken and IDTOKENS successfully run jobs.
    - Order of places glidein checks for singularity changed
    - PATH with multiple directories can be configured to override singularity binary
    - Remove LD_PRELOAD from glidein environment by default
    - Fail without fall-back when user provided singularity image missing
    - Improved GPU implementation in glidenins
    - OSG_autoconf more configurable, auth_method and pilot_entries can be set
  Bug Fix:
    - Missing GSI configuration does not stop schedd query when IDTOKENS configured.
    - Factory should not check condor tarball version prior to SciToken authentication to CE
    - tmpfile needs to be on correct file system when factory writes tokens from frontend
    - IDTOKENS auth does not fail on improper condor_version comparison
    - rpm sub package (http) building issues fixed

<<<<<<< HEAD
v3_9_2:
  Date: May 4, 2021
  Series: Development
  Tarball: false
  Feature:
    - Includes all features and fixes of 3.7.3
    - Drops support for BDII along with its LDAP requirements
    - Adds check_python3_expr.py to validate python3 in match expressions
  Bug fix:
    - Fixes string encoding issues on glideFactoryLib
=======
v3_7_4:
  Date: May 10, 2021
  Series: Development
  Tarball: False
  Feature:
    - Consider not available (not Idle) partitionable slots where all GPUs are used
  Bug Fix:
    - Submissions from some 3.6.5 frontends to 3.7.3 factories go on hold
>>>>>>> 55d44fcf
<|MERGE_RESOLUTION|>--- conflicted
+++ resolved
@@ -238,7 +238,6 @@
     - IDTOKENS auth does not fail on improper condor_version comparison
     - rpm sub package (http) building issues fixed
 
-<<<<<<< HEAD
 v3_9_2:
   Date: May 4, 2021
   Series: Development
@@ -249,7 +248,7 @@
     - Adds check_python3_expr.py to validate python3 in match expressions
   Bug fix:
     - Fixes string encoding issues on glideFactoryLib
-=======
+
 v3_7_4:
   Date: May 10, 2021
   Series: Development
@@ -257,5 +256,4 @@
   Feature:
     - Consider not available (not Idle) partitionable slots where all GPUs are used
   Bug Fix:
-    - Submissions from some 3.6.5 frontends to 3.7.3 factories go on hold
->>>>>>> 55d44fcf
+    - Submissions from some 3.6.5 frontends to 3.7.3 factories go on hold