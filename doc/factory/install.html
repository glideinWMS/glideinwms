--- conflicted
+++ resolved
@@ -201,11 +201,7 @@
     <tr>
         <td>One user per Fontend (See notes)</td>
         <td>
-<<<<<<< HEAD
-            No new users need to be created for the Frontends.
-=======
             You don't need any more to create users for the Frontends.
->>>>>>> cd76ba6b
         </td>
     </tr>
     </table>
