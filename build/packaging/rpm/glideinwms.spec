# SPDX-FileCopyrightText: 2009 Fermi Research Alliance, LLC
# SPDX-License-Identifier: Apache-2.0

# Disable shebang mangling (see GHI#436)
%undefine __brp_mangle_shebangs

# How to build tar file

# git clone http://cdcvs.fnal.gov/projects/glideinwms
# cd glideinwms
# git archive v3_0_rc3 --prefix='glideinwms/' | gzip > ../glideinwms.tar.gz
# change v3_0_rc3 to the proper tag in the above line

# Release Candidates NVR format
#%define release 0.1.rc1
# Official Release NVR format
#%define release 2

# ------------------------------------------------------------------------------
# For Release Candidate builds, check with Software team on release string
# ------------------------------------------------------------------------------
%global version __GWMS_RPM_VERSION__
%global release __GWMS_RPM_RELEASE__

%global frontend_xml frontend.xml
%global factory_xml glideinWMS.xml
%global web_dir %{_localstatedir}/lib/gwms-frontend/web-area
%global web_base %{_localstatedir}/lib/gwms-frontend/web-base
%global frontend_dir %{_localstatedir}/lib/gwms-frontend/vofrontend
%global frontend_token_dir %{_localstatedir}/lib/gwms-frontend/tokens.d
%global frontend_passwd_dir %{_localstatedir}/lib/gwms-frontend/passwords.d
%global frontend_cache_dir %{_localstatedir}/lib/gwms-frontend/cache
%global factory_web_dir %{_localstatedir}/lib/gwms-factory/web-area
%global factory_web_base %{_localstatedir}/lib/gwms-factory/web-base
%global factory_dir %{_localstatedir}/lib/gwms-factory/work-dir
%global factory_condor_dir %{_localstatedir}/lib/gwms-factory/condor
%global logserver_dir %{_localstatedir}/lib/gwms-logserver
%global logserver_web_dir %{_localstatedir}/lib/gwms-logserver/web-area
%global systemddir %{_prefix}/lib/systemd/system
# Minimum HTCondor and Python required versions
%global htcss_min_version 8.9.5
%global python_min_version 3.6

Name:           glideinwms
Version:        %{version}
Release:        %{release}%{?dist}
Summary:        The glidein Workload Management System (glideinWMS)
# Group: has been deprecated, removing it from all specifications, wes "System Environment/Daemons"
License:        Apache-2.0
URL:            http://glideinwms.fnal.gov
BuildRoot:      %{_tmppath}/%{name}-%{version}-%{release}-root-%(%{__id_u} -n)
BuildArch:      noarch


Source:         glideinwms.tar.gz
Source1:        creation/templates/frontend_startup
Source2:        %{frontend_xml}
Source3:        creation/templates/factory_startup
Source4:        %{factory_xml}
Source7:        chksum.sh
Source11:       creation/templates/frontend_startup_sl7
Source12:       creation/templates/factory_startup_sl7

BuildRequires:  python3
BuildRequires:  python3-devel

%description
This is a package for the glidein workload management system.
GlideinWMS provides a simple way to access the Grid, Cloud and HPC
resources through a dynamic HTCondor pool of grid-submitted resources.


%package vofrontend
Summary: The VOFrontend for GlideinWMS submission host
Provides:       GlideinWMSFrontend = %{version}-%{release}
Obsoletes:      GlideinWMSFrontend < 2.5.1-11
Requires: glideinwms-vofrontend-standalone = %{version}-%{release}
Requires: glideinwms-userschedd = %{version}-%{release}
Requires: glideinwms-usercollector = %{version}-%{release}
Obsoletes:      glideinwms-vofrontend-condor < 2.6.2-2
%description vofrontend
The purpose of the glideinWMS is to provide a simple way to
access the Grid, Cloud and HPC resources. GlideinWMS is a Glidein Based
WMS (Workload Management System) that works on top of Condor.
For those familiar with the Condor system, it is used for
scheduling and job control. This package is for a one-node
vofrontend install (userschedd, usercollector, vofrontend).


%package vofrontend-standalone
Summary: The VOFrontend for GlideinWMS submission host
Requires: glideinwms-vofrontend-core = %{version}-%{release}
Requires: glideinwms-vofrontend-httpd = %{version}-%{release}
%description vofrontend-standalone
The purpose of the glideinWMS is to provide a simple way
to access the Grid, Cloud and HPC resources. GlideinWMS is a Glidein
Based WMS (Workload Management System) that works on top of
Condor. For those familiar with the Condor system, it is used
for scheduling and job control.
This package is for a standalone vofrontend install


%package vofrontend-core
Summary: The intelligence logic for GlideinWMS Frontend.
Requires: condor >= %{htcss_min_version}
Requires: python3 >= %{python_min_version}
Requires: javascriptrrd >= 1.1.0
Requires: osg-wn-client
Requires: vo-client
Requires: voms-clients-cpp
Requires: glideinwms-minimal-condor = %{version}-%{release}
Requires: glideinwms-libs = %{version}-%{release}
Requires: glideinwms-glidecondor-tools = %{version}-%{release}
Requires: glideinwms-common-tools = %{version}-%{release}
Requires: glideinwms-vofrontend-libs
Requires: glideinwms-vofrontend-glidein
# Added rrdtool to make sure that at least the client tools are there
Requires: rrdtool
# Recommends: python3-rrdtool - this would be ideal but is supported only in Fedora>=24 and not RHEL
# Remove the line below for the OSG 3.5 build (no python3-rrdtool there)
Requires: python3-rrdtool
Requires: python3-scitokens
%if 0%{?rhel} >= 8
Requires: initscripts
Requires: python3-m2crypto
%else
Requires: python36-m2crypto
%endif
Requires(post): /sbin/service
Requires(post): /usr/sbin/useradd
Requires(post): /usr/sbin/usermod
Requires(post): /sbin/chkconfig
%description vofrontend-core
This subpackage includes all the scripts needed to run a
frontend. Created to separate out the httpd server.


%package vofrontend-libs
Summary: The Python creation library for GlideinWMS Frontend.
Requires: python3 >= %{python_min_version}
Requires: javascriptrrd >= 1.1.0
Requires: glideinwms-libs = %{version}-%{release}
Requires: glideinwms-common-tools = %{version}-%{release}
%description vofrontend-libs
This subpackage includes libraries for Frontend-like programs.


%package vofrontend-glidein
Summary: The Glidein components for GlideinWMS Frontend.
Requires: python3 >= %{python_min_version}
Requires: glideinwms-libs = %{version}-%{release}
Requires: glideinwms-common-tools = %{version}-%{release}
%description vofrontend-glidein
This subpackage includes the Glidein components for the Frontend.


%package vofrontend-httpd
Summary: The Apache http configuration for GlideinWMS Frontend.
Requires: httpd
Requires: mod_ssl
%description vofrontend-httpd
This subpackage includes the minimal configuration to start Apache to
serve the Frontend files to the pilot and the monitoring pages.


%package usercollector
Summary: The VOFrontend GlideinWMS collector host
Requires: condor >= %{htcss_min_version}
Requires: ganglia
Requires: glideinwms-minimal-condor = %{version}-%{release}
Requires: glideinwms-glidecondor-tools = %{version}-%{release}
%description usercollector
The user collector matches user jobs to glideins in the WMS pool.
It can be installed independently.


%package userschedd
Summary: The VOFrontend GlideinWMS submission host
Requires: condor >= %{htcss_min_version}
Requires: glideinwms-minimal-condor = %{version}-%{release}
Requires: glideinwms-common-tools = %{version}-%{release}
Requires: glideinwms-glidecondor-tools = %{version}-%{release}
%description userschedd
This is a package for a glideinwms submit host.


%package libs
Summary: The GlideinWMS common libraries.
Requires: python3 >= %{python_min_version}
Requires: python3-condor
# was condor-python for python2
%if 0%{?rhel} >= 8
Requires: python3-pyyaml
Requires: python3-jwt
Requires: python3-cryptography
Requires: python3-m2crypto
#Requires: python3-structlog
%else
Requires: PyYAML
Requires: python36-jwt
Requires: python36-cryptography
Requires: python36-m2crypto
Requires: python36-structlog
%endif
Requires: python3-rrdtool
%description libs
This package provides common libraries used by glideinwms.


%package glidecondor-tools
Summary: Condor tools useful with the GlideinWMS.
Requires: glideinwms-libs = %{version}-%{release}
%description glidecondor-tools
This package provides common libraries used by glideinwms.


%package minimal-condor
Summary: The VOFrontend minimal condor config
Provides: gwms-condor-config
Requires: glideinwms-condor-common-config = %{version}-%{release}
Requires: condor >= %{htcss_min_version}
%description minimal-condor
This is an alternate condor config for just the minimal amount
needed for VOFrontend.


%package condor-common-config
Summary: Shared condor config files
Requires: condor >= %{htcss_min_version}
%description condor-common-config
This contains condor config files shared between alternate
condor config setups (minimal-condor and factory-condor).


%package common-tools
Summary: Shared tools
%description common-tools
This contains tools common to both the glideinwms factory and vofrontend
standalone packages.


%package factory
Summary: The Factory for GlideinWMS
Provides:       GlideinWMSFactory = %{version}-%{release}
Requires: glideinwms-factory-httpd = %{version}-%{release}
Requires: glideinwms-factory-core = %{version}-%{release}
%description factory
The purpose of the glideinWMS is to provide a simple way
to access the Grid, Cloud and HPC resources. GlideinWMS is a Glidein
Based WMS (Workload Management System) that works on top of
HTCondor. For those familiar with the Condor system, it is used
for scheduling and job control.


%package factory-core
Summary: The scripts for the GlideinWMS Factory
Requires: glideinwms-factory-condor = %{version}-%{release}
Requires: glideinwms-libs = %{version}-%{release}
Requires: glideinwms-glidecondor-tools = %{version}-%{release}
Requires: glideinwms-common-tools = %{version}-%{release}
Requires: condor >= %{htcss_min_version}
Requires: fetch-crl
Requires: python3 >= %{python_min_version}
# This is in py3 std library - Requires: python-argparse
# Is this the same? Requires: python36-configargparse
Requires: javascriptrrd >= 1.1.0
%if 0%{?rhel} >= 8
Requires: initscripts
Requires: python3-m2crypto
Requires: python3-requests
Requires: python3-jwt
%else
Requires: python36-m2crypto
Requires: python36-requests
Requires: python36-jwt
%endif
Requires: python3-rrdtool
Requires(post): /sbin/service
Requires(post): /usr/sbin/useradd
Requires(post): /usr/sbin/usermod
Requires(post): /sbin/chkconfig
%description factory-core
This subpackage includes all the scripts needed to run a
Factory. Created to separate out the httpd server.


%package factory-httpd
Summary: The Apache httpd configuration for the GlideinWMS Factory
Requires: httpd
Requires: mod_ssl
%description factory-httpd
This subpackage includes the minimal configuration to start Apache to
serve the Factory files to the pilot and the monitoring pages.


%package factory-condor
Summary: The GlideinWMS Factory condor config
Provides:       gwms-factory-config
Requires: glideinwms-condor-common-config = %{version}-%{release}
Requires: condor >= %{htcss_min_version}
%description factory-condor
This is a package including condor_config for a full one-node
install of wmscollector + wms factory


%package logserver
Summary: The Glidein Log Server and its Apache httpd configuration.
Requires: httpd
Requires: mod_ssl
Requires: php
Requires: php-fpm
Requires: composer
%description logserver
This subpackage includes an example of the files and Apache configuration
to implement a simple server to receive Glidein logs.


%prep
%setup -q -n glideinwms
# Apply the patches here if any
#%patch -P 0 -p1


%build
cp %{SOURCE7} .
chmod 700 chksum.sh
./chksum.sh v%{version}-%{release}.osg etc/checksum.frontend "CVS doc .git .gitattributes poolwatcher factory/check* factory/glideFactory* factory/test* factory/manage* factory/stop* factory/tools creation/create_glidein creation/reconfig_glidein creation/info_glidein creation/lib/cgW* creation/web_base/factory*html creation/web_base/collector_setup.sh creation/web_base/condor_platform_select.sh creation/web_base/condor_startup.sh creation/web_base/create_mapfile.sh creation/web_base/singularity_setup.sh creation/web_base/singularity_wrapper.sh creation/web_base/singularity_lib.sh creation/web_base/gconfig.py creation/web_base/glidein_startup.sh creation/web_base/job_submit.sh creation/web_base/local_start.sh creation/web_base/setup_x509.sh creation/web_base/update_proxy.py creation/web_base/validate_node.sh chksum.sh etc/checksum* unittests build"
./chksum.sh v%{version}-%{release}.osg etc/checksum.factory "CVS doc .git .gitattributes poolwatcher frontend/* creation/reconfig_glidein creation/clone_glidein creation/lib/cgW* creation/web_base/factory*html creation/web_base/collector_setup.sh creation/web_base/condor_platform_select.sh creation/web_base/condor_startup.sh creation/web_base/create_mapfile.sh creation/web_base/singularity_setup.sh creation/web_base/singularity_wrapper.sh creation/web_base/singularity_lib.sh creation/web_base/gconfig.py creation/web_base/glidein_startup.sh creation/web_base/job_submit.sh creation/web_base/local_start.sh creation/web_base/setup_x509.sh creation/web_base/update_proxy.py creation/web_base/validate_node.sh chksum.sh etc/checksum* unittests build creation/lib/matchPolicy*"

%install
rm -rf $RPM_BUILD_ROOT

# Set the Python version
%global __python %{__python3}

# TODO: Check if some of the following are needed
# seems never used
# %define py_ver %(python -c "import sys; v=sys.version_info[:2]; print '%d.%d'%v")

# From http://fedoraproject.org/wiki/Packaging:Python
# Assuming python3_sitelib and python3_sitearch are defined, not supporting RHEL < 7 or old FC
# Define python_sitelib

#%if ! (0%{?fedora} > 12 || 0%{?rhel} > 5)
#%{!?python_sitelib: %global python_sitelib %(%{__python} -c "from distutils.sysconfig import get_python_lib; print(get_python_lib())")}
#%{!?python_sitearch: %global python_sitearch %(%{__python} -c "from distutils.sysconfig import get_python_lib; print(get_python_lib(1))")}
#%endif

#Change src_dir in reconfig_Frontend
sed -i "s/WEB_BASE_DIR *=.*/WEB_BASE_DIR = \"\/var\/lib\/gwms-frontend\/web-base\"/" creation/reconfig_frontend
sed -i "s/STARTUP_DIR *=.*/STARTUP_DIR = \"\/var\/lib\/gwms-frontend\/web-base\"/" creation/reconfig_frontend
sed -i "s/WEB_BASE_DIR *=.*/WEB_BASE_DIR = \"\/var\/lib\/gwms-factory\/web-base\"/" creation/lib/cgWConsts.py
sed -i "s/STARTUP_DIR *=.*/STARTUP_DIR = \"\/var\/lib\/gwms-factory\/web-base\"/" creation/reconfig_glidein
sed -i "s/STARTUP_DIR *=.*/STARTUP_DIR = \"\/var\/lib\/gwms-factory\/web-base\"/" creation/clone_glidein

#Create the RPM startup files (init.d) from the templates
creation/create_rpm_startup . frontend_initd_startup_template factory_initd_startup_template %{SOURCE1} %{SOURCE3}
creation/create_rpm_startup . frontend_initd_startup_template_sl7 factory_initd_startup_template_sl7 %{SOURCE11} %{SOURCE12}

# install the executables
install -d $RPM_BUILD_ROOT%{_sbindir}
install -d $RPM_BUILD_ROOT%{_libexecdir}
# Find all the executables in the frontend directory
install -m 0500 frontend/checkFrontend.py $RPM_BUILD_ROOT%{_sbindir}/checkFrontend
install -m 0500 frontend/glideinFrontendElement.py $RPM_BUILD_ROOT%{_sbindir}/glideinFrontendElement.py
install -m 0500 frontend/manageFrontendDowntimes.py $RPM_BUILD_ROOT%{_sbindir}/
install -m 0500 frontend/stopFrontend.py $RPM_BUILD_ROOT%{_sbindir}/stopFrontend
install -m 0500 frontend/glideinFrontend.py $RPM_BUILD_ROOT%{_sbindir}/glideinFrontend
install -m 0500 creation/reconfig_frontend $RPM_BUILD_ROOT%{_sbindir}/reconfig_frontend
install -m 0500 frontend/gwms_renew_proxies.py $RPM_BUILD_ROOT%{_libexecdir}/gwms_renew_proxies

#install the factory executables
install -m 0500 factory/checkFactory.py $RPM_BUILD_ROOT%{_sbindir}/
install -m 0500 factory/glideFactoryEntry.py $RPM_BUILD_ROOT%{_sbindir}/
install -m 0500 factory/glideFactoryEntryGroup.py $RPM_BUILD_ROOT%{_sbindir}/
install -m 0500 factory/manageFactoryDowntimes.py $RPM_BUILD_ROOT%{_sbindir}/
install -m 0500 factory/stopFactory.py $RPM_BUILD_ROOT%{_sbindir}/
install -m 0500 creation/clone_glidein $RPM_BUILD_ROOT%{_sbindir}/
install -m 0500 creation/info_glidein $RPM_BUILD_ROOT%{_sbindir}/
install -m 0500 factory/glideFactory.py $RPM_BUILD_ROOT%{_sbindir}/
install -m 0500 creation/reconfig_glidein $RPM_BUILD_ROOT%{_sbindir}/

# install the library parts
install -d $RPM_BUILD_ROOT%{python3_sitelib}
cp -r ../glideinwms $RPM_BUILD_ROOT%{python3_sitelib}

# Some of the files are not needed by RPM
rm -Rf $RPM_BUILD_ROOT%{python3_sitelib}/glideinwms/bigfiles
rm -Rf $RPM_BUILD_ROOT%{python3_sitelib}/glideinwms/install
rm -Rf $RPM_BUILD_ROOT%{python3_sitelib}/glideinwms/doc
rm -Rf $RPM_BUILD_ROOT%{python3_sitelib}/glideinwms/etc
rm -Rf $RPM_BUILD_ROOT%{python3_sitelib}/glideinwms/build
rm -Rf $RPM_BUILD_ROOT%{python3_sitelib}/glideinwms/.codespell
rm -Rf $RPM_BUILD_ROOT%{python3_sitelib}/glideinwms/config
rm -f $RPM_BUILD_ROOT%{python3_sitelib}/glideinwms/creation/create_rpm_startup
rm -f $RPM_BUILD_ROOT%{python3_sitelib}/glideinwms/.editorconfig
rm -f $RPM_BUILD_ROOT%{python3_sitelib}/glideinwms/.gitattributes
rm -Rf $RPM_BUILD_ROOT%{python3_sitelib}/glideinwms/.github
rm -f $RPM_BUILD_ROOT%{python3_sitelib}/glideinwms/.gitignore
rm -f $RPM_BUILD_ROOT%{python3_sitelib}/glideinwms/.gitmodules
rm -f $RPM_BUILD_ROOT%{python3_sitelib}/glideinwms/.mailmap
rm -f $RPM_BUILD_ROOT%{python3_sitelib}/glideinwms/.pep8speaks.yml
rm -f $RPM_BUILD_ROOT%{python3_sitelib}/glideinwms/.pre-commit-config.yaml
rm -f $RPM_BUILD_ROOT%{python3_sitelib}/glideinwms/.prettierignore
rm -f $RPM_BUILD_ROOT%{python3_sitelib}/glideinwms/.travis.yml
rm -f $RPM_BUILD_ROOT%{python3_sitelib}/glideinwms/pyproject.toml
rm -Rf $RPM_BUILD_ROOT%{python3_sitelib}/glideinwms/test
rm -Rf $RPM_BUILD_ROOT%{python3_sitelib}/glideinwms/unittests
rm -f $RPM_BUILD_ROOT%{python3_sitelib}/glideinwms/chksum.sh
rm -f $RPM_BUILD_ROOT%{python3_sitelib}/glideinwms/requirements.txt
rm -Rf $RPM_BUILD_ROOT%{python3_sitelib}/glideinwms/.reuse
rm -f $RPM_BUILD_ROOT%{python3_sitelib}/glideinwms/tox.ini
rm -f $RPM_BUILD_ROOT%{python3_sitelib}/glideinwms/LICENSE
rm -Rf $RPM_BUILD_ROOT%{python3_sitelib}/glideinwms/LICENSES
rm -f $RPM_BUILD_ROOT%{python3_sitelib}/glideinwms/ACKNOWLEDGMENTS.md
rm -f $RPM_BUILD_ROOT%{python3_sitelib}/glideinwms/DEVELOPMENT.md
rm -f $RPM_BUILD_ROOT%{python3_sitelib}/glideinwms/README.md
rm -f $RPM_BUILD_ROOT%{python3_sitelib}/glideinwms/REUSE.toml
rm -f $RPM_BUILD_ROOT%{python3_sitelib}/glideinwms/CHANGELOG.md

# Following files are Put in other places. Remove them from python3_sitelib
rm -Rf $RPM_BUILD_ROOT%{python3_sitelib}/glideinwms/creation/web_base
rm -f $RPM_BUILD_ROOT%{python3_sitelib}/glideinwms/creation/add_entry
rm -f $RPM_BUILD_ROOT%{python3_sitelib}/glideinwms/creation/clone_glidein
rm -f $RPM_BUILD_ROOT%{python3_sitelib}/glideinwms/creation/create_condor_tarball
rm -f $RPM_BUILD_ROOT%{python3_sitelib}/glideinwms/creation/create_cvmfsexec_distros.sh
rm -f $RPM_BUILD_ROOT%{python3_sitelib}/glideinwms/creation/create_frontend
rm -f $RPM_BUILD_ROOT%{python3_sitelib}/glideinwms/creation/create_glidein
rm -f $RPM_BUILD_ROOT%{python3_sitelib}/glideinwms/creation/info_glidein
rm -rf $RPM_BUILD_ROOT%{python3_sitelib}/glideinwms/plugins
rm -rf $RPM_BUILD_ROOT%{python3_sitelib}/glideinwms/logserver

# For sl7 sighup to work, we need reconfig_frontend and reconfig_glidein
# under this directory
# Following 4 sl7 templates are only needed by create_rpm_startup above,
# after that, we dont package these, so deleting them here
rm -f $RPM_BUILD_ROOT%{python3_sitelib}/glideinwms/creation/templates/factory_initd_startup_template_sl7
rm -f $RPM_BUILD_ROOT%{python3_sitelib}/glideinwms/creation/templates/frontend_initd_startup_template_sl7
rm -f $RPM_BUILD_ROOT%{python3_sitelib}/glideinwms/creation/templates/gwms-renew-proxies.cron
rm -f $RPM_BUILD_ROOT%{python3_sitelib}/glideinwms/creation/templates/gwms-renew-proxies.init
rm -f $RPM_BUILD_ROOT%{python3_sitelib}/glideinwms/creation/templates/gwms-renew-proxies.service
rm -f $RPM_BUILD_ROOT%{python3_sitelib}/glideinwms/creation/templates/gwms-renew-proxies.timer
rm -f $RPM_BUILD_ROOT%{python3_sitelib}/glideinwms/creation/templates/proxies.ini

%if 0%{?rhel} >= 7
install -d $RPM_BUILD_ROOT/%{systemddir}
install -m 0644 install/config/gwms-frontend.service $RPM_BUILD_ROOT/%{systemddir}/
install -m 0644 install/config/gwms-factory.service $RPM_BUILD_ROOT/%{systemddir}/
install -m 0644 creation/templates/gwms-renew-proxies.service $RPM_BUILD_ROOT/%{systemddir}/
install -m 0644 creation/templates/gwms-renew-proxies.timer $RPM_BUILD_ROOT/%{systemddir}/
install -d $RPM_BUILD_ROOT/%{_sbindir}
install -m 0755 %{SOURCE11} $RPM_BUILD_ROOT/%{_sbindir}/gwms-frontend
install -m 0755 %{SOURCE12} $RPM_BUILD_ROOT/%{_sbindir}/gwms-factory
%else
# Install the init.d
install -d $RPM_BUILD_ROOT%{_initrddir}
install -d $RPM_BUILD_ROOT%{_sysconfdir}/cron.d
install -m 0755 %{SOURCE1} $RPM_BUILD_ROOT%{_initrddir}/gwms-frontend
install -m 0755 %{SOURCE3} $RPM_BUILD_ROOT%{_initrddir}/gwms-factory
install -m 0755 creation/templates/gwms-renew-proxies.init $RPM_BUILD_ROOT%{_initrddir}/gwms-renew-proxies
install -m 0644 creation/templates/gwms-renew-proxies.cron $RPM_BUILD_ROOT%{_sysconfdir}/cron.d/gwms-renew-proxies
%endif

# Install the web directory
install -d $RPM_BUILD_ROOT%{frontend_dir}
install -d $RPM_BUILD_ROOT%{frontend_token_dir}
install -d $RPM_BUILD_ROOT%{frontend_passwd_dir}
install -d $RPM_BUILD_ROOT%{frontend_cache_dir}
install -d $RPM_BUILD_ROOT%{web_base}
install -d $RPM_BUILD_ROOT%{web_dir}
install -d $RPM_BUILD_ROOT%{web_dir}/monitor/
install -d $RPM_BUILD_ROOT%{web_dir}/stage/
install -d $RPM_BUILD_ROOT%{web_dir}/stage/group_main
install -d $RPM_BUILD_ROOT%{factory_dir}
install -d $RPM_BUILD_ROOT%{factory_web_base}
install -d $RPM_BUILD_ROOT%{factory_web_dir}
install -d $RPM_BUILD_ROOT%{factory_web_dir}/monitor/
install -d $RPM_BUILD_ROOT%{factory_web_dir}/stage/
install -d $RPM_BUILD_ROOT%{factory_dir}/lock
install -d $RPM_BUILD_ROOT%{factory_condor_dir}
install -d $RPM_BUILD_ROOT%{web_dir}/monitor/lock
install -d $RPM_BUILD_ROOT%{web_dir}/monitor/jslibs
install -d $RPM_BUILD_ROOT%{web_dir}/monitor/total
install -d $RPM_BUILD_ROOT%{web_dir}/monitor/group_main
install -d $RPM_BUILD_ROOT%{web_dir}/monitor/group_main/lock
install -d $RPM_BUILD_ROOT%{web_dir}/monitor/group_main/total
install -d $RPM_BUILD_ROOT%{factory_web_dir}/monitor/lock
install -d $RPM_BUILD_ROOT%{factory_web_dir}/monitor/jslibs
install -d $RPM_BUILD_ROOT%{factory_web_dir}/monitor/total
install -d $RPM_BUILD_ROOT%{factory_web_dir}/monitor/group_main
install -d $RPM_BUILD_ROOT%{factory_web_dir}/monitor/group_main/lock
install -d $RPM_BUILD_ROOT%{factory_web_dir}/monitor/group_main/total
install -m 644 creation/web_base/nodes.blacklist $RPM_BUILD_ROOT%{web_dir}/stage/nodes.blacklist
install -m 644 creation/web_base/nodes.blacklist $RPM_BUILD_ROOT%{web_dir}/stage/group_main/nodes.blacklist

# Install the logs
install -d $RPM_BUILD_ROOT%{_localstatedir}/log/gwms-frontend/frontend
install -d $RPM_BUILD_ROOT%{_localstatedir}/log/gwms-frontend/group_main
install -d $RPM_BUILD_ROOT%{_localstatedir}/log/gwms-factory
install -d $RPM_BUILD_ROOT%{_localstatedir}/log/gwms-factory/server
install -d $RPM_BUILD_ROOT%{_localstatedir}/log/gwms-factory/server/factory
install -d $RPM_BUILD_ROOT%{_localstatedir}/log/gwms-factory/client

# Create some credential directories
install -d $RPM_BUILD_ROOT%{_localstatedir}/lib/gwms-factory/client-proxies
install -d $RPM_BUILD_ROOT%{_localstatedir}/lib/gwms-factory/server-credentials
touch $RPM_BUILD_ROOT%{_localstatedir}/lib/gwms-factory/server-credentials/jwt_secret.key

# Install frontend temp dir, for all the frontend.xml.<checksum>
install -d $RPM_BUILD_ROOT%{frontend_dir}/lock
install -d $RPM_BUILD_ROOT%{frontend_dir}/group_main
install -d $RPM_BUILD_ROOT%{frontend_dir}/group_main/lock

install -m 644 creation/web_base/frontendRRDBrowse.html $RPM_BUILD_ROOT%{web_dir}/monitor/frontendRRDBrowse.html
install -m 644 creation/web_base/frontendRRDGroupMatrix.html $RPM_BUILD_ROOT%{web_dir}/monitor/frontendRRDGroupMatrix.html
install -m 644 creation/web_base/frontendStatus.html $RPM_BUILD_ROOT%{web_dir}/monitor/frontendStatus.html
install -m 644 creation/web_base/frontend/index.html $RPM_BUILD_ROOT%{web_dir}/monitor/
install -m 644 creation/web_base/factory/index.html $RPM_BUILD_ROOT%{factory_web_dir}/monitor/
install -m 644 creation/web_base/factoryFrontendMonitorLink.html $RPM_BUILD_ROOT%{factory_web_dir}/monitor/
cp -arp creation/web_base/factory/images $RPM_BUILD_ROOT%{factory_web_dir}/monitor/
cp -arp creation/web_base/frontend/images $RPM_BUILD_ROOT%{web_dir}/monitor/

# Install the frontend config dir
install -d $RPM_BUILD_ROOT/%{_sysconfdir}/sysconfig
install -d $RPM_BUILD_ROOT/%{_sysconfdir}/gwms-frontend
install -d $RPM_BUILD_ROOT/%{_sysconfdir}/gwms-frontend/plugin.d
install -d $RPM_BUILD_ROOT/%{_sysconfdir}/gwms-frontend/hooks.reconfig.pre
install -d $RPM_BUILD_ROOT/%{_sysconfdir}/gwms-frontend/hooks.reconfig.post
install -m 0664 %{SOURCE2} $RPM_BUILD_ROOT/%{_sysconfdir}/gwms-frontend/frontend.xml
install -m 0664 creation/templates/proxies.ini $RPM_BUILD_ROOT/%{_sysconfdir}/gwms-frontend/proxies.ini
install -m 0644 install/config/gwms-frontend.sysconfig $RPM_BUILD_ROOT/%{_sysconfdir}/sysconfig/gwms-frontend
cp -arp plugins/* $RPM_BUILD_ROOT/%{_sysconfdir}/gwms-frontend/plugin.d

# Install the factory config dir
install -d $RPM_BUILD_ROOT/%{_sysconfdir}/gwms-factory
install -d $RPM_BUILD_ROOT/%{_sysconfdir}/gwms-factory/plugin.d
install -d $RPM_BUILD_ROOT/%{_sysconfdir}/gwms-factory/hooks.reconfig.pre
install -d $RPM_BUILD_ROOT/%{_sysconfdir}/gwms-factory/hooks.reconfig.post
install -m 0644 %{SOURCE4} $RPM_BUILD_ROOT/%{_sysconfdir}/gwms-factory/glideinWMS.xml
install -m 0644 install/config/gwms-factory.sysconfig $RPM_BUILD_ROOT/%{_sysconfdir}/sysconfig/gwms-factory
# remove the file from python_sitelib as it is put elsewhere; similar to clone_glidein and info_glidein files

# Install the web base
cp -r creation/web_base/* $RPM_BUILD_ROOT%{web_base}/
cp -r creation/web_base/* $RPM_BUILD_ROOT%{factory_web_base}/
rm -rf $RPM_BUILD_ROOT%{web_base}/CVS

# Install condor stuff
install -d $RPM_BUILD_ROOT%{_sysconfdir}/condor/config.d
install -d $RPM_BUILD_ROOT%{_sysconfdir}/condor/ganglia.d
install -d $RPM_BUILD_ROOT%{_sysconfdir}/condor/certs
install -d $RPM_BUILD_ROOT%{_sysconfdir}/condor/scripts
touch install/templates/90_gwms_dns.config
install -m 0644 install/templates/00_gwms_factory_general.config $RPM_BUILD_ROOT%{_sysconfdir}/condor/config.d/
install -m 0644 install/templates/00_gwms_general.config $RPM_BUILD_ROOT%{_sysconfdir}/condor/config.d/
install -m 0644 install/templates/01_gwms_factory_collectors.config $RPM_BUILD_ROOT%{_sysconfdir}/condor/config.d/
install -m 0644 install/templates/01_gwms_collectors.config $RPM_BUILD_ROOT%{_sysconfdir}/condor/config.d/
install -m 0644 install/templates/01_gwms_ganglia.config $RPM_BUILD_ROOT%{_sysconfdir}/condor/config.d/
install -m 0644 install/templates/02_gwms_factory_schedds.config $RPM_BUILD_ROOT%{_sysconfdir}/condor/config.d/
install -m 0644 install/templates/02_gwms_schedds.config $RPM_BUILD_ROOT%{_sysconfdir}/condor/config.d/
install -m 0644 install/templates/03_gwms_local.config $RPM_BUILD_ROOT%{_sysconfdir}/condor/config.d/
install -m 0644 install/templates/11_gwms_secondary_collectors.config $RPM_BUILD_ROOT%{_sysconfdir}/condor/config.d/
install -m 0644 install/templates/90_gwms_dns.config $RPM_BUILD_ROOT%{_sysconfdir}/condor/config.d/
install -m 0644 install/templates/01_gwms_metrics.config $RPM_BUILD_ROOT%{_sysconfdir}/condor/ganglia.d/
install -m 0644 install/templates/condor_mapfile $RPM_BUILD_ROOT%{_sysconfdir}/condor/certs/
install -m 0644 install/templates/gwms_q_format.cpf $RPM_BUILD_ROOT%{_sysconfdir}/condor/gwms_q_format.cpf

# Install condor schedd dirs
# This should be consistent with 02_gwms_factory_schedds.config and 02_gwms_schedds.config
for schedd in "schedd_glideins2" "schedd_glideins3" "schedd_glideins4" "schedd_glideins5" "schedd_jobs2"; do
    install -d $RPM_BUILD_ROOT/var/lib/condor/$schedd
    install -d $RPM_BUILD_ROOT/var/lib/condor/$schedd/execute
    install -d $RPM_BUILD_ROOT/var/lib/condor/$schedd/lock
    install -d $RPM_BUILD_ROOT/var/lib/condor/$schedd/procd_pipe
    install -d $RPM_BUILD_ROOT/var/lib/condor/$schedd/spool
    chmod 'g+w' $RPM_BUILD_ROOT/var/lib/condor/$schedd
done



# Install tools
install -d $RPM_BUILD_ROOT%{_bindir}
# Install the tools as the non-*.py filenames
for file in tools/[^_]*.py; do
    newname=`echo $file | sed -e 's/.*\/\(.*\)\.py/\1/'`
    cp $file $RPM_BUILD_ROOT%{_bindir}/$newname
done
for file in factory/tools/[^_]*; do
    if [ -f "$file" ]; then
        newname=`echo $file | sed -e 's/\(.*\)\.py/\1/'`
        newname=`echo $newname | sed -e 's/.*\/\(.*\)/\1/'`
        cp $file $RPM_BUILD_ROOT%{_bindir}/$newname
    fi
done
cp creation/create_condor_tarball $RPM_BUILD_ROOT%{_bindir}
cp creation/create_cvmfsexec_distros.sh $RPM_BUILD_ROOT%{_bindir}

# Install only few frontend tools
cp frontend/tools/enter_frontend_env $RPM_BUILD_ROOT%{_bindir}/enter_frontend_env
cp frontend/tools/fetch_glidein_log $RPM_BUILD_ROOT%{_bindir}/fetch_glidein_log
cp frontend/tools/glidein_off $RPM_BUILD_ROOT%{_bindir}/glidein_off
cp frontend/tools/remove_requested_glideins $RPM_BUILD_ROOT%{_bindir}/remove_requested_glideins
#cp install/templates/frontend_condortoken $RPM_BUILD_ROOT%{_sysconfdir}/condor/scripts/
cp install/templates/04_gwms_frontend_idtokens.config $RPM_BUILD_ROOT%{_sysconfdir}/condor/config.d

# Install glidecondor
install -m 0755 install/glidecondor_addDN $RPM_BUILD_ROOT%{_sbindir}/glidecondor_addDN
install -m 0755 install/glidecondor_createSecSched $RPM_BUILD_ROOT%{_sbindir}/glidecondor_createSecSched
install -m 0755 install/glidecondor_createSecCol $RPM_BUILD_ROOT%{_sbindir}/glidecondor_createSecCol

# Install checksum file
install -m 0644 etc/checksum.frontend $RPM_BUILD_ROOT%{frontend_dir}/checksum.frontend
install -m 0644 etc/checksum.factory $RPM_BUILD_ROOT%{factory_dir}/checksum.factory

# Install web area conf
install -d $RPM_BUILD_ROOT/%{_sysconfdir}/httpd/conf.d
install -m 0644 install/config/gwms-frontend.conf.httpd $RPM_BUILD_ROOT/%{_sysconfdir}/httpd/conf.d/gwms-frontend.conf
install -m 0644 install/config/gwms-factory.conf.httpd $RPM_BUILD_ROOT/%{_sysconfdir}/httpd/conf.d/gwms-factory.conf
install -m 0644 install/config/gwms-logserver.conf.httpd $RPM_BUILD_ROOT/%{_sysconfdir}/httpd/conf.d/gwms-logserver.conf

install -d $RPM_BUILD_ROOT%{web_base}/../creation
install -d $RPM_BUILD_ROOT%{web_base}/../creation/templates
install -d $RPM_BUILD_ROOT%{factory_web_base}/../creation
install -d $RPM_BUILD_ROOT%{factory_web_base}/../creation/templates

# we don't need sl7 versions in the following directory, they are only needed in RPM.
install -m 0644 creation/templates/factory_initd_startup_template $RPM_BUILD_ROOT%{factory_web_base}/../creation/templates/
install -m 0644 creation/templates/frontend_initd_startup_template $RPM_BUILD_ROOT%{web_base}/../creation/templates/

# Install the logserver
install -d $RPM_BUILD_ROOT%{logserver_dir}
install -d $RPM_BUILD_ROOT%{logserver_web_dir}
install -d $RPM_BUILD_ROOT%{logserver_web_dir}/uploads
install -d $RPM_BUILD_ROOT%{logserver_web_dir}/uploads_unauthorized
install -m 0644 logserver/web-area/put.php $RPM_BUILD_ROOT%{logserver_web_dir}/put.php
install -m 0644 logserver/logging_config.json $RPM_BUILD_ROOT%{logserver_dir}/logging_config.json
install -m 0644 logserver/composer.json $RPM_BUILD_ROOT%{logserver_dir}/composer.json
install -m 0644 logserver/jwt.php $RPM_BUILD_ROOT%{logserver_dir}/jwt.php
install -m 0644 logserver/getjwt.py $RPM_BUILD_ROOT%{logserver_dir}/getjwt.py
install -m 0644 logserver/README.md $RPM_BUILD_ROOT%{logserver_dir}/README.md

%post usercollector
/sbin/service condor condrestart > /dev/null 2>&1 || true


%post userschedd
/sbin/service condor condrestart > /dev/null 2>&1 || true


%post vofrontend-core
# $1 = 1 - Installation
# $1 = 2 - Upgrade
# Source: http://www.ibm.com/developerworks/library/l-rpm2/

fqdn_hostname=`hostname -f`
frontend_name=`echo $fqdn_hostname | sed 's/\./-/g'`_OSG_gWMSFrontend

sed -i "s/FRONTEND_NAME_CHANGEME/$frontend_name/g" %{_sysconfdir}/gwms-frontend/frontend.xml
sed -i "s/FRONTEND_HOSTNAME/$fqdn_hostname/g" %{_sysconfdir}/gwms-frontend/frontend.xml

# If the startup log exists, change the ownership to frontend user
# Ownership was fixed in v3.2.4 with the init script templates rewrite
if [ -f %{_localstatedir}/log/gwms-frontend/frontend/startup.log ]; then
    chown frontend.frontend %{_localstatedir}/log/gwms-frontend/frontend/startup.log
fi

%if 0%{?rhel} >= 7
systemctl daemon-reload
%else
/sbin/chkconfig --add gwms-frontend
%endif

if [ ! -e %{frontend_dir}/monitor ]; then
    ln -s %{web_dir}/monitor %{frontend_dir}/monitor
fi

if [ ! -e %{frontend_passwd_dir} ]; then
    mkdir -p %{frontend_passwd_dir}
    chown frontend.frontend %{frontend_passwd_dir}
fi
# The IDTOKEN password creation is now in the startup script
# For manual creation you can use:
#  openssl rand -base64 64 | /usr/sbin/condor_store_cred -u "frontend@${fqdn_hostname}" -f "/etc/condor/passwords.d/FRONTEND" add > /dev/null 2>&1
#  /bin/cp /etc/condor/passwords.d/FRONTEND /var/lib/gwms-frontend/passwords.d/FRONTEND
#  chown frontend.frontend /var/lib/gwms-frontend/passwords.d/FRONTEND

%post vofrontend-httpd
# Protecting from failure in case it is not running/installed
/sbin/service httpd reload > /dev/null 2>&1 || true


%post factory-core

fqdn_hostname=`hostname -f`
sed -i "s/FACTORY_HOSTNAME/$fqdn_hostname/g" %{_sysconfdir}/gwms-factory/glideinWMS.xml
if [ "$1" = "1" ] ; then
    if [ ! -e %{factory_dir}/monitor ]; then
        ln -s %{factory_web_dir}/monitor %{factory_dir}/monitor
    fi
    if [ ! -e %{factory_dir}/log ]; then
        ln -s %{_localstatedir}/log/gwms-factory %{factory_dir}/log
    fi
fi

%if 0%{?rhel} == 7
systemctl daemon-reload
%else
/sbin/chkconfig --add gwms-factory
%endif

# Protecting from failure in case it is not running/installed
/sbin/service condor condrestart > /dev/null 2>&1 || true

%post factory-httpd
# Protecting from failure in case it is not running/installed
/sbin/service httpd reload > /dev/null 2>&1 || true

%post logserver
# Protecting from failure in case it is not running/installed
/sbin/service httpd reload > /dev/null 2>&1 || true
# Could also load the dependencies with composer install

%pre vofrontend-core
# Add the "frontend" user and group if they do not exist
getent group frontend >/dev/null || groupadd -r frontend
getent passwd frontend >/dev/null || \
       useradd -r -g frontend -d /var/lib/gwms-frontend \
	-c "VO Frontend user" -s /sbin/nologin frontend
# If the frontend user already exists make sure it is part of frontend and glidein group
usermod --append --groups frontend,glidein frontend >/dev/null

%pre vofrontend-glidein
getent group glidein >/dev/null || groupadd -r glidein

%pre factory-core
# Add the "gfactory" user and group if they do not exist
getent group gfactory >/dev/null || groupadd -r gfactory
getent passwd gfactory >/dev/null || \
       useradd -r -g gfactory -d /var/lib/gwms-factory \
	-c "GlideinWMS Factory user" -s /sbin/nologin gfactory
# If the gfactory user already exists make sure it is part of gfactory group
usermod --append --groups gfactory gfactory >/dev/null

# Add the "frontend" user and group if they do not exist
getent group frontend >/dev/null || groupadd -r frontend
getent passwd frontend >/dev/null || \
       useradd -r -g frontend -d /var/lib/gwms-frontend \
	-c "VO Frontend user" -s /sbin/nologin frontend
# If the frontend user already exists make sure it is part of frontend group
usermod --append --groups frontend frontend >/dev/null

%preun vofrontend-core
# $1 = 0 - Action is uninstall
# $1 = 1 - Action is upgrade

if [ "$1" = "0" ] ; then
    %if 0%{?rhel} >= 7
    systemctl daemon-reload
    %else
    /sbin/chkconfig --del gwms-frontend
    %endif
fi

if [ "$1" = "0" ]; then
    # Remove the symlinks
    rm -f %{frontend_dir}/frontend.xml
    rm -f %{frontend_dir}/monitor
    rm -f %{frontend_dir}/group_main/monitor

    # A lot of files are generated, but rpm won't delete those
#    rm -rf %{_datadir}/gwms-frontend
#    rm -rf %{_localstatedir}/log/gwms-frontend/*
fi

%preun factory-core
if [ "$1" = "0" ] ; then
    %if 0%{?rhel} >= 7
    systemctl daemon-reload
    %else
    /sbin/chkconfig --del gwms-factory
    %endif
fi
if [ "$1" = "0" ]; then
    rm -f %{factory_dir}/log
    rm -f %{factory_dir}/monitor
fi


%postun vofrontend-httpd
# Protecting from failure in case it is not running/installed
/sbin/service httpd reload > /dev/null 2>&1 || true

%postun factory-httpd
# Protecting from failure in case it is not running/installed
/sbin/service httpd reload > /dev/null 2>&1 || true

%postun logserver
# Protecting from failure in case it is not running/installed
/sbin/service httpd reload > /dev/null 2>&1 || true

%postun factory-core
# Protecting from failure in case it is not running/installed
/sbin/service condor condrestart > /dev/null 2>&1 || true


%clean
rm -rf $RPM_BUILD_ROOT

%files factory

%files vofrontend
#%attr(755,root,root) %{_sysconfdir}/condor/scripts/frontend_condortoken

%files vofrontend-standalone

%files common-tools
%defattr(-,root,root,-)
%attr(755,root,root) %{_bindir}/glidein_cat
%attr(755,root,root) %{_bindir}/glidein_gdb
%attr(755,root,root) %{_bindir}/glidein_interactive
%attr(755,root,root) %{_bindir}/glidein_ls
%attr(755,root,root) %{_bindir}/glidein_ps
%attr(755,root,root) %{_bindir}/glidein_status
%attr(755,root,root) %{_bindir}/glidein_top
%attr(755,root,root) %{_bindir}/gwms-logparser
%attr(755,root,root) %{_bindir}/wmsTxtView
%attr(755,root,root) %{_bindir}/wmsXMLView
%{python3_sitelib}/glideinwms/tools
%dir %{python3_sitelib}/glideinwms/creation/
%{python3_sitelib}/glideinwms/creation/__init__.py
%{python3_sitelib}/glideinwms/creation/__pycache__
%{python3_sitelib}/glideinwms/creation/lib/cWConsts.py
%{python3_sitelib}/glideinwms/creation/lib/cWDictFile.py
%{python3_sitelib}/glideinwms/creation/lib/cWExpand.py
%{python3_sitelib}/glideinwms/creation/lib/cWParams.py
%{python3_sitelib}/glideinwms/creation/lib/cWParamDict.py
%{python3_sitelib}/glideinwms/creation/lib/xslt.py
%{python3_sitelib}/glideinwms/creation/lib/__init__.py
# without %dir it includes all files and sub-directories. Some modules are in different packages
%dir %{python3_sitelib}/glideinwms/creation/lib/__pycache__
%{python3_sitelib}/glideinwms/creation/lib/__pycache__/cWConsts.*
%{python3_sitelib}/glideinwms/creation/lib/__pycache__/cWDictFile.*
%{python3_sitelib}/glideinwms/creation/lib/__pycache__/cWExpand.*
%{python3_sitelib}/glideinwms/creation/lib/__pycache__/cWParams.*
%{python3_sitelib}/glideinwms/creation/lib/__pycache__/cWParamDict.*
%{python3_sitelib}/glideinwms/creation/lib/__pycache__/xslt.*
%{python3_sitelib}/glideinwms/creation/lib/__pycache__/__init__.*

%files factory-core
%defattr(-,gfactory,gfactory,-)
%doc LICENSE
%doc ACKNOWLEDGMENTS.md
%doc doc
%attr(755,root,root) %{_bindir}/analyze_entries
%attr(755,root,root) %{_bindir}/analyze_frontends
%attr(755,root,root) %{_bindir}/analyze_queues
%attr(755,root,root) %{_bindir}/cat_MasterLog
%attr(755,root,root) %{_bindir}/cat_StartdHistoryLog
%attr(755,root,root) %{_bindir}/cat_StartdLog
%attr(755,root,root) %{_bindir}/cat_StarterLog
%attr(755,root,root) %{_bindir}/cat_XMLResult
%attr(755,root,root) %{_bindir}/cat_logs
%attr(755,root,root) %{_bindir}/cat_named_log
%attr(755,root,root) %{_bindir}/create_condor_tarball
%attr(755,root,root) %{_bindir}/create_cvmfsexec_distros.sh
%attr(755,root,root) %{_bindir}/entry_ls
%attr(755,root,root) %{_bindir}/entry_q
%attr(755,root,root) %{_bindir}/entry_rm
%attr(755,root,root) %{_bindir}/extract_EC2_Address
%attr(755,root,root) %{_bindir}/find_StartdLogs
%attr(755,root,root) %{_bindir}/find_logs
%attr(755,root,root) %{_bindir}/fact_chown
%attr(755,root,root) %{_bindir}/fact_chown_check
%attr(755,root,root) %{_bindir}/gwms-logcat.sh
%attr(755,root,root) %{_bindir}/manual_glidein_submit
%attr(755,root,root) %{_bindir}/OSG_autoconf
%attr(755,root,root) %{_bindir}/get_tarballs
%attr(755,root,root) %{_bindir}/gfdiff
%attr(755,root,root) %{_sbindir}/checkFactory.py
%attr(755,root,root) %{_sbindir}/stopFactory.py
%attr(755,root,root) %{_sbindir}/glideFactory.py
%attr(755,root,root) %{_sbindir}/glideFactoryEntry.py
%attr(755,root,root) %{_sbindir}/glideFactoryEntryGroup.py

%if %{?rhel}%{!?rhel:0} == 5
%attr(755,root,root) %{_sbindir}/checkFactory.pyc
%attr(755,root,root) %{_sbindir}/checkFactory.pyo
%attr(755,root,root) %{_sbindir}/glideFactory.pyc
%attr(755,root,root) %{_sbindir}/glideFactory.pyo
%attr(755,root,root) %{_sbindir}/glideFactoryEntry.pyc
%attr(755,root,root) %{_sbindir}/glideFactoryEntry.pyo
%attr(755,root,root) %{_sbindir}/glideFactoryEntryGroup.pyc
%attr(755,root,root) %{_sbindir}/glideFactoryEntryGroup.pyo
%attr(755,root,root) %{_sbindir}/manageFactoryDowntimes.pyc
%attr(755,root,root) %{_sbindir}/manageFactoryDowntimes.pyo
%attr(755,root,root) %{_sbindir}/stopFactory.pyc
%attr(755,root,root) %{_sbindir}/stopFactory.pyo
%endif
%attr(755,root,root) %{_sbindir}/info_glidein
%attr(755,root,root) %{_sbindir}/manageFactoryDowntimes.py
%attr(755,root,root) %{_sbindir}/reconfig_glidein
%attr(755,root,root) %{_sbindir}/clone_glidein
%attr(-, root, root) %dir %{_localstatedir}/lib/gwms-factory
%attr(-, gfactory, gfactory) %dir %{_localstatedir}/lib/gwms-factory/client-proxies
%attr(-, gfactory, gfactory) %dir %{_localstatedir}/lib/gwms-factory/server-credentials
%attr(0600, gfactory, gfactory) %{_localstatedir}/lib/gwms-factory/server-credentials/jwt_secret.key
%attr(-, gfactory, gfactory) %{factory_web_dir}
%attr(-, gfactory, gfactory) %{factory_web_base}
%attr(-, gfactory, gfactory) %{factory_web_base}/../creation
%attr(-, gfactory, gfactory) %{factory_dir}
%attr(-, gfactory, gfactory) %dir %{factory_condor_dir}
%attr(-, gfactory, gfactory) %dir %{_localstatedir}/log/gwms-factory
%attr(-, gfactory, gfactory) %dir %{_localstatedir}/log/gwms-factory/client
%attr(-, gfactory, gfactory) %{_localstatedir}/log/gwms-factory/server
%{python3_sitelib}/glideinwms/creation/lib/cgWConsts.py
%{python3_sitelib}/glideinwms/creation/lib/cgWCreate.py
%{python3_sitelib}/glideinwms/creation/lib/cgWDictFile.py
%{python3_sitelib}/glideinwms/creation/lib/cgWParamDict.py
%{python3_sitelib}/glideinwms/creation/lib/cgWParams.py
%{python3_sitelib}/glideinwms/creation/lib/factoryXmlConfig.py
%{python3_sitelib}/glideinwms/creation/lib/factory_defaults.xml
%{python3_sitelib}/glideinwms/creation/lib/xmlConfig.py
%{python3_sitelib}/glideinwms/creation/lib/__pycache__/cgWConsts.*
%{python3_sitelib}/glideinwms/creation/lib/__pycache__/cgWCreate.*
%{python3_sitelib}/glideinwms/creation/lib/__pycache__/cgWDictFile.*
%{python3_sitelib}/glideinwms/creation/lib/__pycache__/cgWParamDict.*
%{python3_sitelib}/glideinwms/creation/lib/__pycache__/cgWParams.*
%{python3_sitelib}/glideinwms/creation/lib/__pycache__/factoryXmlConfig.*
%{python3_sitelib}/glideinwms/creation/lib/__pycache__/xmlConfig.*
%{python3_sitelib}/glideinwms/creation/templates/factory_initd_startup_template
%{python3_sitelib}/glideinwms/creation/reconfig_glidein
%{python3_sitelib}/glideinwms/factory
%if 0%{?rhel} >= 7
%{_sbindir}/gwms-factory
%{systemddir}/gwms-factory.service
%else
%{_initrddir}/gwms-factory
%endif
%attr(-, gfactory, gfactory) %dir %{_sysconfdir}/gwms-factory
%attr(-, gfactory, gfactory) %dir %{_sysconfdir}/gwms-factory/plugin.d
%attr(-, gfactory, gfactory) %dir %{_sysconfdir}/gwms-factory/hooks.reconfig.pre
%attr(-, gfactory, gfactory) %dir %{_sysconfdir}/gwms-factory/hooks.reconfig.post
%attr(-, gfactory, gfactory) %config(noreplace) %verify(not md5 mtime size) %{_sysconfdir}/gwms-factory/glideinWMS.xml
%config(noreplace) %{_sysconfdir}/sysconfig/gwms-factory

%files vofrontend-core
%defattr(-,frontend,frontend,-)
%doc LICENSE
%doc ACKNOWLEDGMENTS.md
%doc doc
#%attr(755,root,root) %{_sysconfdir}/condor/scripts/frontend_condortoken
%attr(644,root,root) %{_sysconfdir}/condor/config.d/04_gwms_frontend_idtokens.config
%attr(755,root,root) %{_bindir}/glidein_off
%attr(755,root,root) %{_bindir}/remove_requested_glideins
%attr(755,root,root) %{_bindir}/fetch_glidein_log
%attr(755,root,root) %{_bindir}/enter_frontend_env
%attr(755,root,root) %{_sbindir}/checkFrontend
%attr(755,root,root) %{_sbindir}/glideinFrontend
%attr(755,root,root) %{_sbindir}/glideinFrontendElement.py*
%attr(755,root,root) %{_sbindir}/reconfig_frontend
%attr(755,root,root) %{_sbindir}/manageFrontendDowntimes.py
%attr(755,root,root) %{_sbindir}/stopFrontend
%attr(755,root,root) %{_libexecdir}/gwms_renew_proxies
%attr(-, frontend, frontend) %dir %{_localstatedir}/lib/gwms-frontend
%attr(700, frontend, frontend) %{frontend_token_dir}
%attr(700, frontend, frontend) %{frontend_passwd_dir}
%attr(700, frontend, frontend) %{frontend_cache_dir}
%attr(-, frontend, frontend) %{_localstatedir}/log/gwms-frontend
%defattr(-,root,root,-)
%{python3_sitelib}/glideinwms/frontend/glideinFrontendDowntimeLib.py
%{python3_sitelib}/glideinwms/frontend/glideinFrontendMonitorAggregator.py
%{python3_sitelib}/glideinwms/frontend/glideinFrontendMonitoring.py
%{python3_sitelib}/glideinwms/frontend/glideinFrontendPidLib.py
%{python3_sitelib}/glideinwms/frontend/glideinFrontend.py
%{python3_sitelib}/glideinwms/frontend/glideinFrontendElement.py
%{python3_sitelib}/glideinwms/frontend/checkFrontend.py
%{python3_sitelib}/glideinwms/frontend/stopFrontend.py
%{python3_sitelib}/glideinwms/frontend/manageFrontendDowntimes.py
%{python3_sitelib}/glideinwms/frontend/gwms_renew_proxies.py
%{python3_sitelib}/glideinwms/frontend/__pycache__/glideinFrontendDowntimeLib.*
%{python3_sitelib}/glideinwms/frontend/__pycache__/glideinFrontendMonitorAggregator.*
%{python3_sitelib}/glideinwms/frontend/__pycache__/glideinFrontendMonitoring.*
%{python3_sitelib}/glideinwms/frontend/__pycache__/glideinFrontendPidLib.*
%{python3_sitelib}/glideinwms/frontend/__pycache__/glideinFrontend.*
%{python3_sitelib}/glideinwms/frontend/__pycache__/glideinFrontendElement.*
%{python3_sitelib}/glideinwms/frontend/__pycache__/checkFrontend.*
%{python3_sitelib}/glideinwms/frontend/__pycache__/stopFrontend.*
%{python3_sitelib}/glideinwms/frontend/__pycache__/manageFrontendDowntimes.*
%{python3_sitelib}/glideinwms/frontend/__pycache__/gwms_renew_proxies.*
%{python3_sitelib}/glideinwms/frontend/tools
%{python3_sitelib}/glideinwms/creation/lib/check_config_frontend.py
%{python3_sitelib}/glideinwms/creation/lib/check_python3_expr.py
%{python3_sitelib}/glideinwms/creation/lib/__pycache__/check_config_frontend.*
%{python3_sitelib}/glideinwms/creation/lib/__pycache__/check_python3_expr.*
%{python3_sitelib}/glideinwms/creation/templates/frontend_initd_startup_template
%{python3_sitelib}/glideinwms/creation/reconfig_frontend
%defattr(-,frontend,frontend,-)
%if 0%{?rhel} >= 7
%{_sbindir}/gwms-frontend
%attr(0644, root, root) %{systemddir}/gwms-frontend.service
%attr(0644, root, root) %{systemddir}/gwms-renew-proxies.service
%attr(0644, root, root) %{systemddir}/gwms-renew-proxies.timer
%else
%{_initrddir}/gwms-frontend
%{_initrddir}/gwms-renew-proxies
%attr(0644, root, root) %{_sysconfdir}/cron.d/gwms-renew-proxies
%endif
%attr(-, frontend, glidein) %dir %{_sysconfdir}/gwms-frontend
%attr(-, frontend, glidein) %dir %{_sysconfdir}/gwms-frontend/hooks.reconfig.pre
%attr(-, frontend, glidein) %dir %{_sysconfdir}/gwms-frontend/hooks.reconfig.post
%attr(-, frontend, glidein) %dir %{_sysconfdir}/gwms-frontend/plugin.d
%attr(-, frontend, glidein) %config(noreplace) %{_sysconfdir}/gwms-frontend/plugin.d/
%attr(0664, frontend, glidein) %config(noreplace) %verify(not md5 mtime size) %{_sysconfdir}/gwms-frontend/frontend.xml
# TODO: should these files be moved in the glidein package?
%attr(-, frontend, glidein) %config(noreplace) %{_sysconfdir}/gwms-frontend/proxies.ini
%config(noreplace) %{_sysconfdir}/sysconfig/gwms-frontend
%attr(-, frontend, frontend) %{web_base}/../creation

%files vofrontend-libs
%defattr(-,root,root,-)
%dir %{python3_sitelib}/glideinwms/frontend/
%{python3_sitelib}/glideinwms/frontend/__init__.py
%{python3_sitelib}/glideinwms/frontend/glideinFrontendConfig.py
%{python3_sitelib}/glideinwms/frontend/glideinFrontendInterface.py
%{python3_sitelib}/glideinwms/frontend/glideinFrontendPlugins.py
%{python3_sitelib}/glideinwms/frontend/glideinFrontendLib.py
%{python3_sitelib}/glideinwms/frontend/__pycache__/__init__.*
%{python3_sitelib}/glideinwms/frontend/__pycache__/glideinFrontendConfig.*
%{python3_sitelib}/glideinwms/frontend/__pycache__/glideinFrontendInterface.*
%{python3_sitelib}/glideinwms/frontend/__pycache__/glideinFrontendPlugins.*
%{python3_sitelib}/glideinwms/frontend/__pycache__/glideinFrontendLib.*

%files vofrontend-glidein
%defattr(-,root,root,-)
%{python3_sitelib}/glideinwms/creation/lib/cvWConsts.py
%{python3_sitelib}/glideinwms/creation/lib/cvWCreate.py
%{python3_sitelib}/glideinwms/creation/lib/cvWDictFile.py
%{python3_sitelib}/glideinwms/creation/lib/cvWParamDict.py
%{python3_sitelib}/glideinwms/creation/lib/cvWParams.py
%{python3_sitelib}/glideinwms/creation/lib/matchPolicy.py
%{python3_sitelib}/glideinwms/creation/lib/__pycache__/cvWConsts.*
%{python3_sitelib}/glideinwms/creation/lib/__pycache__/cvWCreate.*
%{python3_sitelib}/glideinwms/creation/lib/__pycache__/cvWDictFile.*
%{python3_sitelib}/glideinwms/creation/lib/__pycache__/cvWParamDict.*
%{python3_sitelib}/glideinwms/creation/lib/__pycache__/cvWParams.*
%{python3_sitelib}/glideinwms/creation/lib/__pycache__/matchPolicy.*
%defattr(-,root,glidein,775)
%{web_dir}
%{web_base}
%{frontend_dir}
%defattr(664,root,glidein,775)
%{web_dir}/monitor
%{web_dir}/stage
%{web_base}/factoryRRDBrowse.html

%files factory-httpd
%config(noreplace) %{_sysconfdir}/httpd/conf.d/gwms-factory.conf

%files vofrontend-httpd
%config(noreplace) %{_sysconfdir}/httpd/conf.d/gwms-frontend.conf

%files factory-condor
%config(noreplace) %{_sysconfdir}/condor/config.d/00_gwms_factory_general.config
%config(noreplace) %{_sysconfdir}/condor/config.d/01_gwms_factory_collectors.config
%config(noreplace) %{_sysconfdir}/condor/config.d/02_gwms_factory_schedds.config
%config(noreplace) %{_sysconfdir}/condor/gwms_q_format.cpf
%attr(-, condor, condor) %{_localstatedir}/lib/condor/schedd_glideins2
%attr(-, condor, condor) %{_localstatedir}/lib/condor/schedd_glideins3
%attr(-, condor, condor) %{_localstatedir}/lib/condor/schedd_glideins4
%attr(-, condor, condor) %{_localstatedir}/lib/condor/schedd_glideins5

%files usercollector
%config(noreplace) %{_sysconfdir}/condor/config.d/01_gwms_collectors.config
%config(noreplace) %{_sysconfdir}/condor/config.d/01_gwms_ganglia.config
%config(noreplace) %{_sysconfdir}/condor/config.d/11_gwms_secondary_collectors.config
%config(noreplace) %{_sysconfdir}/condor/ganglia.d/01_gwms_metrics.config

%files userschedd
%config(noreplace) %{_sysconfdir}/condor/config.d/02_gwms_schedds.config
%attr(-, condor, condor) %{_localstatedir}/lib/condor/schedd_jobs2

%files libs
%{python3_sitelib}/glideinwms/__init__.py
%dir %{python3_sitelib}/glideinwms/__pycache__
%{python3_sitelib}/glideinwms/__pycache__/__init__.*
%{python3_sitelib}/glideinwms/lib

%files glidecondor-tools
%attr(755,root,root) %{_sbindir}/glidecondor_addDN
%attr(755,root,root) %{_sbindir}/glidecondor_createSecSched
%attr(755,root,root) %{_sbindir}/glidecondor_createSecCol

%files minimal-condor
%config(noreplace) %{_sysconfdir}/condor/config.d/00_gwms_general.config
%config(noreplace) %{_sysconfdir}/condor/config.d/90_gwms_dns.config

%files condor-common-config
%config(noreplace) %{_sysconfdir}/condor/config.d/03_gwms_local.config
%config(noreplace) %{_sysconfdir}/condor/certs/condor_mapfile
#%config(noreplace) %{_sysconfdir}/condor/scripts/frontend_condortoken

%files logserver
%defattr(-,root,root,-)
%config(noreplace) %{_sysconfdir}/httpd/conf.d/gwms-logserver.conf
%attr(-, root, root) %{logserver_dir}
%attr(-, root, apache) %{logserver_web_dir}
%attr(-, apache, apache) %{logserver_web_dir}/uploads
%attr(-, apache, apache) %{logserver_web_dir}/uploads_unauthorized
%attr(-, apache, apache) %{logserver_web_dir}/put.php
%attr(-, root, root) %{logserver_dir}/logging_config.json
%attr(-, root, root) %{logserver_dir}/composer.json
%attr(-, root, root) %{logserver_dir}/jwt.php
%attr(-, root, root) %{logserver_dir}/getjwt.py
%attr(-, root, root) %{logserver_dir}/README.md


%changelog
<<<<<<< HEAD
* Wed May 14 2025 Bruno Coimbra <coimbra@fnal.gov> - 3.11.1
- Glideinwms v3.11.1
- Release Notes: http://glideinwms.fnal.gov/doc.v3_11_1/history.html
- Release candidates 3.11.1-01.rc1 to 3.11.1-02.rc2
=======
* Fri Jun 20 2025 Marco Mambelli <marcom@fnal.gov> - 3.10.14
- Glideinwms v3.10.14
- Release Notes: http://glideinwms.fnal.gov/doc.v3_10_14/history.html
- Release candidates 3.10.14-01.rc1 to 3.10.14-01.rc2
>>>>>>> bdf789a7

* Wed May 7 2025 Marco Mambelli <marcom@fnal.gov> - 3.10.13
- Glideinwms v3.10.13
- Release Notes: http://glideinwms.fnal.gov/doc.v3_10_13/history.html
- Release candidates 3.10.13-01.rc1

* Mon May 5 2025 Marco Mambelli <marcom@fnal.gov> - 3.10.12
- Glideinwms v3.10.12
- Release Notes: http://glideinwms.fnal.gov/doc.v3_10_12/history.html
- Release candidates 3.10.12-01.rc1

* Mon Mar 24 2025 Marco Mambelli <marcom@fnal.gov> - 3.10.11
- Glideinwms v3.10.11
- Release Notes: http://glideinwms.fnal.gov/doc.v3_10_11/history.html
- Release candidates 3.10.11-01.rc1 to 3.10.11-02.rc2

* Tue Feb 18 2025 Bruno Coimbra <coimbra@fnal.gov> - 3.11.0
- Glideinwms v3.11.0
- Release Notes: http://glideinwms.fnal.gov/doc.v3_11_0/history.html
- Release candidates 3.11.0-01.rc1 to 3.11.0-09.rc9

* Fri Jan 24 2025 Marco Mambelli <marcom@fnal.gov> - 3.10.10
- Glideinwms v3.10.10
- Release Notes: http://glideinwms.fnal.gov/doc.v3_10_10/history.html
- Release candidates 3.10.10-01.rc1

* Thu Jan 16 2025 Marco Mambelli <marcom@fnal.gov> - 3.10.9
- Glideinwms v3.10.9
- Release Notes: http://glideinwms.fnal.gov/doc.v3_10_9/history.html
- Release candidates 3.10.9-01.rc1 to 3.10.9-03.rc3

* Mon Nov 25 2024 Marco Mambelli <marcom@fnal.gov> - 3.10.8
- Glideinwms v3.10.8
- Release Notes: http://glideinwms.fnal.gov/doc.v3_10_8/history.html
- Release candidates 3.10.8-01.rc1

* Tue Oct 22 2024 Marco Mambelli <marcom@fnal.gov> - 3.10.7-3
- Glideinwms v3.10.7
- 3.10.7-1 was on Fri Jun 21 2024
- Removed bash mangling in 3.10.7-3
- Release Notes: http://glideinwms.fnal.gov/doc.v3_10_7/history.html
- Release candidates 3.10.7-01.rc1 to 3.10.7-03.rc3

* Thu Jan 25 2024 Marco Mambelli <marcom@fnal.gov> - 3.10.6
- Glideinwms v3.10.6
- Release Notes: http://glideinwms.fnal.gov/doc.v3_10_6/history.html
- Release candidates 3.10.6-01.rc1 to 3.10.6-02.rc2

* Wed Sep 27 2023 Marco Mambelli <marcom@fnal.gov> - 3.10.5
- Glideinwms v3.10.5
- Release Notes: http://glideinwms.fnal.gov/doc.v3_10_5/history.html

* Thu Sep 14 2023 Marco Mambelli <marcom@fnal.gov> - 3.10.4
- Glideinwms v3.10.4
- Release Notes: http://glideinwms.fnal.gov/doc.v3_10_4/history.html

* Mon Sep 11 2023 Marco Mambelli <marcom@fnal.gov> - 3.10.3
- Glideinwms v3.10.3
- Release Notes: http://glideinwms.fnal.gov/doc.v3_10_3/history.html
- Release candidates 3.10.3-01.rc1 to 3.10.3-02.rc2

* Wed May 10 2023 Marco Mambelli <marcom@fnal.gov> - 3.10.2
- Glideinwms v3.10.2
- Release Notes: http://glideinwms.fnal.gov/doc.v3_10_2/history.html
- Release candidates 3.10.2-01.rc1 to 3.10.2-02.rc2

* Tue Dec 13 2022 Marco Mambelli <marcom@fnal.gov> - 3.10.1
- Glideinwms v3.10.1
- Release Notes: http://glideinwms.fnal.gov/doc.v3_10_1/history.html
- Release candidates 3.10.1-01.rc1

* Wed Dec 7 2022 Marco Mambelli <marcom@fnal.gov> - 3.10.0
- Glideinwms v3.10.0
- Release Notes: http://glideinwms.fnal.gov/doc.v3_10_0/history.html
- Release candidates 3.10.0-01.rc1

* Thu Oct 27 2022 Marco Mambelli <marcom@fnal.gov> - 3.9.6
- Glideinwms v3.9.6
- Release Notes: http://glideinwms.fnal.gov/doc.v3_9_6/history.html
- Release candidates 3.9.6-01.rc1 to 3.9.6-06.rc6

* Tue May 17 2022 Bruno Coimbra <coimbra@fnal.gov> - 3.9.5
- Glideinwms v3.9.5
- Release Notes: http://glideinwms.fnal.gov/doc.v3_9_5/history.html
- Release candidates 3.9.5-01.rc1 to 3.9.5-03.rc3

* Wed Apr 20 2022 Carl Edquist <edquist@cs.wisc.edu> - 3.9.4-2
- Fix python3-rrdtool dependencies (SOFTWARE-5134)

* Tue Jan 25 2022 Bruno Coimbra <coimbra@fnal.gov> - 3.9.4
- Glideinwms v3.9.4
- Release Notes: http://glideinwms.fnal.gov/doc.v3_9_4/history.html
- Release candidates 3.9.4-01.rc1 to 3.9.4-01.rc5

* Mon Jan 24 2022  Dennis Box <dbox@fnal.gov> - 3.7.6
- Glideinwms v3.7.5
- Release Notes: http://glideinwms.fnal.gov/doc.v3_7_6/history.html
- Release candidates 3.7.5-01.rc1 to  3.7.5-01.rc2

* Tue Sep 21 2021 Bruno Coimbra <coimbra@fnal.gov> - 3.9.3
- Glideinwms v3.9.3
- Release Notes: http://glideinwms.fnal.gov/doc.v3_9_3/history.html
- Release candidates 3.9.3-01.rc1

* Thu Sep  2 2021 Dennis Box <dbox@fnal.gov> - 3.7.5
- Glideinwms v3.7.5
- Release Notes: http://glideinwms.fnal.gov/doc.v3_7_5/history.html
- Release candidates 3.7.5-01.rc1 to  3.7.5-06.rc6

* Tue Jun 1 2021 Bruno Coimbra <coimbra@fnal.gov> - 3.9.2-1
- GlideinWMS v3.9.2
- Release Notes: http://glideinwms.fnal.gov/doc.v3_9_2/history.html
- Release candidates: 3.9.2-0.1.rc1 to 3.9.2-0.5.rc5

* Fri Mar 26 2021 Dennis Box <dbox@fnal.gov> - 3.7.3-1
- GlideinWMS v3.7.3
- Release Notes: http://glideinwms.fnal.gov/doc.v3_7_3/history.html
- Release candidates: 3.7.3-01.rc1 .rc1 to

* Thu Feb 11 2021 Bruno Coimbra <coimbra@fnal.gov> - 3.9.1-1
- GlideinWMS v3.9.1
- Release Notes: http://glideinwms.fnal.gov/doc.v3_9_1/history.html
- Release candidates: 3.9-0.1.rc1 to 3.9.1-0.5.rc6

* Mon Dec 21 2020 Dennis Box <dbox@fnal.gov> - 3.7.2-1
- GlideinWMS v3.7.2
- Release Notes: http://glideinwms.fnal.gov/doc.v3_7_2/history.html
- Release candidates: 3.7.0.1.rc1 to 3.7.2-0.3.rc3

* Tue Nov 3 2020 Dennis Box <dbox@fnal.gov> - 3.7.1-1
- GlideinWMS v3.7.1
- Release Notes: http://glideinwms.fnal.gov/doc.v3_7_1/history.html
- Release candidates: 3.7.1-0.1.rc1 to 3.7.1-0.7.rc9

* Mon Oct 5 2020 Marco Mambelli <marcom@fnal.gov> - 3.6.5-1
- GlideinWMS v3.6.5
- Release Notes: http://glideinwms.fnal.gov/doc.v3_6_5/history.html
- Release candidates: 3.6.5-0.1.rc1

* Fri Sep 18 2020 Bruno Coimbra <coimbra@fnal.gov> - 3.9-1
- GlideinWMS v3.9
- Release Notes: http://glideinwms.fnal.gov/doc.v3_9/history.html
- Release candidates: 3.9-0.1.rc1 to 3.9-0.1.rc4

* Thu Sep 17 2020 Marco Mambelli <marcom@fnal.gov> - 3.6.4-1
- GlideinWMS v3.6.4
- Release Notes: http://glideinwms.fnal.gov/doc.v3_6_4/history.html
- Release candidates: 3.6.4-0.1.rc1

* Mon Aug 17 2020 Marco Mambelli <marcom@fnal.gov> - 3.6.3-1
- GlideinWMS v3.6.3
- Release Notes: http://glideinwms.fnal.gov/doc.v3_6_3/history.html
- Release candidates: 3.6.3-0.1.rc1 to 3.6.3-0.3.rc3

* Fri Apr 3 2020 Marco Mambelli <marcom@fnal.gov> - 3.7-1
- GlideinWMS v3.7
- Release Notes: http://glideinwms.fnal.gov/doc.v3_7/history.html
- Release candidates: 3.7-0.1.rc1 to 3.7-0.3.rc3

* Thu Mar 26 2020 Marco Mambelli <marcom@fnal.gov> - 3.6.2-1
- GlideinWMS v3.6.2
- Release Notes: http://glideinwms.fnal.gov/doc.v3_6_2/history.html
- Release candidates: 3.6.2-0.0.rc0 to 3.6.2-0.3.rc3

* Mon Nov 25 2019 Marco Mambelli <marcom@fnal.gov> - 3.6.1-1
- GlideinWMS v3.6.1
- Release Notes: http://glideinwms.fnal.gov/doc.v3_6_1/history.html
- Release candidates: 3.6.1-0.1.rc1

* Wed Sep 25 2019 Marco Mambelli <marcom@fnal.gov> - 3.6-1
- GlideinWMS v3.6
- Release Notes: http://glideinwms.fnal.gov/doc.v3_6/history.html
- This is a rename of 3.5.1, to respect the odd-even numbering

* Wed Sep 18 2019 Marco Mambelli <marcom@fnal.gov> - 3.5.1-1
- GlideinWMS v3.5.1
- Release Notes: http://glideinwms.fnal.gov/doc.v3_5_1/history.html
- Release candidates: 3.5.1-0.1.rc1

* Wed Aug 14 2019 Marco Mambelli <marcom@fnal.gov> - 3.4.6-1
- GlideinWMS v3.4.6
- Release Notes: http://glideinwms.fnal.gov/doc.v3_4_6/history.html
- Release candidates: 3.4.6-0.1.rc1

* Fri Jun 7 2019 Marco Mambelli <marcom@fnal.gov> - 3.5
- GlideinWMS v3.5
- Release Notes: http://glideinwms.fnal.gov/doc.v3_5/history.html
- Release candidates: 3.5-0.1.rc1 to 3.5-0.1.rc2

* Tue Jun 4 2019 Diego Davila <didavila@ucsd.edu> - 3.4.5-2
- patch (sw3689.proxy-renewal-bugfix.patch) to fix bug on proxy renewal

* Fri Apr 19 2019  Marco Mambelli <marcom@fnal.gov> - 3.4.5-1
- GlideinWMS v3.4.5
- Release Notes: http://glideinwms.fnal.gov/doc.v3_4_5/history.html
- Release candidates: 3.4.5-0.1.rc1

* Thu Apr 4 2019  Marco Mambelli <marcom@fnal.gov> - 3.4.4-1
- GlideinWMS v3.4.4
- Release Notes: http://glideinwms.fnal.gov/doc.v3_4_4/history.html
- Release candidates: 3.4.4-0.1.rc1 to 3.4.4-0.4.rc4

* Fri Jan 25 2019  Marco Mambelli <marcom@fnal.gov> - 3.4.3-1
- GlideinWMS v3.4.3
- Release Notes: http://glideinwms.fnal.gov/doc.v3_4_3/history.html
- Release candidates: 3.4.3-0.1.rc1 to 3.4.3-0.2.rc2

* Fri Oct 26 2018  Marco Mambelli <marcom@fnal.gov> - 3.4.2-1
- Controlling that Frontend is not using options incompatible w/ linked Factories
- Release Notes: http://glideinwms.fnal.gov/doc.v3_4_2/history.html

* Wed Oct 24 2018 Brian Lin <blin@cs.wisc.edu> - 3.4.1-2
- Use systemctl for loading/unloading on EL7

* Thu Oct 18 2018 Marco Mambelli <marcom@fnal.gov> - 3.4.1-1
- Glideinwms v3.4.1
- Release Notes: http://glideinwms.fnal.gov/doc.v3_4_1/history.html
- Release candidates: 3.4.1-0.1.rc1 to 3.4.1-0.3.rc3

* Tue Aug 21 2018 Mátyás Selmeci <matyas@cs.wisc.edu> - 3.4-1.1
- Bump to rebuild

* Tue Jun 5 2018 Marco Mambelli <marcom@fnal.gov> - 3.4-1
- Glideinwms v3.4
- Release Notes: http://glideinwms.fnal.gov/doc.v3_4/history.html
- Release candidates: 3.4-0.1.rc1

* Mon Apr 30 2018 Brian Lin <blin@cs.wisc.edu> - 3.2.22.2-4
- Fix proxy renewal cron format

* Thu Apr 26 2018 Brian Lin <blin@cs.wisc.edu> - 3.2.22.2-3
- Fix bug in proxy ownership code

* Wed Apr 25 2018 Brian Lin <blin@cs.wisc.edu> - 3.2.22.2-2
- Fix automatically renewed proxy ownership
- Set the proper permissions and owners for service, timer, and cron files

* Wed Apr 25 2018 Marco Mambelli <marcom@fnal.gov> - 3.3.3-1
- Glideinwms v3.3.3
- Release Notes: http://glideinwms.fnal.gov/doc.v3_3_3/history.html
- Release candidates: 3.3.3-0.1.rc1

* Tue Apr 17 2018 Marco Mambelli <marcom@fnal.gov> - 3.2.22.2-1
- Glideinwms v3.2.22.2
- Release Notes: http://glideinwms.fnal.gov/doc.v3_2_22_2/history.html

* Wed Apr 11 2018 Marco Mambelli <marcom@fnal.gov> - 3.2.22.1-1
- Glideinwms v3.2.22.1
- Release Notes: http://glideinwms.fnal.gov/doc.v3_2_22_1/history.html

* Tue Apr 10 2018 Marco Mambelli <marcom@fnal.gov> - 3.2.22-1
- Glideinwms v3.2.22
- Release Notes: http://glideinwms.fnal.gov/doc.v3_2_22/history.html
- Release candidates: 3.2.22-0.1.rc1 to 3.2.22-0.2.rc2

* Tue Feb 27 2018 Marco Mambelli <marcom@fnal.gov> - 3.2.21-2
- Fixed a problem with proxy outo-renewal, see [19147]

* Wed Feb 7 2018 Marco Mambelli <marcom@fnal.gov> - 3.2.21-1
- Glideinwms v3.2.21
- Release Notes: http://glideinwms.fnal.gov/doc.v3_2_21/history.html
- Release candidates: 3.2.21-0.1.rc1 to 3.2.21-0.3.rc3

* Wed Jan 31 2018 Brian Lin <blin@cs.wisc.edu> - 3.2.20-2
- Fix uncaught exceptions and fd backlog on gwms frontends (SOFTWARE-3120)

* Wed Nov 15 2017 Marco Mambelli <marcom@fnal.gov> - 3.2.20-1
- Glideinwms v3.2.20
- Release Notes: http://glideinwms.fnal.gov/doc.v3_2_20/history.html
- Release candidates: 3.2.20-0.1.rc1 to 3.2.20-0.4.rc4

* Thu Jun 01 2017 Marco Mambelli <marcom@fnal.gov> - 3.2.19-2
- Removed obsolete osg-cert-scripts dependency

* Tue May 30 2017 Marco Mambelli <marcom@fnal.gov> - 3.2.19-1
- Glideinwms v3.2.19
- Release Notes: http://glideinwms.fnal.gov/doc.v3_2_19/history.html
- Release candidates: 3.2.19-0.1.rc1

* Fri Mar 24 2017 Marco Mambelli <marcom@fnal.gov> - 3.3.2-1
- Glideinwms v3.3.2
- Release Notes: http://glideinwms.fnal.gov/doc.v3_3_2/history.html
- Release candidates: 3.3.2-0.1.rc1 to 3.3.2-0.3.rc3

* Tue Feb 28 2017 Marco Mambelli <marcom@fnal.gov> - 3.2.18-1
- Glideinwms v3.2.18
- Release Notes: http://glideinwms.fnal.gov/doc.v3_2_18/history.html
- Release candidates: 3.2.18-0.1.rc1

* Wed Jan 25 2017 Marco Mambelli <marcom@fnal.gov> - 3.2.17-1
- Glideinwms v3.2.17
- Release Notes: http://glideinwms.fnal.gov/doc.v3_2_17/history.html
- Release candidates: 3.2.17-0.1.rc1 to 3.2.17-0.3.rc3

* Tue Oct 25 2016 Parag Mhashilkar <parag@fnal.gov> - 3.3.1-1
- Glideinwms v3.3.1
- Release Notes: http://glideinwms.fnal.gov/doc.dev/history.html

* Fri Oct 21 2016 Parag Mhashilkar <parag@fnal.gov> - 3.2.16-1
- Glideinwms v3.2.16
- Release Notes: http://glideinwms.fnal.gov/doc.v3_2_16/history.html
- Release candidates: 3.2.16-0.1.rc1 to 3.2.16-0.2.rc2

* Tue Aug 30 2016 Parag Mhashilkar <parag@fnal.gov> - 3.3-1
- Glideinwms v3.3 release candidates (rc1-rc11)
- Release Notes: http://glideinwms.fnal.gov/doc.dev/history.html

* Wed Aug 17 2016 Parag Mhashilkar <parag@fnal.gov> - 3.2.15-1
- Glideinwms v3.2.15
- Release Notes: http://glideinwms.fnal.gov/doc.v3_2_15/history.html
- Release candidates: 3.2.15-0.1.rc1 to 3.2.15-0.4.rc4

* Fri Jun 17 2016 Parag Mhashilkar <parag@fnal.gov> - 3.2.14.1-1
- Glideinwms v3.2.14.1
- Release Notes: http://glideinwms.fnal.gov/doc.v3_2_14_1/history.html
- Release candidates: 3.2.14.1-0.1.rc1

* Fri Jun 03 2016 Parag Mhashilkar <parag@fnal.gov> - 3.2.14-1
- Glideinwms v3.2.14
- Release Notes: http://glideinwms.fnal.gov/doc.v3_2_14/history.html
- Release candidates: 3.2.14-0.1.rc1 to 3.2.14-0.2.rc2

* Wed Mar 09 2016 Parag Mhashilkar <parag@fnal.gov> - 3.2.13-1
- Glideinwms v3.2.13 (see release notes for details)
- Release Notes: http://glideinwms.fnal.gov/doc.v3_2_13/history.html
- Release candidates: 3.2.13-0.1.rc1 to 3.2.13-0.2.rc2

* Thu Jan 21 2016 Marco Mambelli <marcom@fnal.gov> - 3.2.12.1-1
- Glideinwms v3.2.12.1 release (see notes for featires and bug fixes)
- Release Notes: http://glideinwms.fnal.gov/doc.v3_2_12_1/history.html
- Release candidates: 3.2.12-0.1.rc1 to 3.2.12-0.5.rc5

* Thu Jan 14 2016 Marco Mambelli <marcom@fnal.gov> - 3.2.12-1
- Glideinwms v3.2.12 release (see notes for featires and bug fixes)
- Fixed python 2.4 compatibility
- Added glideinwms-common-tools as a dependency to glideinwms-userschedd
- Tools from glideinwms-vofrontend-standalone are now in path (bindir)
- Release Notes: http://glideinwms.fnal.gov/doc.v3_2_12/history.html
- Release candidates: 3.2.12-0.1.rc1 to 3.2.12-0.5.rc5

* Thu Oct 08 2015 Mátyás Selmeci <matyas@cs.wisc.edu> - 3.2.11.2-4
- Don't put collectors behind shared port (needed for HTCondor 8.4.0) (SOFTWARE-2015)

* Mon Oct 05 2015 Carl Edquist <edquist@cs.wisc.edu> - 3.2.11.2-2
- Repartition subpackages to avoid overlapping files (SOFTWARE-2015)

* Fri Sep 18 2015 Parag Mhashilkar <parag@fnal.gov> - 3.2.11.2-1
- Glideinwms v3.2.11.2 release
- Release Notes: http://glideinwms.fnal.gov/doc.v3_2_11_2/history.html

* Wed Sep 02 2015 Parag Mhashilkar <parag@fnal.gov> - 3.2.11.1-1
- Glideinwms v3.2.11.1 release
- Release Notes: http://glideinwms.fnal.gov/doc.v3_2_11_1/history.html

* Thu Aug 20 2015 Parag Mhashilkar <parag@fnal.gov> - 3.2.11-1
- Glideinwms v3.2.11 release
- Release Notes: http://glideinwms.fnal.gov/doc.v3_2_11/history.html

* Thu Jul 16 2015 Mátyás Selmeci <matyas@cs.wisc.edu> - 3.2.10-1.1.osg
- vofrontend-standalone: Replace osg-client dep with most of osg-client's
  contents (except the networking stuff), since osg-client has been dropped in
  OSG 3.3

* Mon Jun 01 2015 Parag Mhashilkar <parag@fnal.gov> - 3.2.10-1
- Glideinwms v3.2.10 release
- Release Notes: http://glideinwms.fnal.gov/doc.prd/history.html

* Fri May 08 2015 Parag Mhashilkar <parag@fnal.gov> - 3.2.9-1
- Glideinwms v3.2.9 release
- Release Notes: http://glideinwms.fnal.gov/doc.prd/history.html
- Release candidates: 3.2.9-0.1.rc1 to 3.2.9-0.2.rc2

* Tue Dec 30 2014 Parag Mhashilkar <parag@fnal.gov> - 3.2.8-1
- Glideinwms v3.2.8 release
- Release candidates: 3.2.8-0.1.rc1 to 3.2.8-0.2.rc2

* Thu Nov 6 2014 Parag Mhashilkar <parag@fnal.gov> - 3.2.7.2-1
- Glideinwms v3.2.7.2 release
- Sets MASTER.USE_SHARED_PORT in schedd's config to support HTCondor v8.2.3

* Wed Nov 5 2014 Parag Mhashilkar <parag@fnal.gov> - 3.2.7.1-1
- Glideinwms v3.2.7.1 release

* Tue Oct 14 2014 Parag Mhashilkar <parag@fnal.gov> - 3.2.7-1
- Glideinwms v3.2.7 release
- Disabled secondary schedd in the frontend configuration
- Added python-ldap as dependency to glideinwms-libs and glideinwms-factory
- Release candidates: 3.2.7-0.1.rc1 to 3.2.7-0.2.rc2

* Fri Jul 25 2014 Parag Mhashilkar <parag@fnal.gov> - 3.2.6-1
- Glideinwms v3.2.6 release
- Reverted group name in default dir ownership but we now explicitly make gfactory and frontend users part of the gfactory and frontend group respectively
- Removed the group name in the default dir ownership for factory and frontend
- Release candidates: 3.2.6-0.1.rc1 to 3.2.6-0.2.rc3

* Wed Jun 25 2014 Parag Mhashilkar <parag@fnal.gov> - 3.2.5.1-2
- Added GOC factory info in the factory config template

* Mon Jun 23 2014 Parag Mhashilkar <parag@fnal.gov> - 3.2.5.1-1
- Glideinwms v3.2.5.1 release

* Mon May 19 2014 Parag Mhashilkar <parag@fnal.gov> - 3.2.5-1
- Glideinwms v3.2.5 release
- Change the default trust_domain in frontend.xml from OSG to grid
- Release candidates: 3.2.5-0.1.rc1 to 3.2.5-0.2.rc3

* Mon Apr 28 2014 Parag Mhashilkar <parag@fnal.gov> - 3.2.4-3
- Fix the ownership of startup.log file for frontend in post script
- Changed the javascriptrrd dependency to be 1.1.0+ for frontend as well

* Wed Apr 16 2014 Parag Mhashilkar <parag@fnal.gov> - 3.2.4-2
- Changed the javascriptrrd dependency to be 1.1.0+

* Mon Apr 14 2014 Parag Mhashilkar <parag@fnal.gov> - 3.2.4-1
- Glideinwms v3.2.4 release
- Unified the factory and frontend startup scripts in rpm and tarball versions from common templates

* Mon Feb 03 2014 Parag Mhashilkar <parag@fnal.gov> - 3.2.3-1
- Glideinwms v3.2.3 release
- Final release does not include support for HTCondor CE rsl
- Support for HTCondor CE rsl and improvements to Frontend
- Bug fixes to factory log cleanup
- New features and bug fixes
- Added clone_glidein tool
- Release candidates: 3.2.3-0.1.rc1 to 3.2.5-0.2.rc3

* Mon Oct 28 2013 Parag Mhashilkar <parag@fnal.gov> - 3.2.1-0.1.rc2
- Added gwms-frontend and gwms-factory files in /etc/sysconfig in the respective rpms
- Added new files, xslt.* to the list for respective rpms

* Thu Oct 10 2013 Parag Mhashilkar <parag@fnal.gov> - 3.2.0-3
- Changed Requires (dependencies) to insure that the entire set of glideinwms rpms is updated as a set.

* Thu Oct 10 2013 Parag Mhashilkar <parag@fnal.gov> - 3.2.0-2
- Fixed the NVR int the rpm version as per the convention

* Mon Sep 09 2013 John Weigand <weigand@fnal.gov> - 2.7.2-0.1.rc3
- No code changes from rc2. Just a change to Requires (dependencies) to insure that the entire set of glideinwms rpms is updated as a set.
- Updated the frontend.xml and added update_proxy.py while generating the checksum for the version
- Add update_proxy.py while generating the checksum for the version

* Wed Jun 5 2013 Parag Mhashilkar <parag@fnal.gov> - 2.7.1-1.1
- Check existence of link before creating it to avoid scriptlet error.
- Removed libs directory from the vofrontend-standalone and added glideinwms-libs as its dependency.
- Added 11_gwms_secondary_collectors to respective condor rpms and glidecondor_addSecCol to the tools rpm

* Mon Apr 29 2013 Parag Mhashilkar <parag@fnal.gov> - 2.7.0-0.4
- Added missing glideinwms/__init__ to the glideinwms-libs.

* Fri Apr 26 2013 Parag Mhashilkar <parag@fnal.gov> - 2.7.0-0.3
- Further refactoring of packages.
- Added new packages glideinwms-glidecondor-tools and its dependency glideinwms-libs
- Removed files provided by glideinwms-minimal-condor from file list of glideinwms-usercollector and glideinwms-userschedd and make usercollector and userschedd depend on the minimal-condor

* Fri Apr 26 2013 Parag Mhashilkar <parag@fnal.gov> - 2.7.0-0.2
- Added glidecondor_addDN to factory, vofrontend-standalone, minimal-condor, userschedd, usercollector packages

* Tue Apr 2 2013 Parag Mhashilkar <parag@fnal.gov> - 2.7.0-0.0
- Added missing library files creation/lib/__init__ to the frontend rpm
- Updated the checksum creation to sort the info
- Changes to file list based on the python libraries

* Fri Jan 4 2013 Doug Strain <dstrain@fnal.gov> - 2.6.3-0.rc2.6
- Update to 2.6.3 rc2 release candidate
- Adding factory tools scripts and their python libraries
- Adding condor_create_tarball
- Adding frontend/factory index page.

* Thu Nov 8 2012 Doug Strain <dstrain@fnal.gov> - 2.6.2-2
- Improvements recommended by Igor to modularize glideinwms

* Fri Nov 2 2012 Doug Strain <dstrain@fnal.gov> - 2.6.2-1
- Glideinwms 2.6.2 Release

* Thu Sep 20 2012 Doug Strain <dstrain@fnal.gov> - 2.6.1-2
- Added GRIDMANAGER_PROXY_REFRESH_TIME to condor config
- Added JOB_QUEUE_LOG to the schedd condor configs

* Fri Aug 3 2012 Doug Strain <dstrain@fnal.gov> - 2.6.0-3
- Updating to new release
- Changing the schedd configs to work with both wisc and osg condor rpms

* Fri Apr 27 2012 Doug Strain <dstrain@fnal.gov> - 2.5.7-4
- Changed ownership of frontend.xml to frontend user
- Changed ownership of glideinwms.xml to gfactory user
- This allows writeback during upgrade reconfigs

* Fri Apr 27 2012 Doug Strain <dstrain@fnal.gov> - 2.5.7-3
- Changed frontend init.d script to reconfig as frontend user

* Mon Apr 9 2012 Doug Strain <dstrain@fnal.gov> - 2.5.7-2
- Updating sources for v2.5.7
- Splitting DAEMON LIST to appropriate config files

* Fri Mar 16 2012 Doug Strain <dstrain@fnal.gov> - 2.5.6-1
- Updating sources for v2.5.6

* Tue Feb 21 2012 Doug Strain <dstrain@fnal.gov> - 2.5.5-7alpha
- Adding factory RPM and v3 support
- Updating to also work on sl7
- Also added support for v3.0.0rc3 with optional define

* Thu Feb 16 2012 Doug Strain <dstrain@fnal.gov> - 2.5.5-1
- Updating for v2.5.5

* Tue Jan 10 2012 Doug Strain <dstrain@fnal.gov> - 2.5.4-7
- Adding condor_mapfile to minimal

* Mon Jan 9 2012 Doug Strain <dstrain@fnal.gov> - 2.5.4-6
- Changing directories per Igors request
-- changing directories to /var/lib
- Splitting condor config into separate package
- Fixing web-area httpd

* Thu Jan 5 2012 Doug Strain <dstrain@fnal.gov> - 2.5.4-2
- Updating for 2.5.4 release source and fixing eatures for BUG2310
-- Split directories so that the web area is in /var/www

* Thu Dec 29 2011 Doug Strain <dstrain@fnal.gov> - 2.5.4-1
- Using release source and fixing requested features for BUG2310
-- Adding user/group correctly
-- Substituting hostname name automatically

* Fri Dec 09 2011 Doug Strain <dstrain@fnal.gov> - 2.5.4-0.pre2
- Added glidecondor_addDN to vofrontend package

* Thu Nov 10 2011 Doug Strain <dstrain@fnal.gov> - 2.5.4-0.pre1
- Update to use patched 2.5.3
- Pushed patches upstream
- Made the package glideinwms with subpackage vofrontend

* Thu Nov 10 2011 Doug Strain <dstrain@fnal.gov> - 2.5.3-3
- Update to 2.5.3
- Updated condor configs to match ini installer
- Updated frontend.xml to not check index.html
- Updated init script to use "-xml" flag

* Mon Oct 17 2011 Burt Holzman <burt@fnal.gov> - 2.5.2.1-1
- Update to 2.5.2.1

* Tue Sep 06 2011 Burt Holzman <burt@fnal.gov> - 2.5.2-5
- Fix reference to upstream tarball

* Tue Sep 06 2011 Burt Holzman <burt@fnal.gov> - 2.5.2-4
- Add RPM to version number in ClassAd

* Tue Sep 06 2011 Burt Holzman <burt@fnal.gov> - 2.5.2-3
- Fixed glideinWMS versioning advertisement

* Wed Aug 31 2011 Burt Holzman <burt@fnal.gov> - 2.5.2-2
- Fixed file location for frontend_support.js

* Sat Aug 13 2011 Burt Holzman <burt@fnal.gov> - 2.5.2-1
- Update to glideinWMS 2.5.2

* Tue Aug 02 2011 Derek Weitzel <dweitzel@cse.unl.edu> - 2.5.1-13
- Made vdt-repo compatible

* Tue Apr 05 2011 Burt Holzman 2.5.1-10
- Update frontend_startup script to better determine frontend name
- Move user-editable configuration items into 02_frontend-local.config

* Tue Mar 22 2011 Derek Weitzel 2.5.1-8
- Change condor config file name to 00_frontend.config
- Separated definition of collectors into 01_collectors.config

* Fri Mar 11 2011 Burt Holzman  2.5.1-1
- Include glideinWMS 2.5.1
- Made all the directories independent of the frontend name

* Thu Mar 10 2011 Derek Weitzel  2.5.0-11
- Changed the frontend.xml to correct the web stage directory

* Thu Mar 10 2011 Derek Weitzel  2.5.0-9
- Made the work, stage, monitor, and log directory independent of the frontend name.
- Frontend name is now generated at install time

* Sun Feb 13 2011 Derek Weitzel  2.5.0-6
- Made rpm noarch
- Replaced python site-packages more auto-detectable

* Wed Feb 09 2011 Derek Weitzel  2.5.0-5
- Added the tools to bin directory

* Mon Jan 24 2011 Derek Weitzel  2.5.0-4
- Added the tools directory to the release

* Mon Jan 24 2011 Derek Weitzel  2.5.0-3
- Rebased to official 2.5.0 release.

* Thu Dec 16 2010 Derek Weitzel  2.5.0-2
- Changed GlideinWMS version to branch_v2_4plus_igor_ucsd1

* Fri Aug 13 2010 Derek Weitzel  2.4.2-2
- Removed port from primary collector in frontend.xml
- Changed GSI_DAEMON_TRUSTED_CA_DIR to point to /etc/grid-security/certificates
  where CA's are installed.
- Changed GSI_DAEMON_DIRECTORY to point to /etc/grid-security.  This is
  only used to build default directories for other GSI_*
  configuration variables.
- Removed the rm's to delete the frontend-temp and log directories at uninstall,
  they removed files when updating, not wanted.  Let RPM handle those.<|MERGE_RESOLUTION|>--- conflicted
+++ resolved
@@ -1115,17 +1115,15 @@
 
 
 %changelog
-<<<<<<< HEAD
-* Wed May 14 2025 Bruno Coimbra <coimbra@fnal.gov> - 3.11.1
+* Tue Jun 24 2025 Bruno Coimbra <coimbra@fnal.gov> - 3.11.1
 - Glideinwms v3.11.1
 - Release Notes: http://glideinwms.fnal.gov/doc.v3_11_1/history.html
-- Release candidates 3.11.1-01.rc1 to 3.11.1-02.rc2
-=======
+- Release candidates 3.11.1-01.rc1 to 3.11.1-02.rc3
+
 * Fri Jun 20 2025 Marco Mambelli <marcom@fnal.gov> - 3.10.14
 - Glideinwms v3.10.14
 - Release Notes: http://glideinwms.fnal.gov/doc.v3_10_14/history.html
 - Release candidates 3.10.14-01.rc1 to 3.10.14-01.rc2
->>>>>>> bdf789a7
 
 * Wed May 7 2025 Marco Mambelli <marcom@fnal.gov> - 3.10.13
 - Glideinwms v3.10.13
