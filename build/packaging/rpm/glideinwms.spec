# SPDX-FileCopyrightText: 2009 Fermi Research Alliance, LLC
# SPDX-License-Identifier: Apache-2.0

# Disable shebang mangling (see GHI#436)
%undefine __brp_mangle_shebangs

# How to build tar file

# git clone http://cdcvs.fnal.gov/projects/glideinwms
# cd glideinwms
# git archive v3_0_rc3 --prefix='glideinwms/' | gzip > ../glideinwms.tar.gz
# change v3_0_rc3 to the proper tag in the above line

# Release Candidates NVR format
#%define release 0.1.rc1
# Official Release NVR format
#%define release 2

# ------------------------------------------------------------------------------
# For Release Candidate builds, check with Software team on release string
# ------------------------------------------------------------------------------
%global version __GWMS_RPM_VERSION__
%global release __GWMS_RPM_RELEASE__

%global frontend_xml frontend.xml
%global factory_xml glideinWMS.xml
%global web_dir %{_localstatedir}/lib/gwms-frontend/web-area
%global web_base %{_localstatedir}/lib/gwms-frontend/web-base
%global frontend_dir %{_localstatedir}/lib/gwms-frontend/vofrontend
%global frontend_token_dir %{_localstatedir}/lib/gwms-frontend/tokens.d
%global frontend_passwd_dir %{_localstatedir}/lib/gwms-frontend/passwords.d
%global frontend_cache_dir %{_localstatedir}/lib/gwms-frontend/cache
%global factory_web_dir %{_localstatedir}/lib/gwms-factory/web-area
%global factory_web_base %{_localstatedir}/lib/gwms-factory/web-base
%global factory_dir %{_localstatedir}/lib/gwms-factory/work-dir
%global factory_condor_dir %{_localstatedir}/lib/gwms-factory/condor
%global logserver_dir %{_localstatedir}/lib/gwms-logserver
%global logserver_web_dir %{_localstatedir}/lib/gwms-logserver/web-area
%global systemddir %{_prefix}/lib/systemd/system
# Minimum HTCondor and Python required versions
%global htcss_min_version 8.9.5
%global python_min_version 3.6

Name:           glideinwms
Version:        %{version}
Release:        %{release}%{?dist}
Summary:        The glidein Workload Management System (glideinWMS)
# Group: has been deprecated, removing it from all specifications, wes "System Environment/Daemons"
License:        Apache-2.0
URL:            http://glideinwms.fnal.gov
BuildRoot:      %{_tmppath}/%{name}-%{version}-%{release}-root-%(%{__id_u} -n)
BuildArch:      noarch


Source:         glideinwms.tar.gz
Source1:        creation/templates/frontend_startup
Source2:        %{frontend_xml}
Source3:        creation/templates/factory_startup
Source4:        %{factory_xml}
Source7:        chksum.sh
Source11:       creation/templates/frontend_startup_sl7
Source12:       creation/templates/factory_startup_sl7

BuildRequires:  python3
BuildRequires:  python3-devel

%description
This is a package for the glidein workload management system.
GlideinWMS provides a simple way to access the Grid, Cloud and HPC
resources through a dynamic HTCondor pool of grid-submitted resources.


%package vofrontend
Summary: The VOFrontend for GlideinWMS submission host
Provides:       GlideinWMSFrontend = %{version}-%{release}
Obsoletes:      GlideinWMSFrontend < 2.5.1-11
Requires: glideinwms-vofrontend-standalone = %{version}-%{release}
Requires: glideinwms-userschedd = %{version}-%{release}
Requires: glideinwms-usercollector = %{version}-%{release}
Obsoletes:      glideinwms-vofrontend-condor < 2.6.2-2
%description vofrontend
The purpose of the glideinWMS is to provide a simple way to
access the Grid, Cloud and HPC resources. GlideinWMS is a Glidein Based
WMS (Workload Management System) that works on top of Condor.
For those familiar with the Condor system, it is used for
scheduling and job control. This package is for a one-node
vofrontend install (userschedd, usercollector, vofrontend).


%package vofrontend-standalone
Summary: The VOFrontend for GlideinWMS submission host
Requires: glideinwms-vofrontend-core = %{version}-%{release}
Requires: glideinwms-vofrontend-httpd = %{version}-%{release}
%description vofrontend-standalone
The purpose of the glideinWMS is to provide a simple way
to access the Grid, Cloud and HPC resources. GlideinWMS is a Glidein
Based WMS (Workload Management System) that works on top of
Condor. For those familiar with the Condor system, it is used
for scheduling and job control.
This package is for a standalone vofrontend install


%package vofrontend-core
Summary: The intelligence logic for GlideinWMS Frontend.
Requires: condor >= %{htcss_min_version}
Requires: python3 >= %{python_min_version}
Requires: javascriptrrd >= 1.1.0
Requires: osg-wn-client
Requires: vo-client
Requires: voms-clients-cpp
Requires: glideinwms-minimal-condor = %{version}-%{release}
Requires: glideinwms-libs = %{version}-%{release}
Requires: glideinwms-glidecondor-tools = %{version}-%{release}
Requires: glideinwms-common-tools = %{version}-%{release}
Requires: glideinwms-vofrontend-libs
Requires: glideinwms-vofrontend-glidein
# Added rrdtool to make sure that at least the client tools are there
Requires: rrdtool
# Recommends: python3-rrdtool - this would be ideal but is supported only in Fedora>=24 and not RHEL
# Remove the line below for the OSG 3.5 build (no python3-rrdtool there)
Requires: python3-rrdtool
Requires: python3-scitokens
%if 0%{?rhel} >= 8
Requires: initscripts
Requires: python3-m2crypto
%else
Requires: python36-m2crypto
%endif
Requires(post): /sbin/service
Requires(post): /usr/sbin/useradd
Requires(post): /usr/sbin/usermod
Requires(post): /sbin/chkconfig
%description vofrontend-core
This subpackage includes all the scripts needed to run a
frontend. Created to separate out the httpd server.


%package vofrontend-libs
Summary: The Python creation library for GlideinWMS Frontend.
Requires: python3 >= %{python_min_version}
Requires: javascriptrrd >= 1.1.0
Requires: glideinwms-libs = %{version}-%{release}
Requires: glideinwms-common-tools = %{version}-%{release}
%description vofrontend-libs
This subpackage includes libraries for Frontend-like programs.


%package vofrontend-glidein
Summary: The Glidein components for GlideinWMS Frontend.
Requires: python3 >= %{python_min_version}
Requires: glideinwms-libs = %{version}-%{release}
Requires: glideinwms-common-tools = %{version}-%{release}
%description vofrontend-glidein
This subpackage includes the Glidein components for the Frontend.


%package vofrontend-httpd
Summary: The Apache http configuration for GlideinWMS Frontend.
Requires: httpd
Requires: mod_ssl
Requires: glideinwms-httpd = %{version}-%{release}
%description vofrontend-httpd
This subpackage includes the minimal configuration to start Apache to
serve the Frontend files to the pilot and the monitoring pages.


%package usercollector
Summary: The VOFrontend GlideinWMS collector host
Requires: condor >= %{htcss_min_version}
Requires: ganglia
Requires: glideinwms-minimal-condor = %{version}-%{release}
Requires: glideinwms-glidecondor-tools = %{version}-%{release}
%description usercollector
The user collector matches user jobs to glideins in the WMS pool.
It can be installed independently.


%package userschedd
Summary: The VOFrontend GlideinWMS submission host
Requires: condor >= %{htcss_min_version}
Requires: glideinwms-minimal-condor = %{version}-%{release}
Requires: glideinwms-common-tools = %{version}-%{release}
Requires: glideinwms-glidecondor-tools = %{version}-%{release}
%description userschedd
This is a package for a glideinwms submit host.


%package httpd
Summary: Common Apache http configuration for GlideinWMS.
Requires: httpd
%description httpd
This subpackage includes the Apache configuration cecommended to
harden the GlideinWMS Web servers for safer production use.

%package libs
Summary: The GlideinWMS common libraries.
Requires: python3 >= %{python_min_version}
Requires: python3-condor
# was condor-python for python2
%if 0%{?rhel} >= 8
Requires: python3-pyyaml
Requires: python3-jwt
Requires: python3-cryptography
Requires: python3-m2crypto
#Requires: python3-structlog
%else
Requires: PyYAML
Requires: python36-jwt
Requires: python36-cryptography
Requires: python36-m2crypto
Requires: python36-structlog
%endif
Requires: python3-rrdtool
%description libs
This package provides common libraries used by glideinwms.


%package glidecondor-tools
Summary: Condor tools useful with the GlideinWMS.
Requires: glideinwms-libs = %{version}-%{release}
%description glidecondor-tools
This package provides common libraries used by glideinwms.


%package minimal-condor
Summary: The VOFrontend minimal condor config
Provides: gwms-condor-config
Requires: glideinwms-condor-common-config = %{version}-%{release}
Requires: condor >= %{htcss_min_version}
%description minimal-condor
This is an alternate condor config for just the minimal amount
needed for VOFrontend.


%package condor-common-config
Summary: Shared condor config files
Requires: condor >= %{htcss_min_version}
%description condor-common-config
This contains condor config files shared between alternate
condor config setups (minimal-condor and factory-condor).


%package common-tools
Summary: Shared tools
%description common-tools
This contains tools common to both the glideinwms factory and vofrontend
standalone packages.


%package factory
Summary: The Factory for GlideinWMS
Provides:       GlideinWMSFactory = %{version}-%{release}
Requires: glideinwms-factory-httpd = %{version}-%{release}
Requires: glideinwms-factory-core = %{version}-%{release}
%description factory
The purpose of the glideinWMS is to provide a simple way
to access the Grid, Cloud and HPC resources. GlideinWMS is a Glidein
Based WMS (Workload Management System) that works on top of
HTCondor. For those familiar with the Condor system, it is used
for scheduling and job control.


%package factory-core
Summary: The scripts for the GlideinWMS Factory
Requires: glideinwms-factory-condor = %{version}-%{release}
Requires: glideinwms-libs = %{version}-%{release}
Requires: glideinwms-glidecondor-tools = %{version}-%{release}
Requires: glideinwms-common-tools = %{version}-%{release}
Requires: condor >= %{htcss_min_version}
Requires: fetch-crl
Requires: python3 >= %{python_min_version}
# This is in py3 std library - Requires: python-argparse
# Is this the same? Requires: python36-configargparse
Requires: javascriptrrd >= 1.1.0
%if 0%{?rhel} >= 8
Requires: initscripts
Requires: python3-m2crypto
Requires: python3-requests
Requires: python3-jwt
%else
Requires: python36-m2crypto
Requires: python36-requests
Requires: python36-jwt
%endif
Requires: python3-rrdtool
Requires(post): /sbin/service
Requires(post): /usr/sbin/useradd
Requires(post): /usr/sbin/usermod
Requires(post): /sbin/chkconfig
%description factory-core
This subpackage includes all the scripts needed to run a
Factory. Created to separate out the httpd server.


%package factory-httpd
Summary: The Apache httpd configuration for the GlideinWMS Factory
Requires: httpd
Requires: mod_ssl
Requires: glideinwms-httpd = %{version}-%{release}
%description factory-httpd
This subpackage includes the minimal configuration to start Apache to
serve the Factory files to the pilot and the monitoring pages.


%package factory-condor
Summary: The GlideinWMS Factory condor config
Provides:       gwms-factory-config
Requires: glideinwms-condor-common-config = %{version}-%{release}
Requires: condor >= %{htcss_min_version}
%description factory-condor
This is a package including condor_config for a full one-node
install of wmscollector + wms factory


%package logserver
Summary: The Glidein Log Server and its Apache httpd configuration.
Requires: httpd
Requires: mod_ssl
Requires: php
Requires: php-fpm
Requires: composer
Requires: glideinwms-httpd = %{version}-%{release}
%description logserver
This subpackage includes an example of the files and Apache configuration
to implement a simple server to receive Glidein logs.


%prep
%setup -q -n glideinwms
# Apply the patches here if any
#%patch -P 0 -p1


%build
cp %{SOURCE7} .
chmod 700 chksum.sh
./chksum.sh v%{version}-%{release}.osg etc/checksum.frontend "CVS doc .git .gitattributes poolwatcher factory/check* factory/glideFactory* factory/test* factory/manage* factory/stop* factory/tools creation/create_glidein creation/reconfig_glidein creation/info_glidein creation/lib/cgW* creation/web_base/factory*html creation/web_base/collector_setup.sh creation/web_base/condor_platform_select.sh creation/web_base/condor_startup.sh creation/web_base/create_mapfile.sh creation/web_base/singularity_setup.sh creation/web_base/singularity_wrapper.sh creation/web_base/singularity_lib.sh creation/web_base/gconfig.py creation/web_base/glidein_startup.sh creation/web_base/job_submit.sh creation/web_base/local_start.sh creation/web_base/setup_x509.sh creation/web_base/update_proxy.py creation/web_base/validate_node.sh chksum.sh etc/checksum* unittests build"
./chksum.sh v%{version}-%{release}.osg etc/checksum.factory "CVS doc .git .gitattributes poolwatcher frontend/* creation/reconfig_glidein creation/clone_glidein creation/lib/cgW* creation/web_base/factory*html creation/web_base/collector_setup.sh creation/web_base/condor_platform_select.sh creation/web_base/condor_startup.sh creation/web_base/create_mapfile.sh creation/web_base/singularity_setup.sh creation/web_base/singularity_wrapper.sh creation/web_base/singularity_lib.sh creation/web_base/gconfig.py creation/web_base/glidein_startup.sh creation/web_base/job_submit.sh creation/web_base/local_start.sh creation/web_base/setup_x509.sh creation/web_base/update_proxy.py creation/web_base/validate_node.sh chksum.sh etc/checksum* unittests build creation/lib/matchPolicy*"

%install
rm -rf $RPM_BUILD_ROOT

# Set the Python version
%global __python %{__python3}

# TODO: Check if some of the following are needed
# seems never used
# %define py_ver %(python -c "import sys; v=sys.version_info[:2]; print '%d.%d'%v")

# From http://fedoraproject.org/wiki/Packaging:Python
# Assuming python3_sitelib and python3_sitearch are defined, not supporting RHEL < 7 or old FC
# Define python_sitelib

#%if ! (0%{?fedora} > 12 || 0%{?rhel} > 5)
#%{!?python_sitelib: %global python_sitelib %(%{__python} -c "from distutils.sysconfig import get_python_lib; print(get_python_lib())")}
#%{!?python_sitearch: %global python_sitearch %(%{__python} -c "from distutils.sysconfig import get_python_lib; print(get_python_lib(1))")}
#%endif

#Change src_dir in reconfig_Frontend
sed -i "s/WEB_BASE_DIR *=.*/WEB_BASE_DIR = \"\/var\/lib\/gwms-frontend\/web-base\"/" creation/reconfig_frontend
sed -i "s/STARTUP_DIR *=.*/STARTUP_DIR = \"\/var\/lib\/gwms-frontend\/web-base\"/" creation/reconfig_frontend
sed -i "s/WEB_BASE_DIR *=.*/WEB_BASE_DIR = \"\/var\/lib\/gwms-factory\/web-base\"/" creation/lib/cgWConsts.py
sed -i "s/STARTUP_DIR *=.*/STARTUP_DIR = \"\/var\/lib\/gwms-factory\/web-base\"/" creation/reconfig_glidein
sed -i "s/STARTUP_DIR *=.*/STARTUP_DIR = \"\/var\/lib\/gwms-factory\/web-base\"/" creation/clone_glidein

#Create the RPM startup files (init.d) from the templates
creation/create_rpm_startup . frontend_initd_startup_template factory_initd_startup_template %{SOURCE1} %{SOURCE3}
creation/create_rpm_startup . frontend_initd_startup_template_sl7 factory_initd_startup_template_sl7 %{SOURCE11} %{SOURCE12}

# install the executables
install -d $RPM_BUILD_ROOT%{_sbindir}
install -d $RPM_BUILD_ROOT%{_libexecdir}
# Find all the executables in the frontend directory
install -m 0500 frontend/checkFrontend.py $RPM_BUILD_ROOT%{_sbindir}/checkFrontend
install -m 0500 frontend/glideinFrontendElement.py $RPM_BUILD_ROOT%{_sbindir}/glideinFrontendElement.py
install -m 0500 frontend/manageFrontendDowntimes.py $RPM_BUILD_ROOT%{_sbindir}/
install -m 0500 frontend/stopFrontend.py $RPM_BUILD_ROOT%{_sbindir}/stopFrontend
install -m 0500 frontend/glideinFrontend.py $RPM_BUILD_ROOT%{_sbindir}/glideinFrontend
install -m 0500 creation/reconfig_frontend $RPM_BUILD_ROOT%{_sbindir}/reconfig_frontend
install -m 0500 frontend/gwms_renew_proxies.py $RPM_BUILD_ROOT%{_libexecdir}/gwms_renew_proxies

#install the factory executables
install -m 0500 factory/checkFactory.py $RPM_BUILD_ROOT%{_sbindir}/
install -m 0500 factory/glideFactoryEntry.py $RPM_BUILD_ROOT%{_sbindir}/
install -m 0500 factory/glideFactoryEntryGroup.py $RPM_BUILD_ROOT%{_sbindir}/
install -m 0500 factory/manageFactoryDowntimes.py $RPM_BUILD_ROOT%{_sbindir}/
install -m 0500 factory/stopFactory.py $RPM_BUILD_ROOT%{_sbindir}/
install -m 0500 creation/clone_glidein $RPM_BUILD_ROOT%{_sbindir}/
install -m 0500 creation/info_glidein $RPM_BUILD_ROOT%{_sbindir}/
install -m 0500 factory/glideFactory.py $RPM_BUILD_ROOT%{_sbindir}/
install -m 0500 creation/reconfig_glidein $RPM_BUILD_ROOT%{_sbindir}/

# install the library parts
install -d $RPM_BUILD_ROOT%{python3_sitelib}
cp -r ../glideinwms $RPM_BUILD_ROOT%{python3_sitelib}

# Some of the files are not needed by RPM
rm -Rf $RPM_BUILD_ROOT%{python3_sitelib}/glideinwms/bigfiles
rm -Rf $RPM_BUILD_ROOT%{python3_sitelib}/glideinwms/install
rm -Rf $RPM_BUILD_ROOT%{python3_sitelib}/glideinwms/doc
rm -Rf $RPM_BUILD_ROOT%{python3_sitelib}/glideinwms/etc
rm -Rf $RPM_BUILD_ROOT%{python3_sitelib}/glideinwms/build
rm -Rf $RPM_BUILD_ROOT%{python3_sitelib}/glideinwms/.codespell
rm -Rf $RPM_BUILD_ROOT%{python3_sitelib}/glideinwms/config
rm -f $RPM_BUILD_ROOT%{python3_sitelib}/glideinwms/creation/create_rpm_startup
rm -f $RPM_BUILD_ROOT%{python3_sitelib}/glideinwms/.editorconfig
rm -f $RPM_BUILD_ROOT%{python3_sitelib}/glideinwms/.gitattributes
rm -Rf $RPM_BUILD_ROOT%{python3_sitelib}/glideinwms/.github
rm -f $RPM_BUILD_ROOT%{python3_sitelib}/glideinwms/.gitignore
rm -f $RPM_BUILD_ROOT%{python3_sitelib}/glideinwms/.gitmodules
rm -f $RPM_BUILD_ROOT%{python3_sitelib}/glideinwms/.mailmap
rm -f $RPM_BUILD_ROOT%{python3_sitelib}/glideinwms/.pep8speaks.yml
rm -f $RPM_BUILD_ROOT%{python3_sitelib}/glideinwms/.pre-commit-config.yaml
rm -f $RPM_BUILD_ROOT%{python3_sitelib}/glideinwms/.prettierignore
rm -f $RPM_BUILD_ROOT%{python3_sitelib}/glideinwms/.travis.yml
rm -f $RPM_BUILD_ROOT%{python3_sitelib}/glideinwms/pyproject.toml
rm -Rf $RPM_BUILD_ROOT%{python3_sitelib}/glideinwms/test
rm -Rf $RPM_BUILD_ROOT%{python3_sitelib}/glideinwms/unittests
rm -f $RPM_BUILD_ROOT%{python3_sitelib}/glideinwms/chksum.sh
rm -f $RPM_BUILD_ROOT%{python3_sitelib}/glideinwms/requirements.txt
rm -Rf $RPM_BUILD_ROOT%{python3_sitelib}/glideinwms/.reuse
rm -f $RPM_BUILD_ROOT%{python3_sitelib}/glideinwms/tox.ini
rm -f $RPM_BUILD_ROOT%{python3_sitelib}/glideinwms/LICENSE
rm -Rf $RPM_BUILD_ROOT%{python3_sitelib}/glideinwms/LICENSES
rm -f $RPM_BUILD_ROOT%{python3_sitelib}/glideinwms/ACKNOWLEDGMENTS.md
rm -f $RPM_BUILD_ROOT%{python3_sitelib}/glideinwms/DEVELOPMENT.md
rm -f $RPM_BUILD_ROOT%{python3_sitelib}/glideinwms/README.md
rm -f $RPM_BUILD_ROOT%{python3_sitelib}/glideinwms/REUSE.toml
rm -f $RPM_BUILD_ROOT%{python3_sitelib}/glideinwms/CHANGELOG.md

# Following files are Put in other places. Remove them from python3_sitelib
rm -Rf $RPM_BUILD_ROOT%{python3_sitelib}/glideinwms/creation/web_base
rm -f $RPM_BUILD_ROOT%{python3_sitelib}/glideinwms/creation/add_entry
rm -f $RPM_BUILD_ROOT%{python3_sitelib}/glideinwms/creation/clone_glidein
rm -f $RPM_BUILD_ROOT%{python3_sitelib}/glideinwms/creation/create_condor_tarball
rm -f $RPM_BUILD_ROOT%{python3_sitelib}/glideinwms/creation/create_cvmfsexec_distros.sh
rm -f $RPM_BUILD_ROOT%{python3_sitelib}/glideinwms/creation/create_frontend
rm -f $RPM_BUILD_ROOT%{python3_sitelib}/glideinwms/creation/create_glidein
rm -f $RPM_BUILD_ROOT%{python3_sitelib}/glideinwms/creation/info_glidein
rm -rf $RPM_BUILD_ROOT%{python3_sitelib}/glideinwms/plugins
rm -rf $RPM_BUILD_ROOT%{python3_sitelib}/glideinwms/logserver

# For sl7 sighup to work, we need reconfig_frontend and reconfig_glidein
# under this directory
# Following 4 sl7 templates are only needed by create_rpm_startup above,
# after that, we dont package these, so deleting them here
rm -f $RPM_BUILD_ROOT%{python3_sitelib}/glideinwms/creation/templates/factory_initd_startup_template_sl7
rm -f $RPM_BUILD_ROOT%{python3_sitelib}/glideinwms/creation/templates/frontend_initd_startup_template_sl7
rm -f $RPM_BUILD_ROOT%{python3_sitelib}/glideinwms/creation/templates/gwms-renew-proxies.cron
rm -f $RPM_BUILD_ROOT%{python3_sitelib}/glideinwms/creation/templates/gwms-renew-proxies.init
rm -f $RPM_BUILD_ROOT%{python3_sitelib}/glideinwms/creation/templates/gwms-renew-proxies.service
rm -f $RPM_BUILD_ROOT%{python3_sitelib}/glideinwms/creation/templates/gwms-renew-proxies.timer
rm -f $RPM_BUILD_ROOT%{python3_sitelib}/glideinwms/creation/templates/proxies.ini

%if 0%{?rhel} >= 7
install -d $RPM_BUILD_ROOT/%{systemddir}
install -m 0644 install/config/gwms-frontend.service $RPM_BUILD_ROOT/%{systemddir}/
install -m 0644 install/config/gwms-factory.service $RPM_BUILD_ROOT/%{systemddir}/
install -m 0644 creation/templates/gwms-renew-proxies.service $RPM_BUILD_ROOT/%{systemddir}/
install -m 0644 creation/templates/gwms-renew-proxies.timer $RPM_BUILD_ROOT/%{systemddir}/
install -d $RPM_BUILD_ROOT/%{_sbindir}
install -m 0755 %{SOURCE11} $RPM_BUILD_ROOT/%{_sbindir}/gwms-frontend
install -m 0755 %{SOURCE12} $RPM_BUILD_ROOT/%{_sbindir}/gwms-factory
%else
# Install the init.d
install -d $RPM_BUILD_ROOT%{_initrddir}
install -d $RPM_BUILD_ROOT%{_sysconfdir}/cron.d
install -m 0755 %{SOURCE1} $RPM_BUILD_ROOT%{_initrddir}/gwms-frontend
install -m 0755 %{SOURCE3} $RPM_BUILD_ROOT%{_initrddir}/gwms-factory
install -m 0755 creation/templates/gwms-renew-proxies.init $RPM_BUILD_ROOT%{_initrddir}/gwms-renew-proxies
install -m 0644 creation/templates/gwms-renew-proxies.cron $RPM_BUILD_ROOT%{_sysconfdir}/cron.d/gwms-renew-proxies
%endif

# Install the web directory
install -d $RPM_BUILD_ROOT%{frontend_dir}
install -d $RPM_BUILD_ROOT%{frontend_token_dir}
install -d $RPM_BUILD_ROOT%{frontend_passwd_dir}
install -d $RPM_BUILD_ROOT%{frontend_cache_dir}
install -d $RPM_BUILD_ROOT%{web_base}
install -d $RPM_BUILD_ROOT%{web_dir}
install -d $RPM_BUILD_ROOT%{web_dir}/monitor/
install -d $RPM_BUILD_ROOT%{web_dir}/stage/
install -d $RPM_BUILD_ROOT%{web_dir}/stage/group_main
install -d $RPM_BUILD_ROOT%{factory_dir}
install -d $RPM_BUILD_ROOT%{factory_web_base}
install -d $RPM_BUILD_ROOT%{factory_web_dir}
install -d $RPM_BUILD_ROOT%{factory_web_dir}/monitor/
install -d $RPM_BUILD_ROOT%{factory_web_dir}/stage/
install -d $RPM_BUILD_ROOT%{factory_dir}/lock
install -d $RPM_BUILD_ROOT%{factory_condor_dir}
install -d $RPM_BUILD_ROOT%{web_dir}/monitor/lock
install -d $RPM_BUILD_ROOT%{web_dir}/monitor/jslibs
install -d $RPM_BUILD_ROOT%{web_dir}/monitor/total
install -d $RPM_BUILD_ROOT%{web_dir}/monitor/group_main
install -d $RPM_BUILD_ROOT%{web_dir}/monitor/group_main/lock
install -d $RPM_BUILD_ROOT%{web_dir}/monitor/group_main/total
install -d $RPM_BUILD_ROOT%{factory_web_dir}/monitor/lock
install -d $RPM_BUILD_ROOT%{factory_web_dir}/monitor/jslibs
install -d $RPM_BUILD_ROOT%{factory_web_dir}/monitor/total
install -d $RPM_BUILD_ROOT%{factory_web_dir}/monitor/group_main
install -d $RPM_BUILD_ROOT%{factory_web_dir}/monitor/group_main/lock
install -d $RPM_BUILD_ROOT%{factory_web_dir}/monitor/group_main/total
install -m 644 creation/web_base/nodes.blacklist $RPM_BUILD_ROOT%{web_dir}/stage/nodes.blacklist
install -m 644 creation/web_base/nodes.blacklist $RPM_BUILD_ROOT%{web_dir}/stage/group_main/nodes.blacklist

# Install the logs
install -d $RPM_BUILD_ROOT%{_localstatedir}/log/gwms-frontend/frontend
install -d $RPM_BUILD_ROOT%{_localstatedir}/log/gwms-frontend/group_main
install -d $RPM_BUILD_ROOT%{_localstatedir}/log/gwms-factory
install -d $RPM_BUILD_ROOT%{_localstatedir}/log/gwms-factory/server
install -d $RPM_BUILD_ROOT%{_localstatedir}/log/gwms-factory/server/factory
install -d $RPM_BUILD_ROOT%{_localstatedir}/log/gwms-factory/client

# Create some credential directories
install -d $RPM_BUILD_ROOT%{_localstatedir}/lib/gwms-factory/client-proxies
install -d $RPM_BUILD_ROOT%{_localstatedir}/lib/gwms-factory/server-credentials
touch $RPM_BUILD_ROOT%{_localstatedir}/lib/gwms-factory/server-credentials/jwt_secret.key

# Install frontend temp dir, for all the frontend.xml.<checksum>
install -d $RPM_BUILD_ROOT%{frontend_dir}/lock
install -d $RPM_BUILD_ROOT%{frontend_dir}/group_main
install -d $RPM_BUILD_ROOT%{frontend_dir}/group_main/lock

install -m 644 creation/web_base/frontendRRDBrowse.html $RPM_BUILD_ROOT%{web_dir}/monitor/frontendRRDBrowse.html
install -m 644 creation/web_base/frontendRRDGroupMatrix.html $RPM_BUILD_ROOT%{web_dir}/monitor/frontendRRDGroupMatrix.html
install -m 644 creation/web_base/frontendStatus.html $RPM_BUILD_ROOT%{web_dir}/monitor/frontendStatus.html
install -m 644 creation/web_base/frontend/index.html $RPM_BUILD_ROOT%{web_dir}/monitor/
install -m 644 creation/web_base/factory/index.html $RPM_BUILD_ROOT%{factory_web_dir}/monitor/
install -m 644 creation/web_base/factoryFrontendMonitorLink.html $RPM_BUILD_ROOT%{factory_web_dir}/monitor/
cp -arp creation/web_base/factory/images $RPM_BUILD_ROOT%{factory_web_dir}/monitor/
cp -arp creation/web_base/frontend/images $RPM_BUILD_ROOT%{web_dir}/monitor/

# Install the frontend config dir
install -d $RPM_BUILD_ROOT/%{_sysconfdir}/sysconfig
install -d $RPM_BUILD_ROOT/%{_sysconfdir}/gwms-frontend
install -d $RPM_BUILD_ROOT/%{_sysconfdir}/gwms-frontend/plugin.d
install -d $RPM_BUILD_ROOT/%{_sysconfdir}/gwms-frontend/hooks.reconfig.pre
install -d $RPM_BUILD_ROOT/%{_sysconfdir}/gwms-frontend/hooks.reconfig.post
install -m 0664 %{SOURCE2} $RPM_BUILD_ROOT/%{_sysconfdir}/gwms-frontend/frontend.xml
install -m 0664 creation/templates/proxies.ini $RPM_BUILD_ROOT/%{_sysconfdir}/gwms-frontend/proxies.ini
install -m 0644 install/config/gwms-frontend.sysconfig $RPM_BUILD_ROOT/%{_sysconfdir}/sysconfig/gwms-frontend
cp -arp plugins/* $RPM_BUILD_ROOT/%{_sysconfdir}/gwms-frontend/plugin.d

# Install the factory config dir
install -d $RPM_BUILD_ROOT/%{_sysconfdir}/gwms-factory
install -d $RPM_BUILD_ROOT/%{_sysconfdir}/gwms-factory/plugin.d
install -d $RPM_BUILD_ROOT/%{_sysconfdir}/gwms-factory/hooks.reconfig.pre
install -d $RPM_BUILD_ROOT/%{_sysconfdir}/gwms-factory/hooks.reconfig.post
install -m 0644 %{SOURCE4} $RPM_BUILD_ROOT/%{_sysconfdir}/gwms-factory/glideinWMS.xml
install -m 0644 install/config/gwms-factory.sysconfig $RPM_BUILD_ROOT/%{_sysconfdir}/sysconfig/gwms-factory
# remove the file from python_sitelib as it is put elsewhere; similar to clone_glidein and info_glidein files

# Install the web base
cp -r creation/web_base/* $RPM_BUILD_ROOT%{web_base}/
cp -r creation/web_base/* $RPM_BUILD_ROOT%{factory_web_base}/
rm -rf $RPM_BUILD_ROOT%{web_base}/CVS

# Install condor stuff
install -d $RPM_BUILD_ROOT%{_sysconfdir}/condor/config.d
install -d $RPM_BUILD_ROOT%{_sysconfdir}/condor/ganglia.d
install -d $RPM_BUILD_ROOT%{_sysconfdir}/condor/certs
install -d $RPM_BUILD_ROOT%{_sysconfdir}/condor/scripts
touch install/templates/90_gwms_dns.config
install -m 0644 install/templates/00_gwms_factory_general.config $RPM_BUILD_ROOT%{_sysconfdir}/condor/config.d/
install -m 0644 install/templates/00_gwms_general.config $RPM_BUILD_ROOT%{_sysconfdir}/condor/config.d/
install -m 0644 install/templates/01_gwms_factory_collectors.config $RPM_BUILD_ROOT%{_sysconfdir}/condor/config.d/
install -m 0644 install/templates/01_gwms_collectors.config $RPM_BUILD_ROOT%{_sysconfdir}/condor/config.d/
install -m 0644 install/templates/01_gwms_ganglia.config $RPM_BUILD_ROOT%{_sysconfdir}/condor/config.d/
install -m 0644 install/templates/02_gwms_factory_schedds.config $RPM_BUILD_ROOT%{_sysconfdir}/condor/config.d/
install -m 0644 install/templates/02_gwms_schedds.config $RPM_BUILD_ROOT%{_sysconfdir}/condor/config.d/
install -m 0644 install/templates/03_gwms_local.config $RPM_BUILD_ROOT%{_sysconfdir}/condor/config.d/
install -m 0644 install/templates/11_gwms_secondary_collectors.config $RPM_BUILD_ROOT%{_sysconfdir}/condor/config.d/
install -m 0644 install/templates/90_gwms_dns.config $RPM_BUILD_ROOT%{_sysconfdir}/condor/config.d/
install -m 0644 install/templates/01_gwms_metrics.config $RPM_BUILD_ROOT%{_sysconfdir}/condor/ganglia.d/
install -m 0644 install/templates/condor_mapfile $RPM_BUILD_ROOT%{_sysconfdir}/condor/certs/
install -m 0644 install/templates/gwms_q_format.cpf $RPM_BUILD_ROOT%{_sysconfdir}/condor/gwms_q_format.cpf

# Install condor schedd dirs
# This should be consistent with 02_gwms_factory_schedds.config and 02_gwms_schedds.config
for schedd in "schedd_glideins2" "schedd_glideins3" "schedd_glideins4" "schedd_glideins5" "schedd_jobs2"; do
    install -d $RPM_BUILD_ROOT/var/lib/condor/$schedd
    install -d $RPM_BUILD_ROOT/var/lib/condor/$schedd/execute
    install -d $RPM_BUILD_ROOT/var/lib/condor/$schedd/lock
    install -d $RPM_BUILD_ROOT/var/lib/condor/$schedd/procd_pipe
    install -d $RPM_BUILD_ROOT/var/lib/condor/$schedd/spool
    chmod 'g+w' $RPM_BUILD_ROOT/var/lib/condor/$schedd
done



# Install tools
install -d $RPM_BUILD_ROOT%{_bindir}
# Install the tools as the non-*.py filenames
for file in tools/[^_]*.py; do
    newname=`echo $file | sed -e 's/.*\/\(.*\)\.py/\1/'`
    cp $file $RPM_BUILD_ROOT%{_bindir}/$newname
done
for file in factory/tools/[^_]*; do
    if [ -f "$file" ]; then
        newname=`echo $file | sed -e 's/\(.*\)\.py/\1/'`
        newname=`echo $newname | sed -e 's/.*\/\(.*\)/\1/'`
        cp $file $RPM_BUILD_ROOT%{_bindir}/$newname
    fi
done
cp creation/create_condor_tarball $RPM_BUILD_ROOT%{_bindir}
cp creation/create_cvmfsexec_distros.sh $RPM_BUILD_ROOT%{_bindir}

# Install only few frontend tools
cp frontend/tools/enter_frontend_env $RPM_BUILD_ROOT%{_bindir}/enter_frontend_env
cp frontend/tools/fetch_glidein_log $RPM_BUILD_ROOT%{_bindir}/fetch_glidein_log
cp frontend/tools/glidein_off $RPM_BUILD_ROOT%{_bindir}/glidein_off
cp frontend/tools/remove_requested_glideins $RPM_BUILD_ROOT%{_bindir}/remove_requested_glideins
#cp install/templates/frontend_condortoken $RPM_BUILD_ROOT%{_sysconfdir}/condor/scripts/
cp install/templates/04_gwms_frontend_idtokens.config $RPM_BUILD_ROOT%{_sysconfdir}/condor/config.d

# Install glidecondor
install -m 0755 install/glidecondor_addDN $RPM_BUILD_ROOT%{_sbindir}/glidecondor_addDN
install -m 0755 install/glidecondor_createSecSched $RPM_BUILD_ROOT%{_sbindir}/glidecondor_createSecSched
install -m 0755 install/glidecondor_createSecCol $RPM_BUILD_ROOT%{_sbindir}/glidecondor_createSecCol

# Install checksum file
install -m 0644 etc/checksum.frontend $RPM_BUILD_ROOT%{frontend_dir}/checksum.frontend
install -m 0644 etc/checksum.factory $RPM_BUILD_ROOT%{factory_dir}/checksum.factory

# Install web area conf
install -d $RPM_BUILD_ROOT/%{_sysconfdir}/httpd/conf.d
install -m 0644 install/config/gwms-hardening.conf.httpd $RPM_BUILD_ROOT/%{_sysconfdir}/httpd/conf.d/gwms-hardening.conf
install -m 0644 install/config/gwms-frontend.conf.httpd $RPM_BUILD_ROOT/%{_sysconfdir}/httpd/conf.d/gwms-frontend.conf
install -m 0644 install/config/gwms-factory.conf.httpd $RPM_BUILD_ROOT/%{_sysconfdir}/httpd/conf.d/gwms-factory.conf
install -m 0644 install/config/gwms-logserver.conf.httpd $RPM_BUILD_ROOT/%{_sysconfdir}/httpd/conf.d/gwms-logserver.conf

install -d $RPM_BUILD_ROOT%{web_base}/../creation
install -d $RPM_BUILD_ROOT%{web_base}/../creation/templates
install -d $RPM_BUILD_ROOT%{factory_web_base}/../creation
install -d $RPM_BUILD_ROOT%{factory_web_base}/../creation/templates

# we don't need sl7 versions in the following directory, they are only needed in RPM.
install -m 0644 creation/templates/factory_initd_startup_template $RPM_BUILD_ROOT%{factory_web_base}/../creation/templates/
install -m 0644 creation/templates/frontend_initd_startup_template $RPM_BUILD_ROOT%{web_base}/../creation/templates/

# Install the logserver
install -d $RPM_BUILD_ROOT%{logserver_dir}
install -d $RPM_BUILD_ROOT%{logserver_web_dir}
install -d $RPM_BUILD_ROOT%{logserver_web_dir}/uploads
install -d $RPM_BUILD_ROOT%{logserver_web_dir}/uploads_unauthorized
install -m 0644 logserver/web-area/put.php $RPM_BUILD_ROOT%{logserver_web_dir}/put.php
install -m 0644 logserver/logging_config.json $RPM_BUILD_ROOT%{logserver_dir}/logging_config.json
install -m 0644 logserver/composer.json $RPM_BUILD_ROOT%{logserver_dir}/composer.json
install -m 0644 logserver/jwt.php $RPM_BUILD_ROOT%{logserver_dir}/jwt.php
install -m 0644 logserver/getjwt.py $RPM_BUILD_ROOT%{logserver_dir}/getjwt.py
install -m 0644 logserver/README.md $RPM_BUILD_ROOT%{logserver_dir}/README.md

%post usercollector
/sbin/service condor condrestart > /dev/null 2>&1 || true


%post userschedd
/sbin/service condor condrestart > /dev/null 2>&1 || true


%post vofrontend-core
# $1 = 1 - Installation
# $1 = 2 - Upgrade
# Source: http://www.ibm.com/developerworks/library/l-rpm2/

fqdn_hostname=`hostname -f`
frontend_name=`echo $fqdn_hostname | sed 's/\./-/g'`_OSG_gWMSFrontend

sed -i "s/FRONTEND_NAME_CHANGEME/$frontend_name/g" %{_sysconfdir}/gwms-frontend/frontend.xml
sed -i "s/FRONTEND_HOSTNAME/$fqdn_hostname/g" %{_sysconfdir}/gwms-frontend/frontend.xml

# If the startup log exists, change the ownership to frontend user
# Ownership was fixed in v3.2.4 with the init script templates rewrite
if [ -f %{_localstatedir}/log/gwms-frontend/frontend/startup.log ]; then
    chown frontend.frontend %{_localstatedir}/log/gwms-frontend/frontend/startup.log
fi

%if 0%{?rhel} >= 7
systemctl daemon-reload
%else
/sbin/chkconfig --add gwms-frontend
%endif

if [ ! -e %{frontend_dir}/monitor ]; then
    ln -s %{web_dir}/monitor %{frontend_dir}/monitor
fi

if [ ! -e %{frontend_passwd_dir} ]; then
    mkdir -p %{frontend_passwd_dir}
    chown frontend.frontend %{frontend_passwd_dir}
fi
# The IDTOKEN password creation is now in the startup script
# For manual creation you can use:
#  openssl rand -base64 64 | /usr/sbin/condor_store_cred -u "frontend@${fqdn_hostname}" -f "/etc/condor/passwords.d/FRONTEND" add > /dev/null 2>&1
#  /bin/cp /etc/condor/passwords.d/FRONTEND /var/lib/gwms-frontend/passwords.d/FRONTEND
#  chown frontend.frontend /var/lib/gwms-frontend/passwords.d/FRONTEND

%post httpd
# Protecting from failure in case it is not running/installed
/sbin/service httpd reload > /dev/null 2>&1 || true

%post vofrontend-httpd
# Protecting from failure in case it is not running/installed
/sbin/service httpd reload > /dev/null 2>&1 || true


%post factory-core

fqdn_hostname=`hostname -f`
sed -i "s/FACTORY_HOSTNAME/$fqdn_hostname/g" %{_sysconfdir}/gwms-factory/glideinWMS.xml
if [ "$1" = "1" ] ; then
    if [ ! -e %{factory_dir}/monitor ]; then
        ln -s %{factory_web_dir}/monitor %{factory_dir}/monitor
    fi
    if [ ! -e %{factory_dir}/log ]; then
        ln -s %{_localstatedir}/log/gwms-factory %{factory_dir}/log
    fi
fi

%if 0%{?rhel} == 7
systemctl daemon-reload
%else
/sbin/chkconfig --add gwms-factory
%endif

# Protecting from failure in case it is not running/installed
/sbin/service condor condrestart > /dev/null 2>&1 || true

%post factory-httpd
# Protecting from failure in case it is not running/installed
/sbin/service httpd reload > /dev/null 2>&1 || true

%post logserver
# Protecting from failure in case it is not running/installed
/sbin/service httpd reload > /dev/null 2>&1 || true
# Could also load the dependencies with composer install

%pre vofrontend-core
# Add the "frontend" user and group if they do not exist
getent group frontend >/dev/null || groupadd -r frontend
getent passwd frontend >/dev/null || \
       useradd -r -g frontend -d /var/lib/gwms-frontend \
	-c "VO Frontend user" -s /sbin/nologin frontend
# If the frontend user already exists make sure it is part of frontend and glidein group
usermod --append --groups frontend,glidein frontend >/dev/null

%pre vofrontend-glidein
getent group glidein >/dev/null || groupadd -r glidein

%pre factory-core
# Add the "gfactory" user and group if they do not exist
getent group gfactory >/dev/null || groupadd -r gfactory
getent passwd gfactory >/dev/null || \
       useradd -r -g gfactory -d /var/lib/gwms-factory \
	-c "GlideinWMS Factory user" -s /sbin/nologin gfactory
# If the gfactory user already exists make sure it is part of gfactory group
usermod --append --groups gfactory gfactory >/dev/null

# Add the "frontend" user and group if they do not exist
getent group frontend >/dev/null || groupadd -r frontend
getent passwd frontend >/dev/null || \
       useradd -r -g frontend -d /var/lib/gwms-frontend \
	-c "VO Frontend user" -s /sbin/nologin frontend
# If the frontend user already exists make sure it is part of frontend group
usermod --append --groups frontend frontend >/dev/null

%preun vofrontend-core
# $1 = 0 - Action is uninstall
# $1 = 1 - Action is upgrade

if [ "$1" = "0" ] ; then
    %if 0%{?rhel} >= 7
    systemctl daemon-reload
    %else
    /sbin/chkconfig --del gwms-frontend
    %endif
fi

if [ "$1" = "0" ]; then
    # Remove the symlinks
    rm -f %{frontend_dir}/frontend.xml
    rm -f %{frontend_dir}/monitor
    rm -f %{frontend_dir}/group_main/monitor

    # A lot of files are generated, but rpm won't delete those
#    rm -rf %{_datadir}/gwms-frontend
#    rm -rf %{_localstatedir}/log/gwms-frontend/*
fi

%preun factory-core
if [ "$1" = "0" ] ; then
    %if 0%{?rhel} >= 7
    systemctl daemon-reload
    %else
    /sbin/chkconfig --del gwms-factory
    %endif
fi
if [ "$1" = "0" ]; then
    rm -f %{factory_dir}/log
    rm -f %{factory_dir}/monitor
fi


%postun httpd
# Protecting from failure in case it is not running/installed
/sbin/service httpd reload > /dev/null 2>&1 || true

%postun vofrontend-httpd
# Protecting from failure in case it is not running/installed
/sbin/service httpd reload > /dev/null 2>&1 || true

%postun factory-httpd
# Protecting from failure in case it is not running/installed
/sbin/service httpd reload > /dev/null 2>&1 || true

%postun logserver
# Protecting from failure in case it is not running/installed
/sbin/service httpd reload > /dev/null 2>&1 || true

%postun factory-core
# Protecting from failure in case it is not running/installed
/sbin/service condor condrestart > /dev/null 2>&1 || true


%clean
rm -rf $RPM_BUILD_ROOT

%files factory

%files vofrontend
#%attr(755,root,root) %{_sysconfdir}/condor/scripts/frontend_condortoken

%files vofrontend-standalone

%files common-tools
%defattr(-,root,root,-)
%attr(755,root,root) %{_bindir}/glidein_cat
%attr(755,root,root) %{_bindir}/glidein_gdb
%attr(755,root,root) %{_bindir}/glidein_interactive
%attr(755,root,root) %{_bindir}/glidein_ls
%attr(755,root,root) %{_bindir}/glidein_ps
%attr(755,root,root) %{_bindir}/glidein_status
%attr(755,root,root) %{_bindir}/glidein_top
%attr(755,root,root) %{_bindir}/gwms-logparser
%attr(755,root,root) %{_bindir}/wmsTxtView
%attr(755,root,root) %{_bindir}/wmsXMLView
%{python3_sitelib}/glideinwms/tools
%dir %{python3_sitelib}/glideinwms/creation/
%{python3_sitelib}/glideinwms/creation/__init__.py
%{python3_sitelib}/glideinwms/creation/__pycache__
%{python3_sitelib}/glideinwms/creation/lib/cWConsts.py
%{python3_sitelib}/glideinwms/creation/lib/cWDictFile.py
%{python3_sitelib}/glideinwms/creation/lib/cWExpand.py
%{python3_sitelib}/glideinwms/creation/lib/cWParams.py
%{python3_sitelib}/glideinwms/creation/lib/cWParamDict.py
%{python3_sitelib}/glideinwms/creation/lib/xslt.py
%{python3_sitelib}/glideinwms/creation/lib/__init__.py
# without %dir it includes all files and sub-directories. Some modules are in different packages
%dir %{python3_sitelib}/glideinwms/creation/lib/__pycache__
%{python3_sitelib}/glideinwms/creation/lib/__pycache__/cWConsts.*
%{python3_sitelib}/glideinwms/creation/lib/__pycache__/cWDictFile.*
%{python3_sitelib}/glideinwms/creation/lib/__pycache__/cWExpand.*
%{python3_sitelib}/glideinwms/creation/lib/__pycache__/cWParams.*
%{python3_sitelib}/glideinwms/creation/lib/__pycache__/cWParamDict.*
%{python3_sitelib}/glideinwms/creation/lib/__pycache__/xslt.*
%{python3_sitelib}/glideinwms/creation/lib/__pycache__/__init__.*

%files factory-core
%defattr(-,gfactory,gfactory,-)
%doc LICENSE
%doc ACKNOWLEDGMENTS.md
%doc doc
%attr(755,root,root) %{_bindir}/analyze_entries
%attr(755,root,root) %{_bindir}/analyze_frontends
%attr(755,root,root) %{_bindir}/analyze_queues
%attr(755,root,root) %{_bindir}/cat_MasterLog
%attr(755,root,root) %{_bindir}/cat_StartdHistoryLog
%attr(755,root,root) %{_bindir}/cat_StartdLog
%attr(755,root,root) %{_bindir}/cat_StarterLog
%attr(755,root,root) %{_bindir}/cat_XMLResult
%attr(755,root,root) %{_bindir}/cat_logs
%attr(755,root,root) %{_bindir}/cat_named_log
%attr(755,root,root) %{_bindir}/create_condor_tarball
%attr(755,root,root) %{_bindir}/create_cvmfsexec_distros.sh
%attr(755,root,root) %{_bindir}/entry_ls
%attr(755,root,root) %{_bindir}/entry_q
%attr(755,root,root) %{_bindir}/entry_rm
%attr(755,root,root) %{_bindir}/extract_EC2_Address
%attr(755,root,root) %{_bindir}/find_StartdLogs
%attr(755,root,root) %{_bindir}/find_logs
%attr(755,root,root) %{_bindir}/fact_chown
%attr(755,root,root) %{_bindir}/fact_chown_check
%attr(755,root,root) %{_bindir}/gwms-logcat.sh
%attr(755,root,root) %{_bindir}/manual_glidein_submit
%attr(755,root,root) %{_bindir}/OSG_autoconf
%attr(755,root,root) %{_bindir}/get_tarballs
%attr(755,root,root) %{_bindir}/gfdiff
%attr(755,root,root) %{_sbindir}/checkFactory.py
%attr(755,root,root) %{_sbindir}/stopFactory.py
%attr(755,root,root) %{_sbindir}/glideFactory.py
%attr(755,root,root) %{_sbindir}/glideFactoryEntry.py
%attr(755,root,root) %{_sbindir}/glideFactoryEntryGroup.py

%if %{?rhel}%{!?rhel:0} == 5
%attr(755,root,root) %{_sbindir}/checkFactory.pyc
%attr(755,root,root) %{_sbindir}/checkFactory.pyo
%attr(755,root,root) %{_sbindir}/glideFactory.pyc
%attr(755,root,root) %{_sbindir}/glideFactory.pyo
%attr(755,root,root) %{_sbindir}/glideFactoryEntry.pyc
%attr(755,root,root) %{_sbindir}/glideFactoryEntry.pyo
%attr(755,root,root) %{_sbindir}/glideFactoryEntryGroup.pyc
%attr(755,root,root) %{_sbindir}/glideFactoryEntryGroup.pyo
%attr(755,root,root) %{_sbindir}/manageFactoryDowntimes.pyc
%attr(755,root,root) %{_sbindir}/manageFactoryDowntimes.pyo
%attr(755,root,root) %{_sbindir}/stopFactory.pyc
%attr(755,root,root) %{_sbindir}/stopFactory.pyo
%endif
%attr(755,root,root) %{_sbindir}/info_glidein
%attr(755,root,root) %{_sbindir}/manageFactoryDowntimes.py
%attr(755,root,root) %{_sbindir}/reconfig_glidein
%attr(755,root,root) %{_sbindir}/clone_glidein
%attr(-, root, root) %dir %{_localstatedir}/lib/gwms-factory
%attr(-, gfactory, gfactory) %dir %{_localstatedir}/lib/gwms-factory/client-proxies
%attr(-, gfactory, gfactory) %dir %{_localstatedir}/lib/gwms-factory/server-credentials
%attr(0600, gfactory, gfactory) %{_localstatedir}/lib/gwms-factory/server-credentials/jwt_secret.key
%attr(-, gfactory, gfactory) %{factory_web_dir}
%attr(-, gfactory, gfactory) %{factory_web_base}
%attr(-, gfactory, gfactory) %{factory_web_base}/../creation
%attr(-, gfactory, gfactory) %{factory_dir}
%attr(-, gfactory, gfactory) %dir %{factory_condor_dir}
%attr(-, gfactory, gfactory) %dir %{_localstatedir}/log/gwms-factory
%attr(-, gfactory, gfactory) %dir %{_localstatedir}/log/gwms-factory/client
%attr(-, gfactory, gfactory) %{_localstatedir}/log/gwms-factory/server
%{python3_sitelib}/glideinwms/creation/lib/cgWConsts.py
%{python3_sitelib}/glideinwms/creation/lib/cgWCreate.py
%{python3_sitelib}/glideinwms/creation/lib/cgWDictFile.py
%{python3_sitelib}/glideinwms/creation/lib/cgWParamDict.py
%{python3_sitelib}/glideinwms/creation/lib/cgWParams.py
%{python3_sitelib}/glideinwms/creation/lib/factoryXmlConfig.py
%{python3_sitelib}/glideinwms/creation/lib/factory_defaults.xml
%{python3_sitelib}/glideinwms/creation/lib/xmlConfig.py
%{python3_sitelib}/glideinwms/creation/lib/__pycache__/cgWConsts.*
%{python3_sitelib}/glideinwms/creation/lib/__pycache__/cgWCreate.*
%{python3_sitelib}/glideinwms/creation/lib/__pycache__/cgWDictFile.*
%{python3_sitelib}/glideinwms/creation/lib/__pycache__/cgWParamDict.*
%{python3_sitelib}/glideinwms/creation/lib/__pycache__/cgWParams.*
%{python3_sitelib}/glideinwms/creation/lib/__pycache__/factoryXmlConfig.*
%{python3_sitelib}/glideinwms/creation/lib/__pycache__/xmlConfig.*
%{python3_sitelib}/glideinwms/creation/templates/factory_initd_startup_template
%{python3_sitelib}/glideinwms/creation/reconfig_glidein
%{python3_sitelib}/glideinwms/factory
%if 0%{?rhel} >= 7
%{_sbindir}/gwms-factory
%{systemddir}/gwms-factory.service
%else
%{_initrddir}/gwms-factory
%endif
%attr(-, gfactory, gfactory) %dir %{_sysconfdir}/gwms-factory
%attr(-, gfactory, gfactory) %dir %{_sysconfdir}/gwms-factory/plugin.d
%attr(-, gfactory, gfactory) %dir %{_sysconfdir}/gwms-factory/hooks.reconfig.pre
%attr(-, gfactory, gfactory) %dir %{_sysconfdir}/gwms-factory/hooks.reconfig.post
%attr(-, gfactory, gfactory) %config(noreplace) %verify(not md5 mtime size) %{_sysconfdir}/gwms-factory/glideinWMS.xml
%config(noreplace) %{_sysconfdir}/sysconfig/gwms-factory

%files vofrontend-core
%defattr(-,frontend,frontend,-)
%doc LICENSE
%doc ACKNOWLEDGMENTS.md
%doc doc
#%attr(755,root,root) %{_sysconfdir}/condor/scripts/frontend_condortoken
%attr(644,root,root) %{_sysconfdir}/condor/config.d/04_gwms_frontend_idtokens.config
%attr(755,root,root) %{_bindir}/glidein_off
%attr(755,root,root) %{_bindir}/remove_requested_glideins
%attr(755,root,root) %{_bindir}/fetch_glidein_log
%attr(755,root,root) %{_bindir}/enter_frontend_env
%attr(755,root,root) %{_sbindir}/checkFrontend
%attr(755,root,root) %{_sbindir}/glideinFrontend
%attr(755,root,root) %{_sbindir}/glideinFrontendElement.py*
%attr(755,root,root) %{_sbindir}/reconfig_frontend
%attr(755,root,root) %{_sbindir}/manageFrontendDowntimes.py
%attr(755,root,root) %{_sbindir}/stopFrontend
%attr(755,root,root) %{_libexecdir}/gwms_renew_proxies
%attr(-, frontend, frontend) %dir %{_localstatedir}/lib/gwms-frontend
%attr(700, frontend, frontend) %{frontend_token_dir}
%attr(700, frontend, frontend) %{frontend_passwd_dir}
%attr(700, frontend, frontend) %{frontend_cache_dir}
%attr(-, frontend, frontend) %{_localstatedir}/log/gwms-frontend
%defattr(-,root,root,-)
%{python3_sitelib}/glideinwms/frontend/glideinFrontendDowntimeLib.py
%{python3_sitelib}/glideinwms/frontend/glideinFrontendMonitorAggregator.py
%{python3_sitelib}/glideinwms/frontend/glideinFrontendMonitoring.py
%{python3_sitelib}/glideinwms/frontend/glideinFrontendPidLib.py
%{python3_sitelib}/glideinwms/frontend/glideinFrontend.py
%{python3_sitelib}/glideinwms/frontend/glideinFrontendElement.py
%{python3_sitelib}/glideinwms/frontend/checkFrontend.py
%{python3_sitelib}/glideinwms/frontend/stopFrontend.py
%{python3_sitelib}/glideinwms/frontend/manageFrontendDowntimes.py
%{python3_sitelib}/glideinwms/frontend/gwms_renew_proxies.py
%{python3_sitelib}/glideinwms/frontend/__pycache__/glideinFrontendDowntimeLib.*
%{python3_sitelib}/glideinwms/frontend/__pycache__/glideinFrontendMonitorAggregator.*
%{python3_sitelib}/glideinwms/frontend/__pycache__/glideinFrontendMonitoring.*
%{python3_sitelib}/glideinwms/frontend/__pycache__/glideinFrontendPidLib.*
%{python3_sitelib}/glideinwms/frontend/__pycache__/glideinFrontend.*
%{python3_sitelib}/glideinwms/frontend/__pycache__/glideinFrontendElement.*
%{python3_sitelib}/glideinwms/frontend/__pycache__/checkFrontend.*
%{python3_sitelib}/glideinwms/frontend/__pycache__/stopFrontend.*
%{python3_sitelib}/glideinwms/frontend/__pycache__/manageFrontendDowntimes.*
%{python3_sitelib}/glideinwms/frontend/__pycache__/gwms_renew_proxies.*
%{python3_sitelib}/glideinwms/frontend/tools
%{python3_sitelib}/glideinwms/creation/lib/check_config_frontend.py
%{python3_sitelib}/glideinwms/creation/lib/check_python3_expr.py
%{python3_sitelib}/glideinwms/creation/lib/__pycache__/check_config_frontend.*
%{python3_sitelib}/glideinwms/creation/lib/__pycache__/check_python3_expr.*
%{python3_sitelib}/glideinwms/creation/templates/frontend_initd_startup_template
%{python3_sitelib}/glideinwms/creation/reconfig_frontend
%defattr(-,frontend,frontend,-)
%if 0%{?rhel} >= 7
%{_sbindir}/gwms-frontend
%attr(0644, root, root) %{systemddir}/gwms-frontend.service
%attr(0644, root, root) %{systemddir}/gwms-renew-proxies.service
%attr(0644, root, root) %{systemddir}/gwms-renew-proxies.timer
%else
%{_initrddir}/gwms-frontend
%{_initrddir}/gwms-renew-proxies
%attr(0644, root, root) %{_sysconfdir}/cron.d/gwms-renew-proxies
%endif
%attr(-, frontend, glidein) %dir %{_sysconfdir}/gwms-frontend
%attr(-, frontend, glidein) %dir %{_sysconfdir}/gwms-frontend/hooks.reconfig.pre
%attr(-, frontend, glidein) %dir %{_sysconfdir}/gwms-frontend/hooks.reconfig.post
%attr(-, frontend, glidein) %dir %{_sysconfdir}/gwms-frontend/plugin.d
%attr(-, frontend, glidein) %config(noreplace) %{_sysconfdir}/gwms-frontend/plugin.d/
%attr(0664, frontend, glidein) %config(noreplace) %verify(not md5 mtime size) %{_sysconfdir}/gwms-frontend/frontend.xml
# TODO: should these files be moved in the glidein package?
%attr(-, frontend, glidein) %config(noreplace) %{_sysconfdir}/gwms-frontend/proxies.ini
%config(noreplace) %{_sysconfdir}/sysconfig/gwms-frontend
%attr(-, frontend, frontend) %{web_base}/../creation

%files vofrontend-libs
%defattr(-,root,root,-)
%dir %{python3_sitelib}/glideinwms/frontend/
%{python3_sitelib}/glideinwms/frontend/__init__.py
%{python3_sitelib}/glideinwms/frontend/glideinFrontendConfig.py
%{python3_sitelib}/glideinwms/frontend/glideinFrontendInterface.py
%{python3_sitelib}/glideinwms/frontend/glideinFrontendPlugins.py
%{python3_sitelib}/glideinwms/frontend/glideinFrontendLib.py
%{python3_sitelib}/glideinwms/frontend/__pycache__/__init__.*
%{python3_sitelib}/glideinwms/frontend/__pycache__/glideinFrontendConfig.*
%{python3_sitelib}/glideinwms/frontend/__pycache__/glideinFrontendInterface.*
%{python3_sitelib}/glideinwms/frontend/__pycache__/glideinFrontendPlugins.*
%{python3_sitelib}/glideinwms/frontend/__pycache__/glideinFrontendLib.*

%files vofrontend-glidein
%defattr(-,root,root,-)
%{python3_sitelib}/glideinwms/creation/lib/cvWConsts.py
%{python3_sitelib}/glideinwms/creation/lib/cvWCreate.py
%{python3_sitelib}/glideinwms/creation/lib/cvWDictFile.py
%{python3_sitelib}/glideinwms/creation/lib/cvWParamDict.py
%{python3_sitelib}/glideinwms/creation/lib/cvWParams.py
%{python3_sitelib}/glideinwms/creation/lib/matchPolicy.py
%{python3_sitelib}/glideinwms/creation/lib/__pycache__/cvWConsts.*
%{python3_sitelib}/glideinwms/creation/lib/__pycache__/cvWCreate.*
%{python3_sitelib}/glideinwms/creation/lib/__pycache__/cvWDictFile.*
%{python3_sitelib}/glideinwms/creation/lib/__pycache__/cvWParamDict.*
%{python3_sitelib}/glideinwms/creation/lib/__pycache__/cvWParams.*
%{python3_sitelib}/glideinwms/creation/lib/__pycache__/matchPolicy.*
%defattr(-,root,glidein,775)
%{web_dir}
%{web_base}
%{frontend_dir}
%defattr(664,root,glidein,775)
%{web_dir}/monitor
%{web_dir}/stage
%{web_base}/factoryRRDBrowse.html

%files httpd
%config(noreplace) %{_sysconfdir}/httpd/conf.d/gwms-hardening.conf

%files factory-httpd
%config(noreplace) %{_sysconfdir}/httpd/conf.d/gwms-factory.conf

%files vofrontend-httpd
%config(noreplace) %{_sysconfdir}/httpd/conf.d/gwms-frontend.conf

%files factory-condor
%config(noreplace) %{_sysconfdir}/condor/config.d/00_gwms_factory_general.config
%config(noreplace) %{_sysconfdir}/condor/config.d/01_gwms_factory_collectors.config
%config(noreplace) %{_sysconfdir}/condor/config.d/02_gwms_factory_schedds.config
%config(noreplace) %{_sysconfdir}/condor/gwms_q_format.cpf
%attr(-, condor, condor) %{_localstatedir}/lib/condor/schedd_glideins2
%attr(-, condor, condor) %{_localstatedir}/lib/condor/schedd_glideins3
%attr(-, condor, condor) %{_localstatedir}/lib/condor/schedd_glideins4
%attr(-, condor, condor) %{_localstatedir}/lib/condor/schedd_glideins5

%files usercollector
%config(noreplace) %{_sysconfdir}/condor/config.d/01_gwms_collectors.config
%config(noreplace) %{_sysconfdir}/condor/config.d/01_gwms_ganglia.config
%config(noreplace) %{_sysconfdir}/condor/config.d/11_gwms_secondary_collectors.config
%config(noreplace) %{_sysconfdir}/condor/ganglia.d/01_gwms_metrics.config

%files userschedd
%config(noreplace) %{_sysconfdir}/condor/config.d/02_gwms_schedds.config
%attr(-, condor, condor) %{_localstatedir}/lib/condor/schedd_jobs2

%files libs
%{python3_sitelib}/glideinwms/__init__.py
%dir %{python3_sitelib}/glideinwms/__pycache__
%{python3_sitelib}/glideinwms/__pycache__/__init__.*
%{python3_sitelib}/glideinwms/lib

%files glidecondor-tools
%attr(755,root,root) %{_sbindir}/glidecondor_addDN
%attr(755,root,root) %{_sbindir}/glidecondor_createSecSched
%attr(755,root,root) %{_sbindir}/glidecondor_createSecCol

%files minimal-condor
%config(noreplace) %{_sysconfdir}/condor/config.d/00_gwms_general.config
%config(noreplace) %{_sysconfdir}/condor/config.d/90_gwms_dns.config

%files condor-common-config
%config(noreplace) %{_sysconfdir}/condor/config.d/03_gwms_local.config
%config(noreplace) %{_sysconfdir}/condor/certs/condor_mapfile
#%config(noreplace) %{_sysconfdir}/condor/scripts/frontend_condortoken

%files logserver
%defattr(-,root,root,-)
%config(noreplace) %{_sysconfdir}/httpd/conf.d/gwms-logserver.conf
%attr(-, root, root) %{logserver_dir}
%attr(-, root, apache) %{logserver_web_dir}
%attr(-, apache, apache) %{logserver_web_dir}/uploads
%attr(-, apache, apache) %{logserver_web_dir}/uploads_unauthorized
%attr(-, apache, apache) %{logserver_web_dir}/put.php
%attr(-, root, root) %{logserver_dir}/logging_config.json
%attr(-, root, root) %{logserver_dir}/composer.json
%attr(-, root, root) %{logserver_dir}/jwt.php
%attr(-, root, root) %{logserver_dir}/getjwt.py
%attr(-, root, root) %{logserver_dir}/README.md


%changelog
<<<<<<< HEAD
* Tue Jul 29 2025 Marco Mambelli <marcom@fnal.gov> - 3.11.1
- Glideinwms v3.11.1
- Release Notes: http://glideinwms.fnal.gov/doc.v3_11_1/history.html
- Release candidates 3.11.1-01.rc1 to 3.11.1-06.rc6
=======
* Mon Sep 29 2025 Marco Mambelli <marcom@fnal.gov> - 3.10.16
- Glideinwms v3.10.16
- Release Notes: http://glideinwms.fnal.gov/doc.v3_10_16/history.html
- Release candidates 3.10.16-01.rc1 to 3.10.16-02.rc2
>>>>>>> 906da7f5

* Fri Jul 18 2025 Marco Mambelli <marcom@fnal.gov> - 3.10.15
- Glideinwms v3.10.15
- Release Notes: http://glideinwms.fnal.gov/doc.v3_10_15/history.html
- Release candidates 3.10.15-01.rc1 to 3.10.15-02.rc2

* Fri Jun 20 2025 Marco Mambelli <marcom@fnal.gov> - 3.10.14
- Glideinwms v3.10.14
- Release Notes: http://glideinwms.fnal.gov/doc.v3_10_14/history.html
- Release candidates 3.10.14-01.rc1 to 3.10.14-02.rc2

* Wed May 7 2025 Marco Mambelli <marcom@fnal.gov> - 3.10.13
- Glideinwms v3.10.13
- Release Notes: http://glideinwms.fnal.gov/doc.v3_10_13/history.html
- Release candidates 3.10.13-01.rc1

* Mon May 5 2025 Marco Mambelli <marcom@fnal.gov> - 3.10.12
- Glideinwms v3.10.12
- Release Notes: http://glideinwms.fnal.gov/doc.v3_10_12/history.html
- Release candidates 3.10.12-01.rc1

* Mon Mar 24 2025 Marco Mambelli <marcom@fnal.gov> - 3.10.11
- Glideinwms v3.10.11
- Release Notes: http://glideinwms.fnal.gov/doc.v3_10_11/history.html
- Release candidates 3.10.11-01.rc1 to 3.10.11-02.rc2

* Tue Feb 18 2025 Bruno Coimbra <coimbra@fnal.gov> - 3.11.0
- Glideinwms v3.11.0
- Release Notes: http://glideinwms.fnal.gov/doc.v3_11_0/history.html
- Release candidates 3.11.0-01.rc1 to 3.11.0-09.rc9

* Fri Jan 24 2025 Marco Mambelli <marcom@fnal.gov> - 3.10.10
- Glideinwms v3.10.10
- Release Notes: http://glideinwms.fnal.gov/doc.v3_10_10/history.html
- Release candidates 3.10.10-01.rc1

* Thu Jan 16 2025 Marco Mambelli <marcom@fnal.gov> - 3.10.9
- Glideinwms v3.10.9
- Release Notes: http://glideinwms.fnal.gov/doc.v3_10_9/history.html
- Release candidates 3.10.9-01.rc1 to 3.10.9-03.rc3

* Mon Nov 25 2024 Marco Mambelli <marcom@fnal.gov> - 3.10.8
- Glideinwms v3.10.8
- Release Notes: http://glideinwms.fnal.gov/doc.v3_10_8/history.html
- Release candidates 3.10.8-01.rc1

* Tue Oct 22 2024 Marco Mambelli <marcom@fnal.gov> - 3.10.7-3
- Glideinwms v3.10.7
- 3.10.7-1 was on Fri Jun 21 2024
- Removed bash mangling in 3.10.7-3
- Release Notes: http://glideinwms.fnal.gov/doc.v3_10_7/history.html
- Release candidates 3.10.7-01.rc1 to 3.10.7-03.rc3

* Thu Jan 25 2024 Marco Mambelli <marcom@fnal.gov> - 3.10.6
- Glideinwms v3.10.6
- Release Notes: http://glideinwms.fnal.gov/doc.v3_10_6/history.html
- Release candidates 3.10.6-01.rc1 to 3.10.6-02.rc2

* Wed Sep 27 2023 Marco Mambelli <marcom@fnal.gov> - 3.10.5
- Glideinwms v3.10.5
- Release Notes: http://glideinwms.fnal.gov/doc.v3_10_5/history.html

* Thu Sep 14 2023 Marco Mambelli <marcom@fnal.gov> - 3.10.4
- Glideinwms v3.10.4
- Release Notes: http://glideinwms.fnal.gov/doc.v3_10_4/history.html

* Mon Sep 11 2023 Marco Mambelli <marcom@fnal.gov> - 3.10.3
- Glideinwms v3.10.3
- Release Notes: http://glideinwms.fnal.gov/doc.v3_10_3/history.html
- Release candidates 3.10.3-01.rc1 to 3.10.3-02.rc2

* Wed May 10 2023 Marco Mambelli <marcom@fnal.gov> - 3.10.2
- Glideinwms v3.10.2
- Release Notes: http://glideinwms.fnal.gov/doc.v3_10_2/history.html
- Release candidates 3.10.2-01.rc1 to 3.10.2-02.rc2

* Tue Dec 13 2022 Marco Mambelli <marcom@fnal.gov> - 3.10.1
- Glideinwms v3.10.1
- Release Notes: http://glideinwms.fnal.gov/doc.v3_10_1/history.html
- Release candidates 3.10.1-01.rc1

* Wed Dec 7 2022 Marco Mambelli <marcom@fnal.gov> - 3.10.0
- Glideinwms v3.10.0
- Release Notes: http://glideinwms.fnal.gov/doc.v3_10_0/history.html
- Release candidates 3.10.0-01.rc1

* Thu Oct 27 2022 Marco Mambelli <marcom@fnal.gov> - 3.9.6
- Glideinwms v3.9.6
- Release Notes: http://glideinwms.fnal.gov/doc.v3_9_6/history.html
- Release candidates 3.9.6-01.rc1 to 3.9.6-06.rc6

* Tue May 17 2022 Bruno Coimbra <coimbra@fnal.gov> - 3.9.5
- Glideinwms v3.9.5
- Release Notes: http://glideinwms.fnal.gov/doc.v3_9_5/history.html
- Release candidates 3.9.5-01.rc1 to 3.9.5-03.rc3

* Wed Apr 20 2022 Carl Edquist <edquist@cs.wisc.edu> - 3.9.4-2
- Fix python3-rrdtool dependencies (SOFTWARE-5134)

* Tue Jan 25 2022 Bruno Coimbra <coimbra@fnal.gov> - 3.9.4
- Glideinwms v3.9.4
- Release Notes: http://glideinwms.fnal.gov/doc.v3_9_4/history.html
- Release candidates 3.9.4-01.rc1 to 3.9.4-01.rc5

* Mon Jan 24 2022  Dennis Box <dbox@fnal.gov> - 3.7.6
- Glideinwms v3.7.5
- Release Notes: http://glideinwms.fnal.gov/doc.v3_7_6/history.html
- Release candidates 3.7.5-01.rc1 to  3.7.5-01.rc2

* Tue Sep 21 2021 Bruno Coimbra <coimbra@fnal.gov> - 3.9.3
- Glideinwms v3.9.3
- Release Notes: http://glideinwms.fnal.gov/doc.v3_9_3/history.html
- Release candidates 3.9.3-01.rc1

* Thu Sep  2 2021 Dennis Box <dbox@fnal.gov> - 3.7.5
- Glideinwms v3.7.5
- Release Notes: http://glideinwms.fnal.gov/doc.v3_7_5/history.html
- Release candidates 3.7.5-01.rc1 to  3.7.5-06.rc6

* Tue Jun 1 2021 Bruno Coimbra <coimbra@fnal.gov> - 3.9.2-1
- GlideinWMS v3.9.2
- Release Notes: http://glideinwms.fnal.gov/doc.v3_9_2/history.html
- Release candidates: 3.9.2-0.1.rc1 to 3.9.2-0.5.rc5

* Fri Mar 26 2021 Dennis Box <dbox@fnal.gov> - 3.7.3-1
- GlideinWMS v3.7.3
- Release Notes: http://glideinwms.fnal.gov/doc.v3_7_3/history.html
- Release candidates: 3.7.3-01.rc1 .rc1 to

* Thu Feb 11 2021 Bruno Coimbra <coimbra@fnal.gov> - 3.9.1-1
- GlideinWMS v3.9.1
- Release Notes: http://glideinwms.fnal.gov/doc.v3_9_1/history.html
- Release candidates: 3.9-0.1.rc1 to 3.9.1-0.5.rc6

* Mon Dec 21 2020 Dennis Box <dbox@fnal.gov> - 3.7.2-1
- GlideinWMS v3.7.2
- Release Notes: http://glideinwms.fnal.gov/doc.v3_7_2/history.html
- Release candidates: 3.7.0.1.rc1 to 3.7.2-0.3.rc3

* Tue Nov 3 2020 Dennis Box <dbox@fnal.gov> - 3.7.1-1
- GlideinWMS v3.7.1
- Release Notes: http://glideinwms.fnal.gov/doc.v3_7_1/history.html
- Release candidates: 3.7.1-0.1.rc1 to 3.7.1-0.7.rc9

* Mon Oct 5 2020 Marco Mambelli <marcom@fnal.gov> - 3.6.5-1
- GlideinWMS v3.6.5
- Release Notes: http://glideinwms.fnal.gov/doc.v3_6_5/history.html
- Release candidates: 3.6.5-0.1.rc1

* Fri Sep 18 2020 Bruno Coimbra <coimbra@fnal.gov> - 3.9-1
- GlideinWMS v3.9
- Release Notes: http://glideinwms.fnal.gov/doc.v3_9/history.html
- Release candidates: 3.9-0.1.rc1 to 3.9-0.1.rc4

* Thu Sep 17 2020 Marco Mambelli <marcom@fnal.gov> - 3.6.4-1
- GlideinWMS v3.6.4
- Release Notes: http://glideinwms.fnal.gov/doc.v3_6_4/history.html
- Release candidates: 3.6.4-0.1.rc1

* Mon Aug 17 2020 Marco Mambelli <marcom@fnal.gov> - 3.6.3-1
- GlideinWMS v3.6.3
- Release Notes: http://glideinwms.fnal.gov/doc.v3_6_3/history.html
- Release candidates: 3.6.3-0.1.rc1 to 3.6.3-0.3.rc3

* Fri Apr 3 2020 Marco Mambelli <marcom@fnal.gov> - 3.7-1
- GlideinWMS v3.7
- Release Notes: http://glideinwms.fnal.gov/doc.v3_7/history.html
- Release candidates: 3.7-0.1.rc1 to 3.7-0.3.rc3

* Thu Mar 26 2020 Marco Mambelli <marcom@fnal.gov> - 3.6.2-1
- GlideinWMS v3.6.2
- Release Notes: http://glideinwms.fnal.gov/doc.v3_6_2/history.html
- Release candidates: 3.6.2-0.0.rc0 to 3.6.2-0.3.rc3

* Mon Nov 25 2019 Marco Mambelli <marcom@fnal.gov> - 3.6.1-1
- GlideinWMS v3.6.1
- Release Notes: http://glideinwms.fnal.gov/doc.v3_6_1/history.html
- Release candidates: 3.6.1-0.1.rc1

* Wed Sep 25 2019 Marco Mambelli <marcom@fnal.gov> - 3.6-1
- GlideinWMS v3.6
- Release Notes: http://glideinwms.fnal.gov/doc.v3_6/history.html
- This is a rename of 3.5.1, to respect the odd-even numbering

* Wed Sep 18 2019 Marco Mambelli <marcom@fnal.gov> - 3.5.1-1
- GlideinWMS v3.5.1
- Release Notes: http://glideinwms.fnal.gov/doc.v3_5_1/history.html
- Release candidates: 3.5.1-0.1.rc1

* Wed Aug 14 2019 Marco Mambelli <marcom@fnal.gov> - 3.4.6-1
- GlideinWMS v3.4.6
- Release Notes: http://glideinwms.fnal.gov/doc.v3_4_6/history.html
- Release candidates: 3.4.6-0.1.rc1

* Fri Jun 7 2019 Marco Mambelli <marcom@fnal.gov> - 3.5
- GlideinWMS v3.5
- Release Notes: http://glideinwms.fnal.gov/doc.v3_5/history.html
- Release candidates: 3.5-0.1.rc1 to 3.5-0.1.rc2

* Tue Jun 4 2019 Diego Davila <didavila@ucsd.edu> - 3.4.5-2
- patch (sw3689.proxy-renewal-bugfix.patch) to fix bug on proxy renewal

* Fri Apr 19 2019  Marco Mambelli <marcom@fnal.gov> - 3.4.5-1
- GlideinWMS v3.4.5
- Release Notes: http://glideinwms.fnal.gov/doc.v3_4_5/history.html
- Release candidates: 3.4.5-0.1.rc1

* Thu Apr 4 2019  Marco Mambelli <marcom@fnal.gov> - 3.4.4-1
- GlideinWMS v3.4.4
- Release Notes: http://glideinwms.fnal.gov/doc.v3_4_4/history.html
- Release candidates: 3.4.4-0.1.rc1 to 3.4.4-0.4.rc4

* Fri Jan 25 2019  Marco Mambelli <marcom@fnal.gov> - 3.4.3-1
- GlideinWMS v3.4.3
- Release Notes: http://glideinwms.fnal.gov/doc.v3_4_3/history.html
- Release candidates: 3.4.3-0.1.rc1 to 3.4.3-0.2.rc2

* Fri Oct 26 2018  Marco Mambelli <marcom@fnal.gov> - 3.4.2-1
- Controlling that Frontend is not using options incompatible w/ linked Factories
- Release Notes: http://glideinwms.fnal.gov/doc.v3_4_2/history.html

* Wed Oct 24 2018 Brian Lin <blin@cs.wisc.edu> - 3.4.1-2
- Use systemctl for loading/unloading on EL7

* Thu Oct 18 2018 Marco Mambelli <marcom@fnal.gov> - 3.4.1-1
- Glideinwms v3.4.1
- Release Notes: http://glideinwms.fnal.gov/doc.v3_4_1/history.html
- Release candidates: 3.4.1-0.1.rc1 to 3.4.1-0.3.rc3

* Tue Aug 21 2018 Mátyás Selmeci <matyas@cs.wisc.edu> - 3.4-1.1
- Bump to rebuild

* Tue Jun 5 2018 Marco Mambelli <marcom@fnal.gov> - 3.4-1
- Glideinwms v3.4
- Release Notes: http://glideinwms.fnal.gov/doc.v3_4/history.html
- Release candidates: 3.4-0.1.rc1

* Mon Apr 30 2018 Brian Lin <blin@cs.wisc.edu> - 3.2.22.2-4
- Fix proxy renewal cron format

* Thu Apr 26 2018 Brian Lin <blin@cs.wisc.edu> - 3.2.22.2-3
- Fix bug in proxy ownership code

* Wed Apr 25 2018 Brian Lin <blin@cs.wisc.edu> - 3.2.22.2-2
- Fix automatically renewed proxy ownership
- Set the proper permissions and owners for service, timer, and cron files

* Wed Apr 25 2018 Marco Mambelli <marcom@fnal.gov> - 3.3.3-1
- Glideinwms v3.3.3
- Release Notes: http://glideinwms.fnal.gov/doc.v3_3_3/history.html
- Release candidates: 3.3.3-0.1.rc1

* Tue Apr 17 2018 Marco Mambelli <marcom@fnal.gov> - 3.2.22.2-1
- Glideinwms v3.2.22.2
- Release Notes: http://glideinwms.fnal.gov/doc.v3_2_22_2/history.html

* Wed Apr 11 2018 Marco Mambelli <marcom@fnal.gov> - 3.2.22.1-1
- Glideinwms v3.2.22.1
- Release Notes: http://glideinwms.fnal.gov/doc.v3_2_22_1/history.html

* Tue Apr 10 2018 Marco Mambelli <marcom@fnal.gov> - 3.2.22-1
- Glideinwms v3.2.22
- Release Notes: http://glideinwms.fnal.gov/doc.v3_2_22/history.html
- Release candidates: 3.2.22-0.1.rc1 to 3.2.22-0.2.rc2

* Tue Feb 27 2018 Marco Mambelli <marcom@fnal.gov> - 3.2.21-2
- Fixed a problem with proxy outo-renewal, see [19147]

* Wed Feb 7 2018 Marco Mambelli <marcom@fnal.gov> - 3.2.21-1
- Glideinwms v3.2.21
- Release Notes: http://glideinwms.fnal.gov/doc.v3_2_21/history.html
- Release candidates: 3.2.21-0.1.rc1 to 3.2.21-0.3.rc3

* Wed Jan 31 2018 Brian Lin <blin@cs.wisc.edu> - 3.2.20-2
- Fix uncaught exceptions and fd backlog on gwms frontends (SOFTWARE-3120)

* Wed Nov 15 2017 Marco Mambelli <marcom@fnal.gov> - 3.2.20-1
- Glideinwms v3.2.20
- Release Notes: http://glideinwms.fnal.gov/doc.v3_2_20/history.html
- Release candidates: 3.2.20-0.1.rc1 to 3.2.20-0.4.rc4

* Thu Jun 01 2017 Marco Mambelli <marcom@fnal.gov> - 3.2.19-2
- Removed obsolete osg-cert-scripts dependency

* Tue May 30 2017 Marco Mambelli <marcom@fnal.gov> - 3.2.19-1
- Glideinwms v3.2.19
- Release Notes: http://glideinwms.fnal.gov/doc.v3_2_19/history.html
- Release candidates: 3.2.19-0.1.rc1

* Fri Mar 24 2017 Marco Mambelli <marcom@fnal.gov> - 3.3.2-1
- Glideinwms v3.3.2
- Release Notes: http://glideinwms.fnal.gov/doc.v3_3_2/history.html
- Release candidates: 3.3.2-0.1.rc1 to 3.3.2-0.3.rc3

* Tue Feb 28 2017 Marco Mambelli <marcom@fnal.gov> - 3.2.18-1
- Glideinwms v3.2.18
- Release Notes: http://glideinwms.fnal.gov/doc.v3_2_18/history.html
- Release candidates: 3.2.18-0.1.rc1

* Wed Jan 25 2017 Marco Mambelli <marcom@fnal.gov> - 3.2.17-1
- Glideinwms v3.2.17
- Release Notes: http://glideinwms.fnal.gov/doc.v3_2_17/history.html
- Release candidates: 3.2.17-0.1.rc1 to 3.2.17-0.3.rc3

* Tue Oct 25 2016 Parag Mhashilkar <parag@fnal.gov> - 3.3.1-1
- Glideinwms v3.3.1
- Release Notes: http://glideinwms.fnal.gov/doc.dev/history.html

* Fri Oct 21 2016 Parag Mhashilkar <parag@fnal.gov> - 3.2.16-1
- Glideinwms v3.2.16
- Release Notes: http://glideinwms.fnal.gov/doc.v3_2_16/history.html
- Release candidates: 3.2.16-0.1.rc1 to 3.2.16-0.2.rc2

* Tue Aug 30 2016 Parag Mhashilkar <parag@fnal.gov> - 3.3-1
- Glideinwms v3.3 release candidates (rc1-rc11)
- Release Notes: http://glideinwms.fnal.gov/doc.dev/history.html

* Wed Aug 17 2016 Parag Mhashilkar <parag@fnal.gov> - 3.2.15-1
- Glideinwms v3.2.15
- Release Notes: http://glideinwms.fnal.gov/doc.v3_2_15/history.html
- Release candidates: 3.2.15-0.1.rc1 to 3.2.15-0.4.rc4

* Fri Jun 17 2016 Parag Mhashilkar <parag@fnal.gov> - 3.2.14.1-1
- Glideinwms v3.2.14.1
- Release Notes: http://glideinwms.fnal.gov/doc.v3_2_14_1/history.html
- Release candidates: 3.2.14.1-0.1.rc1

* Fri Jun 03 2016 Parag Mhashilkar <parag@fnal.gov> - 3.2.14-1
- Glideinwms v3.2.14
- Release Notes: http://glideinwms.fnal.gov/doc.v3_2_14/history.html
- Release candidates: 3.2.14-0.1.rc1 to 3.2.14-0.2.rc2

* Wed Mar 09 2016 Parag Mhashilkar <parag@fnal.gov> - 3.2.13-1
- Glideinwms v3.2.13 (see release notes for details)
- Release Notes: http://glideinwms.fnal.gov/doc.v3_2_13/history.html
- Release candidates: 3.2.13-0.1.rc1 to 3.2.13-0.2.rc2

* Thu Jan 21 2016 Marco Mambelli <marcom@fnal.gov> - 3.2.12.1-1
- Glideinwms v3.2.12.1 release (see notes for featires and bug fixes)
- Release Notes: http://glideinwms.fnal.gov/doc.v3_2_12_1/history.html
- Release candidates: 3.2.12-0.1.rc1 to 3.2.12-0.5.rc5

* Thu Jan 14 2016 Marco Mambelli <marcom@fnal.gov> - 3.2.12-1
- Glideinwms v3.2.12 release (see notes for featires and bug fixes)
- Fixed python 2.4 compatibility
- Added glideinwms-common-tools as a dependency to glideinwms-userschedd
- Tools from glideinwms-vofrontend-standalone are now in path (bindir)
- Release Notes: http://glideinwms.fnal.gov/doc.v3_2_12/history.html
- Release candidates: 3.2.12-0.1.rc1 to 3.2.12-0.5.rc5

* Thu Oct 08 2015 Mátyás Selmeci <matyas@cs.wisc.edu> - 3.2.11.2-4
- Don't put collectors behind shared port (needed for HTCondor 8.4.0) (SOFTWARE-2015)

* Mon Oct 05 2015 Carl Edquist <edquist@cs.wisc.edu> - 3.2.11.2-2
- Repartition subpackages to avoid overlapping files (SOFTWARE-2015)

* Fri Sep 18 2015 Parag Mhashilkar <parag@fnal.gov> - 3.2.11.2-1
- Glideinwms v3.2.11.2 release
- Release Notes: http://glideinwms.fnal.gov/doc.v3_2_11_2/history.html

* Wed Sep 02 2015 Parag Mhashilkar <parag@fnal.gov> - 3.2.11.1-1
- Glideinwms v3.2.11.1 release
- Release Notes: http://glideinwms.fnal.gov/doc.v3_2_11_1/history.html

* Thu Aug 20 2015 Parag Mhashilkar <parag@fnal.gov> - 3.2.11-1
- Glideinwms v3.2.11 release
- Release Notes: http://glideinwms.fnal.gov/doc.v3_2_11/history.html

* Thu Jul 16 2015 Mátyás Selmeci <matyas@cs.wisc.edu> - 3.2.10-1.1.osg
- vofrontend-standalone: Replace osg-client dep with most of osg-client's
  contents (except the networking stuff), since osg-client has been dropped in
  OSG 3.3

* Mon Jun 01 2015 Parag Mhashilkar <parag@fnal.gov> - 3.2.10-1
- Glideinwms v3.2.10 release
- Release Notes: http://glideinwms.fnal.gov/doc.prd/history.html

* Fri May 08 2015 Parag Mhashilkar <parag@fnal.gov> - 3.2.9-1
- Glideinwms v3.2.9 release
- Release Notes: http://glideinwms.fnal.gov/doc.prd/history.html
- Release candidates: 3.2.9-0.1.rc1 to 3.2.9-0.2.rc2

* Tue Dec 30 2014 Parag Mhashilkar <parag@fnal.gov> - 3.2.8-1
- Glideinwms v3.2.8 release
- Release candidates: 3.2.8-0.1.rc1 to 3.2.8-0.2.rc2

* Thu Nov 6 2014 Parag Mhashilkar <parag@fnal.gov> - 3.2.7.2-1
- Glideinwms v3.2.7.2 release
- Sets MASTER.USE_SHARED_PORT in schedd's config to support HTCondor v8.2.3

* Wed Nov 5 2014 Parag Mhashilkar <parag@fnal.gov> - 3.2.7.1-1
- Glideinwms v3.2.7.1 release

* Tue Oct 14 2014 Parag Mhashilkar <parag@fnal.gov> - 3.2.7-1
- Glideinwms v3.2.7 release
- Disabled secondary schedd in the frontend configuration
- Added python-ldap as dependency to glideinwms-libs and glideinwms-factory
- Release candidates: 3.2.7-0.1.rc1 to 3.2.7-0.2.rc2

* Fri Jul 25 2014 Parag Mhashilkar <parag@fnal.gov> - 3.2.6-1
- Glideinwms v3.2.6 release
- Reverted group name in default dir ownership but we now explicitly make gfactory and frontend users part of the gfactory and frontend group respectively
- Removed the group name in the default dir ownership for factory and frontend
- Release candidates: 3.2.6-0.1.rc1 to 3.2.6-0.2.rc3

* Wed Jun 25 2014 Parag Mhashilkar <parag@fnal.gov> - 3.2.5.1-2
- Added GOC factory info in the factory config template

* Mon Jun 23 2014 Parag Mhashilkar <parag@fnal.gov> - 3.2.5.1-1
- Glideinwms v3.2.5.1 release

* Mon May 19 2014 Parag Mhashilkar <parag@fnal.gov> - 3.2.5-1
- Glideinwms v3.2.5 release
- Change the default trust_domain in frontend.xml from OSG to grid
- Release candidates: 3.2.5-0.1.rc1 to 3.2.5-0.2.rc3

* Mon Apr 28 2014 Parag Mhashilkar <parag@fnal.gov> - 3.2.4-3
- Fix the ownership of startup.log file for frontend in post script
- Changed the javascriptrrd dependency to be 1.1.0+ for frontend as well

* Wed Apr 16 2014 Parag Mhashilkar <parag@fnal.gov> - 3.2.4-2
- Changed the javascriptrrd dependency to be 1.1.0+

* Mon Apr 14 2014 Parag Mhashilkar <parag@fnal.gov> - 3.2.4-1
- Glideinwms v3.2.4 release
- Unified the factory and frontend startup scripts in rpm and tarball versions from common templates

* Mon Feb 03 2014 Parag Mhashilkar <parag@fnal.gov> - 3.2.3-1
- Glideinwms v3.2.3 release
- Final release does not include support for HTCondor CE rsl
- Support for HTCondor CE rsl and improvements to Frontend
- Bug fixes to factory log cleanup
- New features and bug fixes
- Added clone_glidein tool
- Release candidates: 3.2.3-0.1.rc1 to 3.2.5-0.2.rc3

* Mon Oct 28 2013 Parag Mhashilkar <parag@fnal.gov> - 3.2.1-0.1.rc2
- Added gwms-frontend and gwms-factory files in /etc/sysconfig in the respective rpms
- Added new files, xslt.* to the list for respective rpms

* Thu Oct 10 2013 Parag Mhashilkar <parag@fnal.gov> - 3.2.0-3
- Changed Requires (dependencies) to insure that the entire set of glideinwms rpms is updated as a set.

* Thu Oct 10 2013 Parag Mhashilkar <parag@fnal.gov> - 3.2.0-2
- Fixed the NVR int the rpm version as per the convention

* Mon Sep 09 2013 John Weigand <weigand@fnal.gov> - 2.7.2-0.1.rc3
- No code changes from rc2. Just a change to Requires (dependencies) to insure that the entire set of glideinwms rpms is updated as a set.
- Updated the frontend.xml and added update_proxy.py while generating the checksum for the version
- Add update_proxy.py while generating the checksum for the version

* Wed Jun 5 2013 Parag Mhashilkar <parag@fnal.gov> - 2.7.1-1.1
- Check existence of link before creating it to avoid scriptlet error.
- Removed libs directory from the vofrontend-standalone and added glideinwms-libs as its dependency.
- Added 11_gwms_secondary_collectors to respective condor rpms and glidecondor_addSecCol to the tools rpm

* Mon Apr 29 2013 Parag Mhashilkar <parag@fnal.gov> - 2.7.0-0.4
- Added missing glideinwms/__init__ to the glideinwms-libs.

* Fri Apr 26 2013 Parag Mhashilkar <parag@fnal.gov> - 2.7.0-0.3
- Further refactoring of packages.
- Added new packages glideinwms-glidecondor-tools and its dependency glideinwms-libs
- Removed files provided by glideinwms-minimal-condor from file list of glideinwms-usercollector and glideinwms-userschedd and make usercollector and userschedd depend on the minimal-condor

* Fri Apr 26 2013 Parag Mhashilkar <parag@fnal.gov> - 2.7.0-0.2
- Added glidecondor_addDN to factory, vofrontend-standalone, minimal-condor, userschedd, usercollector packages

* Tue Apr 2 2013 Parag Mhashilkar <parag@fnal.gov> - 2.7.0-0.0
- Added missing library files creation/lib/__init__ to the frontend rpm
- Updated the checksum creation to sort the info
- Changes to file list based on the python libraries

* Fri Jan 4 2013 Doug Strain <dstrain@fnal.gov> - 2.6.3-0.rc2.6
- Update to 2.6.3 rc2 release candidate
- Adding factory tools scripts and their python libraries
- Adding condor_create_tarball
- Adding frontend/factory index page.

* Thu Nov 8 2012 Doug Strain <dstrain@fnal.gov> - 2.6.2-2
- Improvements recommended by Igor to modularize glideinwms

* Fri Nov 2 2012 Doug Strain <dstrain@fnal.gov> - 2.6.2-1
- Glideinwms 2.6.2 Release

* Thu Sep 20 2012 Doug Strain <dstrain@fnal.gov> - 2.6.1-2
- Added GRIDMANAGER_PROXY_REFRESH_TIME to condor config
- Added JOB_QUEUE_LOG to the schedd condor configs

* Fri Aug 3 2012 Doug Strain <dstrain@fnal.gov> - 2.6.0-3
- Updating to new release
- Changing the schedd configs to work with both wisc and osg condor rpms

* Fri Apr 27 2012 Doug Strain <dstrain@fnal.gov> - 2.5.7-4
- Changed ownership of frontend.xml to frontend user
- Changed ownership of glideinwms.xml to gfactory user
- This allows writeback during upgrade reconfigs

* Fri Apr 27 2012 Doug Strain <dstrain@fnal.gov> - 2.5.7-3
- Changed frontend init.d script to reconfig as frontend user

* Mon Apr 9 2012 Doug Strain <dstrain@fnal.gov> - 2.5.7-2
- Updating sources for v2.5.7
- Splitting DAEMON LIST to appropriate config files

* Fri Mar 16 2012 Doug Strain <dstrain@fnal.gov> - 2.5.6-1
- Updating sources for v2.5.6

* Tue Feb 21 2012 Doug Strain <dstrain@fnal.gov> - 2.5.5-7alpha
- Adding factory RPM and v3 support
- Updating to also work on sl7
- Also added support for v3.0.0rc3 with optional define

* Thu Feb 16 2012 Doug Strain <dstrain@fnal.gov> - 2.5.5-1
- Updating for v2.5.5

* Tue Jan 10 2012 Doug Strain <dstrain@fnal.gov> - 2.5.4-7
- Adding condor_mapfile to minimal

* Mon Jan 9 2012 Doug Strain <dstrain@fnal.gov> - 2.5.4-6
- Changing directories per Igors request
-- changing directories to /var/lib
- Splitting condor config into separate package
- Fixing web-area httpd

* Thu Jan 5 2012 Doug Strain <dstrain@fnal.gov> - 2.5.4-2
- Updating for 2.5.4 release source and fixing eatures for BUG2310
-- Split directories so that the web area is in /var/www

* Thu Dec 29 2011 Doug Strain <dstrain@fnal.gov> - 2.5.4-1
- Using release source and fixing requested features for BUG2310
-- Adding user/group correctly
-- Substituting hostname name automatically

* Fri Dec 09 2011 Doug Strain <dstrain@fnal.gov> - 2.5.4-0.pre2
- Added glidecondor_addDN to vofrontend package

* Thu Nov 10 2011 Doug Strain <dstrain@fnal.gov> - 2.5.4-0.pre1
- Update to use patched 2.5.3
- Pushed patches upstream
- Made the package glideinwms with subpackage vofrontend

* Thu Nov 10 2011 Doug Strain <dstrain@fnal.gov> - 2.5.3-3
- Update to 2.5.3
- Updated condor configs to match ini installer
- Updated frontend.xml to not check index.html
- Updated init script to use "-xml" flag

* Mon Oct 17 2011 Burt Holzman <burt@fnal.gov> - 2.5.2.1-1
- Update to 2.5.2.1

* Tue Sep 06 2011 Burt Holzman <burt@fnal.gov> - 2.5.2-5
- Fix reference to upstream tarball

* Tue Sep 06 2011 Burt Holzman <burt@fnal.gov> - 2.5.2-4
- Add RPM to version number in ClassAd

* Tue Sep 06 2011 Burt Holzman <burt@fnal.gov> - 2.5.2-3
- Fixed glideinWMS versioning advertisement

* Wed Aug 31 2011 Burt Holzman <burt@fnal.gov> - 2.5.2-2
- Fixed file location for frontend_support.js

* Sat Aug 13 2011 Burt Holzman <burt@fnal.gov> - 2.5.2-1
- Update to glideinWMS 2.5.2

* Tue Aug 02 2011 Derek Weitzel <dweitzel@cse.unl.edu> - 2.5.1-13
- Made vdt-repo compatible

* Tue Apr 05 2011 Burt Holzman 2.5.1-10
- Update frontend_startup script to better determine frontend name
- Move user-editable configuration items into 02_frontend-local.config

* Tue Mar 22 2011 Derek Weitzel 2.5.1-8
- Change condor config file name to 00_frontend.config
- Separated definition of collectors into 01_collectors.config

* Fri Mar 11 2011 Burt Holzman  2.5.1-1
- Include glideinWMS 2.5.1
- Made all the directories independent of the frontend name

* Thu Mar 10 2011 Derek Weitzel  2.5.0-11
- Changed the frontend.xml to correct the web stage directory

* Thu Mar 10 2011 Derek Weitzel  2.5.0-9
- Made the work, stage, monitor, and log directory independent of the frontend name.
- Frontend name is now generated at install time

* Sun Feb 13 2011 Derek Weitzel  2.5.0-6
- Made rpm noarch
- Replaced python site-packages more auto-detectable

* Wed Feb 09 2011 Derek Weitzel  2.5.0-5
- Added the tools to bin directory

* Mon Jan 24 2011 Derek Weitzel  2.5.0-4
- Added the tools directory to the release

* Mon Jan 24 2011 Derek Weitzel  2.5.0-3
- Rebased to official 2.5.0 release.

* Thu Dec 16 2010 Derek Weitzel  2.5.0-2
- Changed GlideinWMS version to branch_v2_4plus_igor_ucsd1

* Fri Aug 13 2010 Derek Weitzel  2.4.2-2
- Removed port from primary collector in frontend.xml
- Changed GSI_DAEMON_TRUSTED_CA_DIR to point to /etc/grid-security/certificates
  where CA's are installed.
- Changed GSI_DAEMON_DIRECTORY to point to /etc/grid-security.  This is
  only used to build default directories for other GSI_*
  configuration variables.
- Removed the rm's to delete the frontend-temp and log directories at uninstall,
  they removed files when updating, not wanted.  Let RPM handle those.<|MERGE_RESOLUTION|>--- conflicted
+++ resolved
@@ -1137,17 +1137,20 @@
 
 
 %changelog
-<<<<<<< HEAD
+* Wed Oct 8 2025 Marco Mambelli <marcom@fnal.gov> - 3.11.2
+- Glideinwms v3.11.2
+- Release Notes: http://glideinwms.fnal.gov/doc.v3_11_2/history.html
+- Release candidates 3.11.2-01.rc1
+
+* Mon Sep 29 2025 Marco Mambelli <marcom@fnal.gov> - 3.10.16
+- Glideinwms v3.10.16
+- Release Notes: http://glideinwms.fnal.gov/doc.v3_10_16/history.html
+- Release candidates 3.10.16-01.rc1 to 3.10.16-02.rc2
+
 * Tue Jul 29 2025 Marco Mambelli <marcom@fnal.gov> - 3.11.1
 - Glideinwms v3.11.1
 - Release Notes: http://glideinwms.fnal.gov/doc.v3_11_1/history.html
 - Release candidates 3.11.1-01.rc1 to 3.11.1-06.rc6
-=======
-* Mon Sep 29 2025 Marco Mambelli <marcom@fnal.gov> - 3.10.16
-- Glideinwms v3.10.16
-- Release Notes: http://glideinwms.fnal.gov/doc.v3_10_16/history.html
-- Release candidates 3.10.16-01.rc1 to 3.10.16-02.rc2
->>>>>>> 906da7f5
 
 * Fri Jul 18 2025 Marco Mambelli <marcom@fnal.gov> - 3.10.15
 - Glideinwms v3.10.15
