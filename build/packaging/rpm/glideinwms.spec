--- conflicted
+++ resolved
@@ -1115,17 +1115,15 @@
 
 
 %changelog
-<<<<<<< HEAD
-* Tue Jun 24 2025 Bruno Coimbra <coimbra@fnal.gov> - 3.11.1
+* Mon Jul 21 2025 Bruno Coimbra <coimbra@fnal.gov> - 3.11.1
 - Glideinwms v3.11.1
 - Release Notes: http://glideinwms.fnal.gov/doc.v3_11_1/history.html
-- Release candidates 3.11.1-01.rc1 to 3.11.1-02.rc3
-=======
+- Release candidates 3.11.1-01.rc1 to 3.11.1-06.rc6
+
 * Fri Jul 18 2025 Marco Mambelli <marcom@fnal.gov> - 3.10.15
 - Glideinwms v3.10.15
 - Release Notes: http://glideinwms.fnal.gov/doc.v3_10_15/history.html
 - Release candidates 3.10.15-01.rc1 to 3.10.15-02.rc2
->>>>>>> c979882a
 
 * Fri Jun 20 2025 Marco Mambelli <marcom@fnal.gov> - 3.10.14
 - Glideinwms v3.10.14
