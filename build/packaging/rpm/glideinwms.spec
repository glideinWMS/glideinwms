--- conflicted
+++ resolved
@@ -78,11 +78,6 @@
 
 %package vofrontend-standalone
 Summary:        The VOFrontend for glideinWMS submission host
-<<<<<<< HEAD
-Requires: httpd
-Requires: condor >= 8.9.5
-Requires: python >= 2.7
-=======
 Requires: glideinwms-vofrontend-core =%{version}-%{release}
 Requires: glideinwms-vofrontend-httpd =%{version}-%{release}
 %description vofrontend-standalone
@@ -95,9 +90,9 @@
 
 
 %package vofrontend-core
-Summary: The intelligence logic for GWMS.
-Requires: condor >= 8.4.0
->>>>>>> 2a09322a
+Summary:        The intelligence logic for GWMS.
+Requires: condor >= 8.9.5
+Requires: python >= 2.7
 Requires: python-rrdtool
 Requires: m2crypto
 Requires: javascriptrrd >= 1.1.0
@@ -117,7 +112,7 @@
 
 
 %package vofrontend-httpd
-Summary:  The Apache http configuration for GWMS frontend.
+Summary:        The Apache http configuration for GWMS frontend.
 Requires: httpd
 %description vofrontend-httpd
 This subpackage includes the minimal configuration to start Apache to
@@ -853,12 +848,8 @@
 %{_initrddir}/gwms-renew-proxies
 %attr(0644, root, root) %{_sysconfdir}/cron.d/gwms-renew-proxies
 %endif
-<<<<<<< HEAD
-%config(noreplace) %{_sysconfdir}/httpd/conf.d/gwms-frontend.conf
 %config(noreplace) %{_sysconfdir}/sudoers.d/99_frontend_sudoers
 %attr(-, root, root) %{_sysconfdir}/sudoers.d/99_frontend_sudoers
-=======
->>>>>>> 2a09322a
 %attr(-, frontend, frontend) %dir %{_sysconfdir}/gwms-frontend
 %attr(-, frontend, frontend) %dir %{_sysconfdir}/gwms-frontend/plugin.d
 %attr(-, frontend, frontend) %dir %{_sysconfdir}/gwms-frontend/hooks.reconfig.pre
@@ -870,7 +861,6 @@
 
 %files vofrontend-httpd
 %config(noreplace) %{_sysconfdir}/httpd/conf.d/gwms-frontend.conf
-
 
 %files factory-condor
 %config(noreplace) %{_sysconfdir}/condor/config.d/00_gwms_factory_general.config
