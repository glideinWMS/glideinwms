--- conflicted
+++ resolved
@@ -1107,17 +1107,15 @@
 
 
 %changelog
-<<<<<<< HEAD
+* Thu Nov 20 2025 Marco Mambelli <marcom@fnal.gov> - 3.10.17
+- Glideinwms v3.10.17
+- Release Notes: http://glideinwms.fnal.gov/doc.v3_10_17/history.html
+- Release candidates 3.10.17-01.rc1 to 3.10.17-02.rc2
+
 * Wed Oct 8 2025 Marco Mambelli <marcom@fnal.gov> - 3.11.2
 - Glideinwms v3.11.2
 - Release Notes: http://glideinwms.fnal.gov/doc.v3_11_2/history.html
 - Release candidates 3.11.2-01.rc1
-=======
-* Thu Nov 20 2025 Marco Mambelli <marcom@fnal.gov> - 3.10.17
-- Glideinwms v3.10.17
-- Release Notes: http://glideinwms.fnal.gov/doc.v3_10_17/history.html
-- Release candidates 3.10.17-01.rc1 to 3.10.17-02.rc2
->>>>>>> 566e756f
 
 * Mon Sep 29 2025 Marco Mambelli <marcom@fnal.gov> - 3.10.16
 - Glideinwms v3.10.16
