--- conflicted
+++ resolved
@@ -1,10 +1,6 @@
 #!/usr/bin/python -B
 
 
-<<<<<<< HEAD
-
-=======
->>>>>>> 0d4a8956
 import sys
 import os
 import optparse
