#!/bin/sh
# Utility functions for the GlideinWMS CI tests


######################################
# logging and output functions
######################################

# Using TESTLOG_FILE if defined
logreportok() {
    loglog "$1=\"PASSED\""
}

logreportfail() {
    loglog "$1=\"FAILED\""
}

logreportstr() {
    loglog "$1=\"$2\""
}

logreport() {
    loglog "$1=$2"
}

loglog() {
    [[ -n "${TESTLOG_FILE}" ]] && echo "$1" >> "${TESTLOG_FILE}"
    echo "$1"
}

logstep_elapsed() {
    # Return the elapsed time from the last logstep command
    if [[ -z "$TEST_STEP_LAST_TIME" ]]; then
        echo 0
    else
        echo $(($(date +"%s") - $TEST_STEP_LAST_TIME))
    fi
}

export TEST_STEP_START_TIME=$(date +"%s")
logstep() {
    # 1. step name, string, case insensitive
    #    START is resetting the start time for elapsed timer
    # Not working on Mac: local step=${1^^}
    # Not working on Mac: local step=${1^^}
    local step=$(echo $1| tr a-z A-Z)
    export TEST_STEP_LAST_TIME=$(date +"%s")
    [[ "$step" = START ]] && export TEST_STEP_START_TIME=$TEST_STEP_LAST_TIME
    loglog "STEP_LAST=${step}"
    [[ -n "$2" ]] && loglog "STEP_VALUE_${step}=$2"
    loglog "STEP_TIME_${step}=${TEST_STEP_LAST_TIME}:$(($TEST_STEP_LAST_TIME - $TEST_STEP_START_TIME))"
}

loginfoout() {
    [[ -n "$VERBOSE" ]] && echo "$1"
}

loginfo() {
    # return 0 if not verbose (needed for bats test), print to stderr if verbose
    [[ -z "$VERBOSE" ]] && return
    echo "$filename INFO: $1" >&2
}

logwarn(){
    echo "$filename WARNING: $1" >&2
}

logerror() {
    echo "$filename ERROR: $1" >&2
}

logexit() {
    # Fail: log the error and exit
    # 1. message 2. exit code 3. attribute for logreportfail
    [ -n "$3" ] && logreportfail $3
    logerror "$1"
    # logerror "exiting"
    exit ${2:-1}
}

log_verbose_nonzero_rc() {
    [[ -z "$VERBOSE" ]] && echo "$(date) ERROR: $1 failed with non zero exit code ($2)" 1>&2
    return $2
}

log_nonzero_rc() {
    echo "$(date) ERROR: $1 failed with non zero exit code ($2)" 1>&2
    return $2
}

log_python() {
    echo "# Python environment:"
    echo "python=`command -v python 2>/dev/null`"
    echo "python2=`command -v python2 2>/dev/null`"
    echo "python3=`command -v python3 2>/dev/null`"
    echo "pip=`command -v pip 2>/dev/null`"
    echo "pip3=`command -v pip3 2>/dev/null`"
    echo "PATH=\"$PATH\""
    echo "PYTHONPATH=\"$PYTHONPATH\""
    echo "venv2=${SETUP_VENV2}"
    echo "venv3=${SETUP_VENV3}"
    echo "venv_packages='`python -m pip list --format json`'"
    echo "# Python in env: `env | grep -i python`"
}

############################
# Python functions
############################

PRE_VENV_PATH=
SETUP_VENV3=
setup_python3_venv() {
    # 1. install location ($PWD by default)
    if [ $# -gt 1 ]; then
        logexit "Invalid number of arguments to setup_python_venv. Will accept the location to install venv or use PWD as default"
    fi
    WORKSPACE=${1:-$(pwd)}

    [[ -z "${PRE_VENV_PATH}" ]] && PRE_VENV_PATH="$PATH" || PATH="$PRE_VENV_PATH"

    local pip_packages=
    PY_VER="3.6"
    py_detected="$(python3 -V | cut -f2 -d ' ')"
    [[ "${py_detected}" == 3* ]] || logexit "Python 3 required, detected ${py_detected}. Aborting"
    [[ "${py_detected}" == "${PY_VER}"* ]] || logwarn "Reference version is Python 3.6. Detected ${py_detected}."
    VIRTUALENV_VER=virtualenv
    PYLINT='pylint'
    ASTROID='astroid'
    HYPOTHESIS="hypothesis"
    AUTOPEP8="autopep8"
    TESTFIXTURES="testfixtures"
    # Installing the pip version, in case the RPM is not installed
    HTCONDOR="htcondor"
    COVERAGE='coverage'
    JSONPICKLE="jsonpickle"
    PYCODESTYLE="pycodestyle"
    MOCK="mock"
    M2CRYPTO="m2crypto" # M2CRYPTO="M2Crypto==0.20.2"

    # pip install of M2Crypto is failing, use RPM: python36-m2crypto.x86_64 : Support for using OpenSSL in Python 3 scripts
    
#    PYLINT='pylint==2.5.3'
#    ASTROID='astroid==2.4.2'
#    HYPOTHESIS="hypothesis"
#    AUTOPEP8="autopep8"
#    TESTFIXTURES="testfixtures"
#    # Installing the pip version, in case the RPM is not installed
#    HTCONDOR="htcondor"
#    COVERAGE='coverage==4.5.4'
#    JSONPICKLE="jsonpickle"
#    PYCODESTYLE="pycodestyle"
#    MOCK="mock==3.0.5"

    VENV="${WORKSPACE}/venv-${py_detected}"
    # Clearing PYTHONPATH to avoid interferences
    PYTHONPATH=

    # Following is useful for running the script outside jenkins
    if [[ ! -d "$WORKSPACE" ]]; then
        mkdir -p "$WORKSPACE"
        SETUP_VENV3=
    fi

    [[ -n "$TEST_PYENV_DIR" ]] && VENV="$TEST_PYENV_DIR"
    [[ -n "$TEST_PYENV_REUSE" && -d "${VENV}" ]] && SETUP_VENV3="${VENV}"

    if [[ "${SETUP_VENV3}" = "${VENV}" ]]; then
        loginfo "Python Virtual Environment already installed. Reusing it"
        if ! . "$VENV"/bin/activate; then
            echo "ERROR existing virtualenv ($VENV) could not be activated.  Exiting"
            return 1
        fi
        export PATH="$VENV/bin:$PATH"
        export PYTHONPATH="${WORKSPACE}:$PYTHONPATH"
   else
        loginfo "Setting up the Python Virtual Environment ..."
        # Virtualenv is in the distribution, no need to download it separately
        # we still want to redo the virtualenv
        rm -rf "$VENV"
        #"$WORKSPACE/${VIRTUALENV_VER}"/virtualenv.py --system-site-packages "$VENV"
        python3 -m venv --system-site-packages "$VENV"
        if ! . "$VENV"/bin/activate; then
            echo "ERROR virtualenv ($VENV) could not be activated.  Exiting"
            return 1
        fi

        # TODO; is this needed or done in activate?
        export PATH="$VENV/bin:$PATH"
        export PYTHONPATH="${WORKSPACE}:$PYTHONPATH"

        # Install dependencies first so we don't get incompatible ones
        # Following RPMs need to be installed on the machine:
        # pep8 has been replaced by pycodestyle
        # importlib and argparse are in std Python 3.6 (>=3.1)
        # leaving mock, anyway mock is std in Python 3.6 (>=3.3), as unittest.mock
<<<<<<< HEAD
        pip_packages="toml ${PYCODESTYLE} unittest2 ${COVERAGE} ${PYLINT} ${ASTROID}"
=======
        pip_packages="toml ${PYCODESTYLE} ${COVERAGE} ${PYLINT} ${ASTROID}"
>>>>>>> e9773fee
        pip_packages="$pip_packages pyyaml ${MOCK} xmlrunner PyJWT"
        pip_packages="$pip_packages ${HYPOTHESIS} ${AUTOPEP8} ${TESTFIXTURES}"
        pip_packages="$pip_packages ${HTCONDOR} ${JSONPICKLE} ${M2CRYPTO}"

        # TODO: load the list from requirements.txt

        # Uncomment to troubleshoot setup:  loginfo "$(log_python)"

        # To avoid: Cache entry deserialization failed, entry ignored
        # curl https://bootstrap.pypa.io/get-pip.py | python3
        python3 -m pip install --quiet --upgrade pip

        # pip options: -I --use-feature=2020-resolver
        # -I (--ignore-installed) it is to override system versions if different
        # --use-feature=2020-resolver is to avoid a warning message
        local failed_packages=""
        for package in ${pip_packages}; do
            loginfo "Installing $package ..."
            status="DONE"
            if ! python3 -m pip install -I --use-feature=2020-resolver --quiet "$package" ; then
                status="FAILED"
                failed_packages="$failed_packages $package"
            fi
            loginfo "Installing $package ... $status"
        done
        #try again if anything failed to install, sometimes its order
        #NOT_FATAL="htcondor ${M2CRYPTO}"
        NOT_FATAL="htcondor"
        local installed_packages="$(python3 -m pip list --format freeze)"  # includes the ones inherited from system
        for package in $failed_packages; do
            loginfo "REINSTALLING $package"
            if ! python3 -m pip install -I --use-feature=2020-resolver "$package" ; then
                if echo "$installed_packages" | grep -i "^${package}=" > /dev/null ; then
                    logwarn "$package could not be installed, but is available form the system.  Continuing."
                else
                    if [[ " ${NOT_FATAL} " == *" ${package} "* ]]; then
                        logerror "$package could not be installed.  Continuing."
                    else
                        logerror "$package could not be installed.  Stopping venv setup."
                        return 1
                    fi
                fi
            fi
        done
        #pip install M2Crypto==0.20.2

        SETUP_VENV3="${VENV}"
    fi

    ## Need this because some strange control sequences when using default TERM=xterm
    export TERM="linux"

    ## PYTHONPATH for glideinwms source code
    # pythonpath for pre-packaged only
    if [ -n "$PYTHONPATH" ]; then
        export PYTHONPATH="${PYTHONPATH}:${GLIDEINWMS_SRC}"
    else
        export PYTHONPATH="${GLIDEINWMS_SRC}"
    fi

    export PYTHONPATH=${PYTHONPATH}:${GLIDEINWMS_SRC}/lib
    export PYTHONPATH=${PYTHONPATH}:${GLIDEINWMS_SRC}/creation/lib
    export PYTHONPATH=${PYTHONPATH}:${GLIDEINWMS_SRC}/factory
    export PYTHONPATH=${PYTHONPATH}:${GLIDEINWMS_SRC}/frontend
    export PYTHONPATH=${PYTHONPATH}:${GLIDEINWMS_SRC}/tools
    export PYTHONPATH=${PYTHONPATH}:${GLIDEINWMS_SRC}/tools/lib
    export PYTHONPATH=${PYTHONPATH}:${GLIDEINWMS_SRC}/..

}

# TODO: to remove once there is no version with python2

SETUP_VENV2=
setup_python2_venv() {
    if [ $# -gt 1 ]; then
        echo "Invalid number of arguments to setup_python_venv. Will accept the location to install venv or use PWD as default"
        exit 1
    fi
    WORKSPACE=${1:-$(pwd)}

    [[ -z "${PRE_VENV_PATH}" ]] && PRE_VENV_PATH="$PATH" || PATH="$PRE_VENV_PATH"

    local pip_packages=
    local is_python26=false
    if python --version 2>&1 | grep 'Python 2.6' > /dev/null ; then
        is_python26=true
    fi
    
    if $is_python26; then
        # Get latest packages that work with python 2.6
        PY_VER="2.6"
        VIRTUALENV_VER=virtualenv-12.0.7
        PYLINT='pylint==1.3.1'
        ASTROID='astroid==1.2.1'
        HYPOTHESIS="hypothesislegacysupport"
        AUTOPEP8="autopep8==1.3"
        TESTFIXTURES="testfixtures==5.4.0"
        # htcondor is not pip for python 2.6 (will be found from the RPM)
        HTCONDOR=
        COVERAGE="coverage==4.5.4"
        JSONPICKLE="jsonpickle==0.9"
        PYCODESTYLE="pycodestyle==2.4.0"
        MOCK="mock==2.0.0"
        M2CRYPTO="M2Crypto"
    else
        # use something more up-to-date
        PY_VER="2.7"
        VIRTUALENV_VER=virtualenv-16.0.0
        PYLINT='pylint==1.8.4'
        ASTROID='astroid==1.6.0'
        HYPOTHESIS="hypothesis"
        AUTOPEP8="autopep8"
        TESTFIXTURES="testfixtures"
        # Installing the pip version, in case the RPM is not installed
        HTCONDOR="htcondor"
        COVERAGE='coverage==4.5.4'
        JSONPICKLE="jsonpickle"
        PYCODESTYLE="pycodestyle"
        MOCK="mock==3.0.3"
        M2CRYPTO="M2Crypto==0.20.2"
    fi

    # pip install of M2Crypto is failing, use RPM:
    #  m2crypto.x86_64 : Support for using OpenSSL in python scripts
    #  python-m2ext.x86_64 : M2Crypto Extensions

    VIRTUALENV_TARBALL=${VIRTUALENV_VER}.tar.gz
    VIRTUALENV_URL="https://pypi.python.org/packages/source/v/virtualenv/$VIRTUALENV_TARBALL"
    #VIRTUALENV_EXE=$WORKSPACE/${VIRTUALENV_VER}/virtualenv.py
    VENV="$WORKSPACE/venv-$PY_VER"
    # Clearing PYTHONPATH to avoid interferences
    PYTHONPATH=

    # Following is useful for running the script outside jenkins
    if [[ ! -d "$WORKSPACE" ]]; then
        mkdir "$WORKSPACE"
        SETUP_VENV2=
    fi

    [[ -n "$TEST_PYENV_DIR" ]] && VENV="$TEST_PYENV_DIR"
    [[ -n "$TEST_PYENV_REUSE" && -d "${VENV}" ]] && SETUP_VENV2="${VENV}"

    if [[ "${SETUP_VENV2}" = "${VENV}" ]]; then
        loginfo "Python Virtual Environment already installed. Reusing it"
        if ! . "$VENV"/bin/activate; then
            echo "ERROR existing virtualenv ($VENV) could not be activated.  Exiting"
            return 1
        fi
        export PYTHONPATH="${WORKSPACE}:$PYTHONPATH"
    else
        loginfo "Setting up Python Virtual Environment ..."
        if [ -f "$WORKSPACE/$VIRTUALENV_TARBALL" ]; then
            rm "$WORKSPACE/$VIRTUALENV_TARBALL"
        fi
        curl -L -o "$WORKSPACE/$VIRTUALENV_TARBALL" "$VIRTUALENV_URL"
        tar xzf "$WORKSPACE/$VIRTUALENV_TARBALL" -C "$WORKSPACE/"

        #if we download the venv tarball everytime we should remake the venv
        #every time
        rm -rf "$VENV"
        python2 "$WORKSPACE/${VIRTUALENV_VER}"/virtualenv.py --system-site-packages "$VENV"
        if ! . "$VENV"/bin/activate; then
            echo "ERROR virtualenv ($VENV) could not be activated.  Exiting"
            return 1
        fi

	    export PYTHONPATH="${WORKSPACE}:$PYTHONPATH"

        # Install dependancies first so we don't get uncompatible ones
        # Following RPMs need to be installed on the machine:
        # pep8 has been replaced by pycodestyle
        pip_packages="${PYCODESTYLE} unittest2 ${COVERAGE} ${PYLINT} ${ASTROID}"
        pip_packages="${pip_packages} pyyaml ${MOCK}  xmlrunner PyJWT future importlib argparse"
        pip_packages="$pip_packages ${HYPOTHESIS} ${AUTOPEP8} ${TESTFIXTURES}"
        pip_packages="$pip_packages ${HTCONDOR} ${JSONPICKLE} ${M2CRYPTO}"

	    # Uncomment to troubleshoot setup: loginfo "$(log_python)"	

        failed_packages=""
        local installed_packages="$(python -m pip list --format freeze)"  # includes the ones inherited from system
        for package in $pip_packages; do
            loginfo "Installing $package ..."
            status="DONE"
            if $is_python26; then
                # py26 seems to error out w/ python -m pip: 
                # 4119: /scratch/workspace/glideinwms_ci/label_exp/RHEL6/label_exp2/swarm/venv-2.6/bin/python: pip is a package and cannot be directly executed
                pip install -I --quiet "$package"
            else
                python -m pip install --quiet "$package"
            fi
            if [[ $? -ne 0 ]]; then
                status="FAILED"
                failed_packages="$failed_packages $package"
            fi
            loginfo "Installing $package ... $status"
        done
        #try again if anything failed to install, sometimes its order matters
        NOT_FATAL="htcondor ${M2CRYPTO} PyJWT"
        for package in $failed_packages; do
            loginfo "REINSTALLING $package"
            if $is_python26; then
                # py26 seems to error out w/ python -m pip: 
                # 4119: /scratch/workspace/glideinwms_ci/label_exp/RHEL6/label_exp2/swarm/venv-2.6/bin/python: pip is a package and cannot be directly executed
                pip install "$package"
            else
                python -m pip install -I "$package"
            fi
            if [[ $? -ne 0 ]]; then
                if echo "$installed_packages" | grep -i "^${package}=" > /dev/null ; then
                    logwarn "$package could not be installed, but is available form the system.  Continuing."
                else
                    if [[ " ${NOT_FATAL} " == *" ${package} "* ]]; then
                        logerror "$package could not be installed.  Continuing."
                    else
                        logerror "$package could not be installed.  Stopping venv setup."
                        return 1
                    fi
                fi
            fi
        done
        SETUP_VENV2="$VENV"
    fi

    #pip install M2Crypto==0.20.2
        ## Need this because some strange control sequences when using default TERM=xterm
    export TERM="linux"

    ## PYTHONPATH for glideinwms source code
    # pythonpath for pre-packaged only
    if [ -n "$PYTHONPATH" ]; then
        export PYTHONPATH="${PYTHONPATH}:${GLIDEINWMS_SRC}"
    else
        export PYTHONPATH="${GLIDEINWMS_SRC}"
    fi

    export PYTHONPATH=${PYTHONPATH}:${GLIDEINWMS_SRC}/lib
    export PYTHONPATH=${PYTHONPATH}:${GLIDEINWMS_SRC}/creation/lib
    export PYTHONPATH=${PYTHONPATH}:${GLIDEINWMS_SRC}/factory
    export PYTHONPATH=${PYTHONPATH}:${GLIDEINWMS_SRC}/frontend
    export PYTHONPATH=${PYTHONPATH}:${GLIDEINWMS_SRC}/tools
    export PYTHONPATH=${PYTHONPATH}:${GLIDEINWMS_SRC}/tools/lib
}


get_source_directories() {
    # Return to stdout a comma separated list of source directories
    # 1 - glideinwms directory, root of the source tree
    local src_dir="${1:-.}"
    sources="${src_dir},${src_dir}/factory/"
    sources="${sources},${src_dir}/factory/tools,${src_dir}/frontend"
    sources="${sources},${src_dir}/frontend/tools,${src_dir}/install"
    sources="${sources},${src_dir}/install/services,${src_dir}/lib"
    sources="${sources},${src_dir}/tools,${src_dir}/tools/lib"
    echo "$sources"
}


print_python_info() {
    # Log Python info. Add HTML formatting if parameters are passed
    if [ $# -ne 0 ]; then
        br="<br/>"
        bo="<b>"
        bc="</b>"
        echo "<p>"
    fi
    echo "${bo}HOSTNAME:${bc} $(hostname -f)$br"
    if command -v lsb_release 2>/dev/null ; then
        echo "${bo}LINUX DISTRO:${bc} $(lsb_release -d)$br"
    else
        echo "${bo}LINUX DISTRO:${bc} no linux$br"
    fi
    echo "${bo}PYTHON LOCATION:${bc} $(which python)$br"
    echo "${bo}PYTHON2 LOCATION:${bc} $(which python2)$br"
    echo "${bo}PYTHON3 LOCATION:${bc} $(which python3)$br"
    echo "${bo}PIP LOCATION:${bc} $(which pip)$br"
    echo "${bo}PYLINT:${bc} $(pylint --version)$br"
    echo "${bo}PEP8:${bc} $(pycodestyle --version)$br"
    echo "${bo}PATH:${bc} ${PATH}$br"
    echo "${bo}PYTHONPATH:${bc} ${PYTHONPATH}$br"
    [ $# -ne 0 ] && echo "</p>"
}


###############################################################################
# HTML inline CSS
HTML_RED="#FF7070"     # ff0000
HTML_ORANGE="#FFB370"  # ffcc00
HTML_GREEN="#8CFF8F"   # 70FF70 00ff00
HTML_BLUE="#8CC6FF"    # 00ccff
HTML_GRAY="#DCE4EB"

HTML_TABLE="border: 1px solid black;border-collapse: collapse;"
HTML_THEAD="font-weight: bold;border: 0px solid black;background-color: #ffcc00;"
HTML_THEAD_TH="border: 0px solid black;border-collapse: collapse;font-weight: bold;background-color: #ffb300;padding: 8px;"

HTML_TH="border: 0px solid black;border-collapse: collapse;font-weight: bold;background-color: #00ccff;padding: 8px;"
HTML_TR="padding: 5px;text-align: center;"
HTML_TD="border: 1px solid black;border-collapse: collapse;padding: 5px;text-align: center;"

HTML_TR_PASSED="padding: 5px;text-align: center;"
HTML_TD_PASSED="border: 0px solid black;border-collapse: collapse;background-color: ${HTML_GREEN};padding: 5px;text-align: center;"

HTML_TR_FAILED="padding: 5px;text-align: center;"
HTML_TD_FAILED="border: 0px solid black;border-collapse: collapse;background-color: ${HTML_RED};padding: 5px;text-align: center;"

get_annotated_value(){
    # Return an annotated value (the value followed by a known semantic annotation that will be recognized for formatting)
    # "na" values are returned as is
    # 1. annotation to add: success/warning/error/check0
    # 2. variable to print and to check (if 1 is check0) 
    # 3. (optional if 1 is check0) failure status, default is error 
    local status=$1
    local value=$2
    [[ "$value" = "na" ]] && { echo "$value"; return; }
    local check_failure_status=${3:-error}
    if [[ "$status" == "check0" ]]; then
        [[ "$value" -eq 0 ]] && status=success || status="$check_failure_status"
    fi
    case "$status" in
        success) echo "${value}=success=";;
        error) echo "${value}=error=";;
        warning) echo "${value}=warning=";;
        *) echo "${value}"
    esac
}

annotated_to_td() {
    # Return an HTML table cell formatted depending on the annotation and the output format
    # 1. variable to check
    # 2. output format html,htnl4,html4f,htmlplain or empty for text (see annotated_to_td and filter_annotated_values )
    local html_format=${2:-"html4"}
    local value=$1
    if ! [[ "$value" == *"=success=" || "$value" == *"=error=" || "$value" == *"=warning=" ]]; then
        echo "<td>$value</td>"
        return
    fi
    local value_only=${value%=}
    value_only=${value_only%=*}
    note_only=${value#"$value_only"}
    if [[ "$html_format" == html ]]; then
        case "$note_only" in
            =success=) note_only='class="success"';;
            =error=) note_only='class="error"';;
            =warning=) note_only='class="warning"';;
        esac
    elif [[ "$html_format" == html4 ]]; then
        case "$note_only" in
            =success=) note_only="style=\"background-color: ${HTML_GREEN}\"";;
            =error=) note_only="style=\"background-color: ${HTML_RED}\"";;
            =warning=) note_only="style=\"background-color: ${HTML_ORANGE}\"";;
        esac
    elif [[ "$html_format" == html4f ]]; then
        case "$note_only" in
            =success=) note_only="style=\"border: 0px solid black;border-collapse: collapse;background-color: ${HTML_GREEN};padding: 5px;text-align: center;\"";;
            =error=) note_only="style=\"border: 0px solid black;border-collapse: collapse;background-color: ${HTML_RED};padding: 5px;text-align: center;\"";;
            =warning=) note_only="style=\"border: 0px solid black;border-collapse: collapse;background-color: ${HTML_ORANGE};padding: 5px;text-align: center;\"";;
        esac
    else
        note_only=
    fi
    echo "<td ${note_only}>${value_only}</td>"
}

filter_annotated_values() {
    # Return a line for an HTML table formatted depending on the values annotation and the output format
    # 1. line
    # 2. output format html,htnl4,html4f,htmlplain or empty for text (see annotated_to_td and filter_annotated_values )
    local line="$1"
    local line_values="$(echo "$line" | sed -e 's;=success=;;g;s;=error=;;g;s;=warning=;;g' )"
    if [[ -z "$2" || "$2" = text ]]; then 
        echo "$line_values"
        return
    elif [[ "$2" = htmlplain ]]; then        
        echo "<td>${line_values//,/</td><td>}</td>"
    else
        line_values= 
        IFS=, read -ra values <<< "$line"    
        for i in "${values[@]}"; do
            line_values="${line_values}$(annotated_to_td "$i" $2)"
        done
        echo "$line_values"
    fi    
}

table_to_html() {
    # Return to stdout an HTML table built form the summary file
    # 1. table file name
    # 2. output format html,htnl4,html4f,htmlplain or empty for text (see annotated_to_td and filter_annotated_values )
    local format=$2
    echo -e "<table>\n    <caption>GlideinWMS CI tests summary</caption>\n    <thead>"
    local print_header=0
    local line
    local line_start
    local line_end
    while read line ; do
        if [[ "$print_header" -lt 2 ]]; then
            if [[ "$print_header" -eq 0 ]]; then
                echo "<tr><th rowspan='2'>${line//,/</th><th>}</th></tr>"
            else
                line_end=${line#,}
                echo "<tr><th>${line_end//,/</th><th>}</th></tr>"
                echo -e "    </thead>\n    <tbody>"
            fi
            ((print_header++))
            continue
        fi
        line_start="${line%%,*}"
        line_end="${line#*,}"
        echo "<tr><th>${line_start//,/</th><th>}</th>$(filter_annotated_values "${line_end}" ${format})</tr>"
    done < "$1" ;
    echo -e "    </tbody>\n</table>"    
}


###########################
# Email functions
###########################

EMAIL_FILE=
mail_init() {
    [ -z "$1" ] && { logwarn "Email file not provided. Skipping it"; return; }
    EMAIL_FILE="$1"
    # Reset and initialize the file
    echo "<body>" > "${EMAIL_FILE}"
}

mail_add() {
    [ -z "${EMAIL_FILE}" ] && return
    echo "$1" >> "${EMAIL_FILE}"
}

mail_close() {
    mail_add "</body>"
}

mail_send() {
    [ -z "${EMAIL_FILE}" ] && { logwarn "Empty email file. Not sending it"; return; }
    local subject="${1:-"GlideinWMS CI results"}"
    echo "From: gwms-builds@donot-reply.com;
To: marcom@fnal.gov;
Subject: $subject;
Content-Type: text/html;
MIME-VERSION: 1.0;
;
$(cat "${EMAIL_FILE}")
" | sendmail -t
}


# TODO: used only by python2 tests, to remove once no more needed
mail_results() {
    local contents=$1
    local subject=$2
    echo "From: gwms-builds@donot-reply.com;
To: marcom@fnal.gov;
Subject: $subject;
Content-Type: text/html;
MIME-VERSION: 1.0;
;
$(cat "${EMAIL_FILE}")
" | sendmail -t
}
<|MERGE_RESOLUTION|>--- conflicted
+++ resolved
@@ -193,11 +193,7 @@
         # pep8 has been replaced by pycodestyle
         # importlib and argparse are in std Python 3.6 (>=3.1)
         # leaving mock, anyway mock is std in Python 3.6 (>=3.3), as unittest.mock
-<<<<<<< HEAD
-        pip_packages="toml ${PYCODESTYLE} unittest2 ${COVERAGE} ${PYLINT} ${ASTROID}"
-=======
         pip_packages="toml ${PYCODESTYLE} ${COVERAGE} ${PYLINT} ${ASTROID}"
->>>>>>> e9773fee
         pip_packages="$pip_packages pyyaml ${MOCK} xmlrunner PyJWT"
         pip_packages="$pip_packages ${HYPOTHESIS} ${AUTOPEP8} ${TESTFIXTURES}"
         pip_packages="$pip_packages ${HTCONDOR} ${JSONPICKLE} ${M2CRYPTO}"
