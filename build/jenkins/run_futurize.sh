--- conflicted
+++ resolved
@@ -218,18 +218,15 @@
     fi
 
     # get list of python scripts without .py extension
-<<<<<<< HEAD
+    magic_file="$(find_aux gwms_magic)"
     FILE_MAGIC=
-    [ -e  "$GLIDEINWMS_SRC"/build/jenkins/gwms_magic ] && FILE_MAGIC="-m $GLIDEINWMS_SRC/build/jenkins/gwms_magic"
+    [ -e  "$magic_file" ] && FILE_MAGIC="-m $magic_file"
     scripts=$(find .  -path .git -prune -o -exec file $FILE_MAGIC {} \; -a -type f | grep -i python | grep -vi python3 | grep -vi '\.py' | cut -d: -f1 | grep -v "\.html$")
-=======
-    magic_file=$(find_aux gwms_magic)
-    if [ -e  "$magic_file" ]; then
-        scripts=$(find .  -path .git -prune -o -exec file -m "$magic_file" {} \; -a -type f | grep -i python | grep -vi python3 | grep -vi '\.py' | cut -d: -f1 | grep -v "\.html$")
-    else
-        scripts=$(find .  -path .git -prune -o -exec file {} \; -a -type f | grep -i python | grep -vi python3 | grep -vi '\.py' | cut -d: -f1 | grep -v "\.html$")
-    fi
->>>>>>> b61c38bc
+    #if [ -e  "$magic_file" ]; then
+    #    scripts=$(find .  -path .git -prune -o -exec file -m "$magic_file" {} \; -a -type f | grep -i python | grep -vi python3 | grep -vi '\.py' | cut -d: -f1 | grep -v "\.html$")
+    #else
+    #    scripts=$(find .  -path .git -prune -o -exec file {} \; -a -type f | grep -i python | grep -vi python3 | grep -vi '\.py' | cut -d: -f1 | grep -v "\.html$")
+    #fi
     if [ -n "$SEQUENTIAL" ]; then
         OUTPUT2=""
         for i in ${scripts}; do
