--- conflicted
+++ resolved
@@ -136,22 +136,18 @@
     #PEP8_OPTIONS=""
 
 
-
     # get list of python scripts without .py extension
-<<<<<<< HEAD
+    magic_file="$(find_aux gwms_magic)"
     FILE_MAGIC=
-    [ -e  "$GLIDEINWMS_SRC"/build/jenkins/gwms_magic ] && FILE_MAGIC="-m $GLIDEINWMS_SRC/build/jenkins/gwms_magic"
+    [ -e  "$magic_file" ] && FILE_MAGIC="-m $magic_file"
+    #if [ -e  "$magic_file" ]; then
+    #    scripts=`find glideinwms -readable -path glideinwms/.git -prune -o -exec file -m "$magic_file" {} \; -a -type f | grep -i python | grep -vi python3 | grep -vi '\.py' | cut -d: -f1 | grep -v "\.html$" | sed -e 's/glideinwms\///g'`
+    #else
+    #    scripts=`find glideinwms -readable -path glideinwms/.git -prune -o -exec file {} \; -a -type f | grep -i python | grep -vi python3 | grep -vi '\.py' | cut -d: -f1 | grep -v "\.html$" | sed -e 's/glideinwms\///g'`
+    #fi
     scripts=`find glideinwms -readable -path glideinwms/.git -prune -o -exec file $FILE_MAGIC {} \; -a -type f | grep -i python | grep -vi python3 | grep -vi '\.py' | cut -d: -f1 | grep -v "\.html$" | sed -e 's/glideinwms\///g'`
     echo "-- DBG $(echo $scripts | wc -w | tr -d " ") scripts found using magic file ($FILE_MAGIC) --"
     echo $FILES_CHECKED | grep "py3tools/process_tags" -q && echo "-- WARNING Seems python3 files are being checked: $(find glideinwms -readable -path glideinwms/.git -prune -o -exec file $FILE_MAGIC {} \; -a -type f | grep -i python | grep -vi python3 | grep -vi '\.py' | grep py3 )"
-=======
-    magic_file=$(find_aux gwms_magic)
-    if [ -e  "$magic_file" ]; then
-        scripts=`find glideinwms -readable -path glideinwms/.git -prune -o -exec file -m "$magic_file" {} \; -a -type f | grep -i python | grep -vi python3 | grep -vi '\.py' | cut -d: -f1 | grep -v "\.html$" | sed -e 's/glideinwms\///g'`
-    else
-        scripts=`find glideinwms -readable -path glideinwms/.git -prune -o -exec file {} \; -a -type f | grep -i python | grep -vi python3 | grep -vi '\.py' | cut -d: -f1 | grep -v "\.html$" | sed -e 's/glideinwms\///g'`
-    fi
->>>>>>> b61c38bc
     cd "${GLIDEINWMS_SRC}"
     for script in $scripts; do
       #can't seem to get --ignore or --ignore-modules to work, so do it this way
