--- conflicted
+++ resolved
@@ -322,10 +322,6 @@
     git_branches="$1"
 fi
 
-<<<<<<< HEAD
-git_branches="$1"
-=======
->>>>>>> 5d9be4c9
 WORKSPACE=$(pwd)
 export GLIDEINWMS_SRC="$WORKSPACE"/glideinwms
 
@@ -380,11 +376,7 @@
         pep8_log="$PEP8_LOG.$gb_escape"
         results="$RESULTS.$gb_escape"
     fi
-<<<<<<< HEAD
-    process_branch "$pylint_log" "$pep8_log" "$results" "$gb"
-=======
     process_branch "$pylint_log" "$pep8_log" "$results" "$gb" 
->>>>>>> 5d9be4c9
     log_branch_results "$RESULTS_MAIL" "$results"
 done
 
