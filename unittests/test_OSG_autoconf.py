<<<<<<< HEAD
#!/usr/bin/env python

# SPDX-FileCopyrightText: 2009 Fermi Research Alliance, LLC
# SPDX-License-Identifier: Apache-2.0

=======
#!/usr/bin/env python3
>>>>>>> 91288dc6
"""
Project:
    glideinWMS
Purpose:
    unit test for factory/tools/OSG_autoconf.py
Author:
    Marco Mascheroni, marco.mascheroni@cern.ch
"""

from __future__ import absolute_import
from __future__ import print_function

import copy
import xmlrunner
import unittest
#from unittest.mock import patch


try:
    from glideinwms.unittests.unittest_utils import TestImportError
except ImportError as err:
    class TestImportError(Exception):
        pass

try:
    from glideinwms.lib.config_util import BEST_FIT_TAG
    from glideinwms.factory.tools.OSG_autoconf import create_missing_file_internal, get_information_internal
except ImportError as err:
    raise TestImportError(str(err))


class TestOSGAutoconf(unittest.TestCase):
    def test_get_information_internal(self):
        # The infotmation as retrieved from the OSG_Collector
        info = [{
            "Name": "hosted-ce36.opensciencegrid.org",
            "OSG_Resource": "AMNH-HEL", # Currently not used, an attribute will be added in the future
            "OSG_ResourceGroup": "AMNH",
            "OSG_ResourceCatalog": [{
                "Memory": 65536,
                "MaxWallTime": 2880,
                "CPUs": 8
            }]
        }]
        expected_out = {
            'AMNH': {
                'hosted-ce36.opensciencegrid.org': {
                    BEST_FIT_TAG : {
                        'DEFAULT_ENTRY': {
                            'gridtype': 'condor',
                            'attrs': {'GLIDEIN_Site': {'value': 'AMNH'},
                            'GLIDEIN_CPUS': {'value': 8},
                            'GLIDEIN_Max_Walltime': {'value': 171000},
                            'GLIDEIN_ResourceName': {'value': 'AMNH'},
                            'GLIDEIN_MaxMemMBs': {'value': 65536}},
                            'submit_attrs': {'+maxWallTime': 2880, '+xcount': 8, '+maxMemory': 65536}
                        }
                    }
                }
            }
        }
        # Basic check
        self.assertEqual(get_information_internal(info), expected_out)

        # Add a different CE, same resource group
        info.append({
            "Name": 'hosted-ce37.opensciencegrid.org',
            "OSG_Resource": "AMNH-ARES",
            "OSG_ResourceGroup": "AMNH",
            "OSG_ResourceCatalog": [{
                "Memory": 32768,
                "MaxWallTime": 1440,
                "CPUs": 4
            }]
        })
        expected_out['AMNH']['hosted-ce37.opensciencegrid.org'] = {
            BEST_FIT_TAG : {
                'DEFAULT_ENTRY': {
                    'gridtype': 'condor',
                    'attrs': {'GLIDEIN_Site': {'value': 'AMNH'},
                    'GLIDEIN_CPUS': {'value': 4},
                    'GLIDEIN_Max_Walltime': {'value': 84600},
                    'GLIDEIN_ResourceName': {'value': 'AMNH'},
                    'GLIDEIN_MaxMemMBs': {'value': 32768}},
                    'submit_attrs': {'+maxWallTime': 1440, '+xcount': 4, '+maxMemory': 32768}
                }
            }
        }
        self.assertEqual(get_information_internal(info), expected_out)

        # Add another resource to the OSG_ResourceCatalog for ce37. This is to check "Best Fit pilot" algorithm
        info[1]["OSG_ResourceCatalog"].append({
                "Memory": 2000,
                "MaxWallTime": 1000,
                "CPUs": 6
        })
        expected_out['AMNH']['hosted-ce37.opensciencegrid.org'][BEST_FIT_TAG]['DEFAULT_ENTRY']['attrs']['GLIDEIN_MaxMemMBs'] = {'value': 2000} # The minimum memory
        expected_out['AMNH']['hosted-ce37.opensciencegrid.org'][BEST_FIT_TAG]['DEFAULT_ENTRY']['attrs']['GLIDEIN_Max_Walltime'] = {'value': 1000 * 60 - 1800} # The minimum walltime
        expected_out['AMNH']['hosted-ce37.opensciencegrid.org'][BEST_FIT_TAG]['DEFAULT_ENTRY']['attrs']['GLIDEIN_CPUS'] = {'value': 2} # The GCD (greater common divisor)
        expected_out['AMNH']['hosted-ce37.opensciencegrid.org'][BEST_FIT_TAG]['DEFAULT_ENTRY']['submit_attrs'] = {'+maxWallTime': 1000, '+xcount': 2, '+maxMemory': 2000}
        self.assertEqual(get_information_internal(info), expected_out)

        # Now check the "IsPilotEntry = true" case
        info.append({
            'Name': 'hosted-ce29.grid.uchicago.edu',
            'OSG_Resource': 'OSG_US_LSU_QB2',
            'OSG_ResourceGroup': 'LSU',
            'OSG_ResourceCatalog': [
                {'WholeNode': False, 'MaxPilots': 1000, 'IsPilotEntry': True, 'RequireSingularity': True,
                 'SendTests': True, 'CPUs': 1, 'AllowedVOs': ['icecube'], 'MaxWallTime': 2880,
                 'Memory': 8192, 'GPUs': 2, 'Name': 'GPU'},
                {'CPUs': 20, 'AllowedVOs': ['ligo'], 'MaxWallTime': 1440, 'Memory': 65536}, # No IsPilotEntry, ignored
                {'WholeNode': True, 'Name': 'WholeNode', 'IsPilotEntry': True, 'MaxPilots': 1000,
                 'SendTests': True, 'RequireSingularity': True, 'AllowedVOs': ['atlas'],
                 'MaxWallTime': 1440},
                {'WholeNode': False, 'MaxPilots': 1000, 'IsPilotEntry': True, 'RequireSingularity': False,
                 'SendTests': True, 'CPUs': 8, 'AllowedVOs': ['osg', 'cms'], 'MaxWallTime': 1440,
                 'Memory': 32768, 'OS': 'rhel6', 'Name': 'default'}
            ]
        })
        expected_out['LSU'] = {}
        expected_out['LSU']['hosted-ce29.grid.uchicago.edu'] = {}
        expected_out['LSU']['hosted-ce29.grid.uchicago.edu']['GPU'] = {}
        expected_out['LSU']['hosted-ce29.grid.uchicago.edu']['GPU']['DEFAULT_ENTRY'] = {
            'gridtype': 'condor',
            'attrs' : {
                'GLIDEIN_ResourceName': {'value': 'LSU'},
                'GLIDEIN_Site': {'value': 'LSU'},
                'GLIDEIN_MaxMemMBs' : {'value': 8192},
                'GLIDEIN_Max_Walltime' : {'value': 171000},
                'GLIDEIN_CPUS' : {'value': 1},
                'GLIDEIN_Supported_VOs' : {'value': 'icecube'},
             },
            'submit_attrs' : {'+maxWallTime': 2880, '+xcount': 1, '+maxMemory': 8192, 'Request_GPUs': 2},
            'limits' : { 'entry' : { 'glideins' : 1000}},
        }
        expected_out['LSU']['hosted-ce29.grid.uchicago.edu']['WholeNode'] = {}
        expected_out['LSU']['hosted-ce29.grid.uchicago.edu']['WholeNode']['DEFAULT_ENTRY'] = {
            'gridtype': 'condor',
            'attrs' : {
                'GLIDEIN_ResourceName': {'value': 'LSU'},
                'GLIDEIN_Site': {'value': 'LSU'},
                'GLIDEIN_Max_Walltime' : {'value': 84600},
                'GLIDEIN_Supported_VOs' : {'value': 'atlas'},
             },
            'submit_attrs' : {'+WantWholeNode' : True},
            'limits' : { 'entry' : { 'glideins' : 1000}},
        }
        expected_out['LSU']['hosted-ce29.grid.uchicago.edu']['default'] = {}
        expected_out['LSU']['hosted-ce29.grid.uchicago.edu']['default']['DEFAULT_ENTRY'] = {
            'gridtype': 'condor',
            'attrs' : {
                'GLIDEIN_ResourceName': {'value': 'LSU'},
                'GLIDEIN_Site': {'value': 'LSU'},
                'GLIDEIN_MaxMemMBs' : {'value': 32768},
                'GLIDEIN_Max_Walltime' : {'value': 84600},
                'GLIDEIN_CPUS' : {'value': 8},
                'GLIDEIN_Supported_VOs' : {'value': 'osg,cms'},
                'GLIDEIN_REQUIRED_OS': {'value': 'rhel6'}
             },
            'submit_attrs' : {'+maxWallTime': 1440, '+xcount': 8, '+maxMemory': 32768},
            'limits' : { 'entry' : { 'glideins' : 1000}},
        }
        self.maxDiff=None
        self.assertEqual(get_information_internal(info), expected_out)


    def test_create_missing_file_internal(self):
        # 2 sites, three CEs
        info = \
            {'SITE_NAME': {
                'ce01.sitename.edu': {BEST_FIT_TAG : {'DEFAULT_ENTRY': {'gridtype': 'condor',
                    'attrs': {
                        'GLIDEIN_Site': {'value': 'SITE_NAME'},
                        'GLIDEIN_CPUS': {'value': 8},
                        'GLIDEIN_ResourceName': {'value': 'SITE_NAME'},
                        'GLIDEIN_Supported_VOs': {'value': 'OSGVO,DUNE,CMS'},
                        'GLIDEIN_MaxMemMBs': {'value': 16000},
                        'GLIDEIN_Max_Walltime': {'value': 256200},
                    },
                    'submit_attrs': {'+maxMemory': 16000,
                                '+maxWallTime': 4300, '+xcount': 8}}}},
                'ce02.sitename.edu': {BEST_FIT_TAG : {'DEFAULT_ENTRY': {'gridtype': 'condor',
                    'attrs': {
                        'GLIDEIN_Site': {'value': 'SITE_NAME'},
                        'GLIDEIN_CPUS': {'value': 1},
                        'GLIDEIN_ResourceName': {'value': 'SITE_NAME'},
                        'GLIDEIN_Supported_VOs': {'value': 'CMS'},
                        'GLIDEIN_MaxMemMBs': {'value': 3968},
                        'GLIDEIN_Max_Walltime': {'value': 256200},
                    },
                    'submit_attrs': {'+maxMemory': 3968,
                                '+maxWallTime': 4300, '+xcount': 1}}}}},
             'ANOTHER_SITE': {
                'ce01.othersite.edu': {BEST_FIT_TAG : {'DEFAULT_ENTRY': {'gridtype': 'condor',
                    'attrs': {
                        'GLIDEIN_Site': {'value': 'OTHER_NAME'},
                        'GLIDEIN_CPUS': {'value': 4},
                        'GLIDEIN_ResourceName': {'value': 'OTHER_NAME'},
                        'GLIDEIN_Supported_VOs': {'value': 'OSGVO,DUNE,CMS'},
                        'GLIDEIN_MaxMemMBs': {'value': 8000},
                        'GLIDEIN_Max_Walltime': {'value': 84600},
                    },
                    'submit_attrs': {'+maxMemory': 8000,
                                '+maxWallTime': 4300, '+xcount': 4}}}}}}

        missing_info = {} # Info from the old missing.yml file
        osg_info = copy.deepcopy(info) # Information as in the old OSG.yml file (old=from the previous run)
        whitelist_info = {'ANOTHER_SITE': {'ce01.othersite.edu': {}}} # The operator's override file
        osg_collector_data = copy.deepcopy(info) # Information from the OSG collector. Just fetched.
        self.assertEqual(create_missing_file_internal(missing_info, osg_info, whitelist_info, osg_collector_data), {})

        # One of the site is now missing from the collector data
        del osg_collector_data['ANOTHER_SITE']
        self.assertEqual(create_missing_file_internal(missing_info, osg_info, whitelist_info, osg_collector_data)['ANOTHER_SITE'], info['ANOTHER_SITE'])

        # Now what happens if it is also missing from the old data?
        del osg_info['ANOTHER_SITE']
        self.assertEqual(create_missing_file_internal(missing_info, osg_info, whitelist_info, osg_collector_data), {})

        # Now let's pretend it was in the missing yaml
        missing_info['ANOTHER_SITE'] = copy.deepcopy(info['ANOTHER_SITE'])
        self.assertEqual(create_missing_file_internal(missing_info, osg_info, whitelist_info, osg_collector_data)['ANOTHER_SITE'], info['ANOTHER_SITE'])

        # And if it is both in the missing file and the collector (CE is back up)? Missing should be empty.
        osg_collector_data = copy.deepcopy(info) # Information from the OSG collector. Just fetched.
        self.assertEqual(create_missing_file_internal(missing_info, osg_info, whitelist_info, osg_collector_data), {})

        # Let's test a bit what happens when just a CE is missing
        missing_info = {}
        osg_info = copy.deepcopy(info) # Information as in the old OSG.yml file (old=from the previous run)
        whitelist_info = {'SITE_NAME': {'ce01.sitename.edu': {}}}
        self.assertEqual(create_missing_file_internal(missing_info, osg_info, whitelist_info, osg_collector_data), {})

        # CE missing from the collector: Restored from old OSG YAML
        del osg_collector_data['SITE_NAME']['ce01.sitename.edu']
        self.assertEqual(create_missing_file_internal(missing_info, osg_info, whitelist_info, osg_collector_data)['SITE_NAME']['ce01.sitename.edu'], info['SITE_NAME']['ce01.sitename.edu'])

        # CE missing from the collector and can't be restored
        del osg_info['SITE_NAME']['ce01.sitename.edu']
        self.assertEqual(create_missing_file_internal(missing_info, osg_info, whitelist_info, osg_collector_data), {})

        # Now let's pretend it was in the missing yaml
        missing_info.setdefault('SITE_NAME', {})['ce01.sitename.edu'] = copy.deepcopy(info['SITE_NAME']['ce01.sitename.edu'])
        self.assertEqual(create_missing_file_internal(missing_info, osg_info, whitelist_info, osg_collector_data)['SITE_NAME']['ce01.sitename.edu'], info['SITE_NAME']['ce01.sitename.edu'])

        # The WHITELIST YAML file is now containing ce02 as well, which is now missing from the OSG collector
        whitelist_info['SITE_NAME']['ce02.sitename.edu'] = {}
        del osg_collector_data['SITE_NAME']['ce02.sitename.edu']
        # restored from the OSG YAML
        self.assertEqual(create_missing_file_internal(missing_info, osg_info, whitelist_info, osg_collector_data)['SITE_NAME'], info['SITE_NAME'])
        # restored from the missing file
        del osg_info['SITE_NAME']['ce02.sitename.edu']
        missing_info['SITE_NAME']['ce02.sitename.edu'] = copy.deepcopy(info['SITE_NAME']['ce02.sitename.edu'])
        self.assertEqual(create_missing_file_internal(missing_info, osg_info, whitelist_info, osg_collector_data)['SITE_NAME'], info['SITE_NAME'])

        # The following lines need python3
 #       with patch('sys.stdout', new = StringIO()) as fake_out:
 #           self.assertEqual(fake_out.getvalue(), expected_out)


if __name__ == '__main__':
    unittest.main(
        testRunner=xmlrunner.XMLTestRunner(
            output='unittests-reports'))<|MERGE_RESOLUTION|>--- conflicted
+++ resolved
@@ -1,12 +1,8 @@
-<<<<<<< HEAD
-#!/usr/bin/env python
+#!/usr/bin/env python3
 
 # SPDX-FileCopyrightText: 2009 Fermi Research Alliance, LLC
 # SPDX-License-Identifier: Apache-2.0
 
-=======
-#!/usr/bin/env python3
->>>>>>> 91288dc6
 """
 Project:
     glideinWMS
