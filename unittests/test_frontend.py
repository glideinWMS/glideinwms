#!/usr/bin/env python3
"""
Project:
   glideinWMS

 Description:
   unit test for glideinwms/creation/lib/cgWConsts.py

 Author:
   Burt Holtzman <burt@fnal.gov>
"""

#   [for rrdtool: pip install git+https://github.com/holzman/python-rrdtool]


import dis
import re
import sys
import io
import xmlrunner
import mock
import unittest
from glideinwms.frontend.glideinFrontendLib import getClientCondorStatusCredIdOnly
from glideinwms.frontend.glideinFrontendLib import getClientCondorStatusPerCredId
import glideinwms.lib.condorExe
import glideinwms.lib.condorMonitor as condorMonitor
import glideinwms.frontend.glideinFrontendLib as glideinFrontendLib
from glideinwms.unittests.unittest_utils import FakeLogger


# todo
# def countMatch
# def evalParamExpr


def compareLambdas(func1, func2):
    def strip_line_number(code):
        r = re.match(r'\s*\d+\s+(.*)', code[0])
        code[0] = r.group(1)

    def disassemble(func):
        out = io.StringIO()
        err = io.StringIO()
        saved = (sys.stdout, sys.stderr)
        sys.stdout = out
        sys.stderr = err
        dis.dis(func)
        sys.stdout, sys.stderr = saved
        out.seek(0)
        return out.readlines()

    code1 = disassemble(func1)
    code2 = disassemble(func2)
    strip_line_number(code1)
    strip_line_number(code2)

    if code1 != code2:
        print(''.join(code1))
        print(''.join(code2))
#        pass
    return code1 == code2


class FETestCaseBase(unittest.TestCase):
    def setUp(self):
        glideinwms.frontend.glideinFrontendLib.logSupport.log = FakeLogger()
        # Only condor cliens are mocked, not the python bindings
        condorMonitor.USE_HTCONDOR_PYTHON_BINDINGS = False
        with mock.patch('glideinwms.lib.condorExe.exe_cmd') as m_exe_cmd:
            f = open('cs.fixture')
            m_exe_cmd.return_value = f.readlines()
            self.status_dict = glideinFrontendLib.getCondorStatus(['coll1'])

        self.frontend_name = 'fe_name'
        self.group_name = 'group_name'
        self.request_name = 'request_name'
        self.cred_id = 1234
        self.default_format = [('JobStatus', 'i'), ('EnteredCurrentStatus', 'i'),
                               ('ServerTime', 'i'), ('RemoteHost', 's')]

        self.prepare_condorq_dict()

        self.glidein_dict_k1 = (
            'submit.local',
            'Site_Name1@v3_0@factory1',
            'frontend@factory1')
        self.glidein_dict_k2 = (
            'submit.local',
            'Site_Name2@v3_0@factory1',
            'frontend@factory1')
        self.glidein_dict_k3 = (
            'submit.local',
            'Site_Name3@v3_0@factory1',
            'frontend@factory1')
        self.glidein_dict = {self.glidein_dict_k1: {'attrs': {'GLIDEIN_Site': 'Site_Name1', 'GLIDEIN_CPUS': 1}, 'monitor': {}, 'params': {}},
                             self.glidein_dict_k2: {'attrs': {'GLIDEIN_Site': 'Site_Name2', 'GLIDEIN_CPUS': 4}, 'monitor': {}, 'params': {}},
                             self.glidein_dict_k3: {'attrs': {'GLIDEIN_Site': 'Site_Name3', 'GLIDEIN_CPUS': 'aUtO'}, 'monitor': {}, 'params': {}}
                             }

    def prepare_condorq_dict(self):
        with mock.patch('glideinwms.lib.condorMonitor.LocalScheddCache.iGetEnv') as m_iGetEnv:
            cq = condorMonitor.CondorQ(schedd_name='sched1', pool_name='pool1')

        with mock.patch('glideinwms.lib.condorExe.exe_cmd') as m_exe_cmd:
            f = open('cq.fixture')
            m_exe_cmd.return_value = f.readlines()
            cq.load()

        self.condorq_dict = {'sched1': cq}


class FETestCaseCount(FETestCaseBase):

    def setUp(self):
        super(FETestCaseCount, self).setUp()

    def test_countMatch_missingKey(self):
        with mock.patch.object(glideinwms.frontend.glideinFrontendLib.logSupport.log, 'debug') as m_debug:

            match_obj = compile(
                'glidein["attrs"]["FOO"] == 3',
                "<string>",
                "eval")
            match_counts = glideinFrontendLib.countMatch(
                match_obj, self.condorq_dict, self.glidein_dict, {}, False)
            m_debug.assert_called_with(
                "Failed to evaluate resource match in countMatch. Possibly match_expr has "
                "errors and trying to reference job or site attribute(s) ''FOO'' in an inappropriate way.")

    def test_countMatch_otherException(self):
        with mock.patch.object(glideinwms.frontend.glideinFrontendLib.logSupport.log, 'debug') as m_debug:
            match_obj = compile('3//0', "<string>", "eval")
            match_counts = glideinFrontendLib.countMatch(
                match_obj, self.condorq_dict, self.glidein_dict, {}, False)
            log_msg = m_debug.call_args[0]

            self.assertTrue(
                'Most recent traceback' in str(log_msg), log_msg)
            self.assertTrue(
                'ZeroDivisionError: integer division or modulo by zero' in str(log_msg), log_msg)

    def test_countMatch(self):
        match_expr = 'not "DESIRED_Sites" in job or glidein["attrs"].get("GLIDEIN_Site") in job["DESIRED_Sites"]'
        match_obj = compile(match_expr, "<string>", "eval")
        unmatched = (None, None, None)
        match_counts = glideinFrontendLib.countMatch(
            match_obj, self.condorq_dict, self.glidein_dict, {}, False)

        straight_match = match_counts[0]
        # straight match
        self.assertEqual(
            (straight_match[self.glidein_dict_k1],
             straight_match[self.glidein_dict_k2],
             straight_match[self.glidein_dict_k3]),
            (10, 8, 4))

        prop_match = match_counts[1]
        # proportional match
        self.assertEqual(
            (prop_match[self.glidein_dict_k1],
             prop_match[self.glidein_dict_k2],
             prop_match[self.glidein_dict_k3]),
            (7, 5, 2))

        only_match = match_counts[2]
        # only match: elements can only run on this site
        self.assertEqual(
            (only_match[self.glidein_dict_k1],
             only_match[self.glidein_dict_k2],
             only_match[self.glidein_dict_k3]),
            (4, 2, 0))

        uniq_match = match_counts[3]
        # uniq match: glideins requested based on unique subsets after
        # considering multicore
        self.assertEqual(
            (uniq_match[self.glidein_dict_k1],
             uniq_match[self.glidein_dict_k2],
             uniq_match[self.glidein_dict_k3]),
            (7, 2, 2))

        # unmatched
        self.assertEqual((straight_match[unmatched], prop_match[unmatched], only_match[unmatched], uniq_match[unmatched]),
                         (1, 1, 1, 1))


    def test_countMatchDowntime(self):
        self.glidein_dict[self.glidein_dict_k1]['attrs']['GLIDEIN_In_Downtime'] = True
        # test_countMatch should give the same results unless we call countMatch with ignore_down_entries = False
        self.test_countMatch()
        match_expr = 'not "DESIRED_Sites" in job or glidein["attrs"].get("GLIDEIN_Site") in job["DESIRED_Sites"]'
        match_obj = compile(match_expr, "<string>", "eval")
        unmatched = (None, None, None)
        match_counts = glideinFrontendLib.countMatch(
            match_obj, self.condorq_dict, self.glidein_dict, {}, True)

        straight_match = match_counts[0]
        # glidein 1 is not matching anymore. There are more unmatched now
        self.assertEqual(
            (straight_match[self.glidein_dict_k1],
             straight_match[self.glidein_dict_k2],
             straight_match[self.glidein_dict_k3],
             straight_match[unmatched]),
            (0, 8, 4, 5))


    def test_countRealRunning_match(self):
        cq_run_dict = glideinFrontendLib.getRunningCondorQ(self.condorq_dict)
        glideinFrontendLib.appendRealRunning(cq_run_dict, self.status_dict)

        match_obj = compile('True', "<string>", "eval")
        actual = glideinFrontendLib.countRealRunning(
            match_obj, cq_run_dict, self.glidein_dict, {})
        expected = (
            {self.glidein_dict_k1: 1,
             self.glidein_dict_k2: 4,
             self.glidein_dict_k3: 0},
            {self.glidein_dict_k1: 1, self.glidein_dict_k2: 3, self.glidein_dict_k3: 0})
        self.assertEqual(expected, actual)

        match_obj = compile('False', "<string>", "eval")
        actual = glideinFrontendLib.countRealRunning(
            match_obj, cq_run_dict, self.glidein_dict, {})
        expected = (
            {self.glidein_dict_k1: 0,
             self.glidein_dict_k2: 0,
             self.glidein_dict_k3: 0},
            {self.glidein_dict_k1: 0, self.glidein_dict_k2: 0, self.glidein_dict_k3: 0})
        self.assertEqual(expected, actual)

        match_expr = 'glidein["attrs"].get("GLIDEIN_Site") in job.get("DESIRED_Sites", [])'
        match_obj = compile(match_expr, "<string>", "eval")
        actual = glideinFrontendLib.countRealRunning(
            match_obj, cq_run_dict, self.glidein_dict, {})
        expected = (
            {self.glidein_dict_k1: 1,
             self.glidein_dict_k2: 1,
             self.glidein_dict_k3: 0},
            {self.glidein_dict_k1: 1, self.glidein_dict_k2: 1, self.glidein_dict_k3: 0})
        self.assertEqual(expected, actual)

    def test_countRealRunning_missingKey(self):
        cq_run_dict = glideinFrontendLib.getRunningCondorQ(self.condorq_dict)
        glideinFrontendLib.appendRealRunning(cq_run_dict, self.status_dict)

        with mock.patch.object(glideinwms.frontend.glideinFrontendLib.logSupport.log, 'debug') as m_debug:
            match_obj = compile(
                'glidein["attrs"]["FOO"] == 3',
                "<string>",
                "eval")
            actual = glideinFrontendLib.countRealRunning(
                match_obj, cq_run_dict, self.glidein_dict, {})
            m_debug.assert_any_call(
                "Failed to evaluate resource match in countRealRunning. Possibly match_expr has "
                "errors and trying to reference job or site attribute(s) ''FOO'' in an inappropriate way.")

    def test_countRealRunning_otherException(self):
        cq_run_dict = glideinFrontendLib.getRunningCondorQ(self.condorq_dict)
        glideinFrontendLib.appendRealRunning(cq_run_dict, self.status_dict)
        with mock.patch.object(glideinwms.frontend.glideinFrontendLib.logSupport.log, 'debug') as m_debug:
            match_obj = compile('3/0', "<string>", "eval")
            actual = glideinFrontendLib.countRealRunning(
                match_obj, cq_run_dict, self.glidein_dict, {})
            log_msg = m_debug.call_args[0]

            self.assertTrue(
                'Running glidein ids at ' in str(log_msg), log_msg)
            self.assertTrue(
                'total glideins: 0, total jobs 0, cluster matches: 0' in str(log_msg), log_msg)


class FETestCaseCondorStatus(FETestCaseBase):

    def test_getCondorStatus(self):
        with mock.patch('glideinwms.lib.condorExe.exe_cmd') as m_exe_cmd:
            f = open('cs.fixture')
            m_exe_cmd.return_value = f.readlines()
            condorStatus = glideinFrontendLib.getCondorStatus(['coll1'],
                                                              format_list=[
                                                                  ('State', 's'), ('Activity', 's')],
                                                              want_format_completion=True)

        machines = list(condorStatus['coll1'].stored_data.keys())
        self.assertCountEqual(machines, ['glidein_1@cmswn001.local', 'glidein_2@cmswn002.local',
                                         'glidein_3@cmswn003.local', 'glidein_4@cmswn004.local',
                                         'glidein_5@cmswn005.local', 'glidein_1@cmswn006.local'])

    def test_getIdleCondorStatus(self):
        condorStatus = glideinFrontendLib.getIdleCondorStatus(self.status_dict)
        machines = list(condorStatus['coll1'].stored_data.keys())
        self.assertCountEqual(machines, ['glidein_4@cmswn004.local'])

    def test_getRunningCondorStatus(self):
        condorStatus = glideinFrontendLib.getRunningCondorStatus(
            self.status_dict)
        machines = list(condorStatus['coll1'].stored_data.keys())
        self.assertCountEqual(machines, ['glidein_1@cmswn001.local', 'glidein_2@cmswn002.local',
                                         'glidein_3@cmswn003.local', 'glidein_5@cmswn005.local',
                                         'glidein_1@cmswn006.local'])

    def test_getClientCondorStatus(self):
        condorStatus = glideinFrontendLib.getClientCondorStatus(
            self.status_dict, 'frontend_v3', 'maingroup', 'Site_Name1@v3_0@factory1')
        machines = list(condorStatus['coll1'].stored_data.keys())
        self.assertCountEqual(machines, ['glidein_1@cmswn001.local'])

    def test_getClientCondorStatusCredIdOnly(self):
        # need example with GLIDEIN_CredentialIdentifier
        pass

    def test_getClientCondorStatusPerCredId(self):
        # need example with GLIDEIN_CredentialIdentifier
        pass

    def test_countCondorStatus(self):
        self.assertEqual(
            glideinFrontendLib.countCondorStatus(
                self.status_dict), 6)

    def test_getFactoryEntryList(self):
        entries = glideinFrontendLib.getFactoryEntryList(self.status_dict)
        expected = [
            ('Site_Name%s@v3_0@factory1' %
             (x),
             'frontend%s.local' %
             x) for x in range(
                 1,
                 5)]
        expected.append(('Site_Name2@v3_0@factory1', 'frontend1.local'))
        self.assertCountEqual(
            entries,
            expected)

    def test_getCondorStatusSchedds(self):
        with mock.patch('glideinwms.lib.condorExe.exe_cmd') as m_exe_cmd:
            f = open('cs.schedd.fixture')
            m_exe_cmd.return_value = f.readlines()
            condorStatus = glideinFrontendLib.getCondorStatusSchedds(['coll1'])
            self.assertCountEqual(list(condorStatus['coll1'].stored_data.keys()),
                                  ['schedd%s.local' % x for x in range(1, 4)])


class FETestCaseMisc(FETestCaseBase):
    def test_uniqueSets(self):
        input = \
            [{1, 2, 3, 4, 5, 6, 7, 8, 9, 10}, {1, 2, 3, 4, 5, 6, 7, 8, 9, 10},
             {1, 2, 3, 4, 5, 6, 7, 8, 9, 10, 11, 12, 13, 14, 15, 16, 17, 18, 19, 20,
                  21, 22, 23, 24, 25, 26, 27, 28, 29, 30, 31, 32, 33, 34, 35},
             {11, 12, 13, 14, 15, 16, 17, 18, 19, 20, 21, 22, 23, 24, 25, 26, 27, 28, 29, 30}]

        expected = \
            ([({2}, {32, 33, 34, 35, 31}),
              ({0, 1, 2}, {1, 2, 3, 4, 5, 6, 7, 8, 9, 10}),
              ({2, 3}, {11, 12, 13, 14, 15, 16, 17, 18, 19, 20,
                                 21, 22, 23, 24, 25, 26, 27, 28, 29, 30})],
             {1, 2, 3, 4, 5, 6, 7, 8, 9, 10, 11, 12, 13, 14, 15, 16, 17, 18, 19, 20,
                  21, 22, 23, 24, 25, 26, 27, 28, 29, 30, 31, 32, 33, 34, 35})

        self.assertCountEqual(expected, glideinFrontendLib.uniqueSets(input))

    def test_hashJob(self):
        in1 = {1: 'a', 2: 'b', 3: 'c'}
        in2 = [1, 3]
        expected = ((1, 'a'), (3, 'c'))
        self.assertCountEqual(expected,
                              glideinFrontendLib.hashJob(in1, in2))

    def test_appendRealRunning(self):
        cq_run_dict = glideinFrontendLib.getRunningCondorQ(self.condorq_dict)
        glideinFrontendLib.appendRealRunning(cq_run_dict, self.status_dict)
        expected = [
            'Site_Name%s@v3_0@factory1@submit.local' %
            (x) for x in [
                1, 2, 2, 2, 2]]
        expected.append('UNKNOWN')

        self.assertCountEqual(
            [x['RunningOn']
             for x in list(cq_run_dict['sched1'].fetchStored().values())],
            expected)

    def test_getGlideinCpusNum(self):
        self.assertEqual(glideinFrontendLib.getGlideinCpusNum(
            self.glidein_dict[self.glidein_dict_k1]), 1)
        self.assertEqual(glideinFrontendLib.getGlideinCpusNum(
            self.glidein_dict[self.glidein_dict_k2]), 4)
        self.assertEqual(glideinFrontendLib.getGlideinCpusNum(
            self.glidein_dict[self.glidein_dict_k3]), 1)

    def test_evalParamExpr(self):
        self.assertIs(
            glideinFrontendLib.evalParamExpr(
                '(30 + 40)', None, None), 70)

# @unittest.skip('yay')


class FETestCaseCondorQ(FETestCaseBase):
    def setUp(self):
        super(FETestCaseCondorQ, self).setUp()
        self.total_jobs = 13

    @mock.patch.object(glideinFrontendLib, 'getClientCondorStatus')
    @mock.patch.object(glideinFrontendLib, 'getClientCondorStatusCredIdOnly')
    def test_getClientCondorStatusPerCredId(
            self, m_getClientCondorStatusCredIdOnly, m_getClientCondorStatus):
        m_getClientCondorStatus.return_value = 'test_condor_status'
        getClientCondorStatusPerCredId(
            self.status_dict,
            self.frontend_name,
            self.group_name,
            self.request_name,
            self.cred_id)
        m_getClientCondorStatus.assert_called_with(
            self.status_dict, self.frontend_name, self.group_name, self.request_name)
        m_getClientCondorStatusCredIdOnly.assert_called_with(
            'test_condor_status', self.cred_id)

    @mock.patch.object(glideinFrontendLib.condorMonitor, 'SubQuery')
    def test_getClientCondorStatusCredIdOnly(self, m_subquery):
        getClientCondorStatusCredIdOnly(self.status_dict, self.cred_id)
        self.assertEqual(
            m_subquery.call_args[0][0],
            list(self.status_dict.values())[0])

    @mock.patch.object(glideinFrontendLib, 'getCondorQConstrained')
    def test_getCondorQ_no_constraints(self, m_getCondorQConstrained):
        schedd_names = ['test_sched1', 'test_sched2']

        glideinFrontendLib.getCondorQ(schedd_names, job_status_filter=None)
        m_getCondorQConstrained.assert_called_with(
            schedd_names, 'True', None, None)

        glideinFrontendLib.getCondorQ(schedd_names)
        m_getCondorQConstrained.assert_called_with(
            schedd_names, '(JobStatus=?=1)||(JobStatus=?=2)', None, None)

        glideinFrontendLib.getCondorQ(schedd_names, job_status_filter=[5])
        m_getCondorQConstrained.assert_called_with(
            schedd_names, '(JobStatus=?=5)', None, None)

        constraint = '(JobStatus=?=1)||(JobStatus=?=2)'
        format_list = list((('x509UserProxyFirstFQAN', 's'),))
        glideinFrontendLib.getCondorQ(schedd_names, 'True', format_list)
        m_getCondorQConstrained.assert_called_with(
            schedd_names,
            constraint,
            'True',
            format_list + self.default_format)

    @mock.patch.object(glideinFrontendLib.condorMonitor, 'SubQuery')
    def test_oldCondorQ(self, m_SubQuery):
        condorq_dict = {'a': 42}
        min_age = '_'

        glideinFrontendLib.getOldCondorQ(condorq_dict, min_age)
        self.assertEqual(m_SubQuery.call_args[0][0], 42)
        self.assertTrue(compareLambdas(m_SubQuery.call_args[0][1],
                                       lambda el: ('ServerTime' in el and 'EnteredCurrentStatus' in el and ((el['ServerTime'] - el['EnteredCurrentStatus']) >= min_age))))

        # this just checks that the lambda is evaluating the min_age variable,
        # not dereferencing it!

    def test_getRunningCondorQ(self):
        condor_ids = \
            list(glideinFrontendLib.getRunningCondorQ(
                self.condorq_dict)['sched1'].fetchStored().keys())

        self.assertCountEqual(
            condor_ids, [
                (12345, 3), (12345, 4), (12345, 5), (12345, 10), (12345, 11), (12345, 12)])

    def test_getIdleCondorQ(self):
        condor_ids = \
            list(glideinFrontendLib.getIdleCondorQ(
                self.condorq_dict)['sched1'].fetchStored().keys())

        self.assertCountEqual(
            condor_ids, [
                (12345, 0), (12345, 1), (12345, 2), (12345, 6), (12345, 7), (12345, 8), (12345, 9)])

    def test_getIdleVomsCondorQ(self):
        condor_ids = \
            list(glideinFrontendLib.getIdleVomsCondorQ(
                self.condorq_dict)['sched1'].fetchStored().keys())

        self.assertEqual(condor_ids, [(12345, 2)])

<<<<<<< HEAD
    def test_getIdleProxyCondorQ(self):
        condor_ids = \
            list(glideinFrontendLib.getIdleProxyCondorQ(
                self.condorq_dict)['sched1'].fetchStored().keys())

        self.assertCountEqual(
            condor_ids, [
                (12345, 1), (12345, 2), (12345, 6), (12345, 7), (12345, 8), (12345, 9)])

=======
>>>>>>> c8dae69b
    def test_getOldCondorQ(self):
        min_age = 100
        condor_ids = \
            list(glideinFrontendLib.getOldCondorQ(self.condorq_dict, min_age)[
                'sched1'].fetchStored().keys())
        self.assertEqual(condor_ids, [(12345, 0)])

    def test_countCondorQ(self):
        count = glideinFrontendLib.countCondorQ(self.condorq_dict)
        self.assertEqual(count, self.total_jobs)

    def test_getCondorQUsers(self):
        users = glideinFrontendLib.getCondorQUsers(self.condorq_dict)
        self.assertCountEqual(users, ['user1@fnal.gov', 'user2@fnal.gov'])

    @mock.patch('glideinwms.lib.condorMonitor.LocalScheddCache.iGetEnv')
    @mock.patch('glideinwms.lib.condorExe.exe_cmd')
    def test_getCondorQ(self, m_exe_cmd, m_iGetEnv):
        f = open('cq.fixture')
        m_exe_cmd.return_value = f.readlines()

        cq = glideinFrontendLib.getCondorQ(['sched1'])
        condor_ids = list(cq['sched1'].fetchStored().keys())

        self.assertCountEqual(
            condor_ids, [
                (12345, x) for x in range(
                    0, self.total_jobs)])


if __name__ == '__main__':
    unittest.main(
        testRunner=xmlrunner.XMLTestRunner(
            output='unittests-reports'))<|MERGE_RESOLUTION|>--- conflicted
+++ resolved
@@ -486,18 +486,6 @@
 
         self.assertEqual(condor_ids, [(12345, 2)])
 
-<<<<<<< HEAD
-    def test_getIdleProxyCondorQ(self):
-        condor_ids = \
-            list(glideinFrontendLib.getIdleProxyCondorQ(
-                self.condorq_dict)['sched1'].fetchStored().keys())
-
-        self.assertCountEqual(
-            condor_ids, [
-                (12345, 1), (12345, 2), (12345, 6), (12345, 7), (12345, 8), (12345, 9)])
-
-=======
->>>>>>> c8dae69b
     def test_getOldCondorQ(self):
         min_age = 100
         condor_ids = \
