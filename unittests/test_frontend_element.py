--- conflicted
+++ resolved
@@ -244,7 +244,6 @@
         self.assertEqual(self.gfe.compute_glidein_max_run(
             {'Idle': 0}, 100, 100), 100)
 
-<<<<<<< HEAD
     def test_some_iterate_one_artifacts(self):
         """
         Mock our way into glideinFrontendElement:iterate_one() to test if
@@ -351,7 +350,7 @@
                             'Proxy required (GLEXEC)' in LOG_DATA[idx - 1], state)
 
             idx += 1
-=======
+
     def test_populate_pubkey(self):
         """ test that good public keys get populated
             and bad public keys get removed
@@ -367,7 +366,6 @@
                 'good public key was removed when it shouldnt have been')
         self.assertTrue('PubKeyObj' in self.gfe.globals_dict['good_id']['attrs'],
                 'public key object not populated when it should have been')
->>>>>>> d10a4d83
 
 
 if __name__ == '__main__':
