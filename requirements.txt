--- conflicted
+++ resolved
@@ -15,15 +15,10 @@
 testfixtures
 coverage
 future
-<<<<<<< HEAD
 # std in p3 importlib
 # std in p3 argparse
 pyyaml
 PyJWT
-=======
-importlib
-argparse
->>>>>>> e9773fee
 
 # for tests
 jsonpickle
