#
# Project:
#   glideinWMS
#
# File Version: 
<<<<<<< HEAD
#   $Id: ldapMonitor.py,v 1.2.12.3 2011/06/13 16:39:22 klarson1 Exp $
=======
>>>>>>> fbae171d
#
# Description:
#   This module implements classes to query the ldap server
#   and manipulate the result
#
# Author:
#   Igor Sfiligoi (Jul 22nd 2008)
#

import ldap
import re

class LDAPQuery:
    def __init__(self,
                 ldap_url,ldap_port, # where to find LDAP server
                 base,filter_str):   # what to read
        self.ldap_url=ldap_url
        self.ldap_port=ldap_port
        self.base=base
        self.filter_str=filter_str
        self.stored_data=None

    # load info in internal storage
    def load(self,additional_filter_str=None):
        self.stored_data=self.fetch(additional_filter_str)

    # rpint out the internal storage
    def fetchStored(self):
        return self.stored_data

    # load from LDAP and print out
    # do not store locally
    def fetch(self,additional_filter_str=None):
        if additional_filter_str==None:
            additional_filter_str=""

        filter_str="(%s%s)"%(self.filter_str,additional_filter_str)

        ldap_obj=ldap.open(self.ldap_url,self.ldap_port)
        ldap_obj.simple_bind('','')
        try:
            bdii_data=ldap_obj.search_s(self.base,ldap.SCOPE_SUBTREE,
                                        filter_str)
        except ldap.FILTER_ERROR, e:
            raise ValueError, "LDAP filter error for '%s': %s"%(filter_str,e)
        del ldap_obj

        out_data={}
        for elarr in bdii_data:
            el1,el2=elarr
            if out_data.has_key(el1):
                raise RuntimeError,"Dublicate element found: "+el1
            out_data[el1]=el2
            
        del bdii_data
        return out_data
        
class BDIICEQuery(LDAPQuery):
    def __init__(self,
                 bdii_url,bdii_port=2170,     # where to find LDAP server
                 additional_filter_str=None,base_string="Mds-vo-name=local,o=grid"): # what to read
        if additional_filter_str==None:
            additional_filter_str=""
            
        filter_str="&(GlueCEInfoContactString=*)%s"%additional_filter_str

        LDAPQuery.__init__(self,bdii_url,bdii_port,
                           base_string,filter_str)

    def fetch(self,additional_filter_str=None):
        out_data=LDAPQuery.fetch(self,additional_filter_str)
        for k in out_data.keys():
            cluster_id=k.split("Mds-Vo-name=",1)[1].split(",",1)[0]
            out_data[k]['Mds-Vo-name']=[cluster_id,'local']

        return out_data
        
    def filterStatus(self, usable=True):
        old_data=self.stored_data
        if old_data==None:
            raise RuntimeError, "No data loaded"
        new_data={}
        for k in old_data.keys():
            if (old_data[k]['GlueCEStateStatus'][0]=='Production')==usable:
                new_data[k]=old_data[k]
        self.stored_data=new_data



class SearchBDII:
    def __init__(self,url,port=None,VO=None,CE=None,
                 GlueCEUniqueID=None,ldapSearchStr=None,searchStr=None):
        
        #Store Initialization Variables
        self.bdiiUrl=url
        self.port=port
        self.VO=VO
        self.CE=CE
        self.GlueCEUniqueID=GlueCEUniqueID
        self.ldapSearchStr=ldapSearchStr
        self.searchStr=searchStr
        
        #Initial Storage Variables
        self.bdiiData=None

        #Run Initializing Functions
        self.query_bdii()
        self.search_bdii_data()

    def query_bdii(self):
        """ Retrieve the information from BDII. Apply appropriate ldap filter strings.
        """
        selectionStr=""
        baseStr="Mds-vo-name=local,o=grid"
        if self.VO:
            selectionStr=selectionStr+"(|(GlueCEAccessControlBaseRule=VO:" + self.VO + ")(GlueCEAccessControlBaseRule=VOMS:/" + self.VO + "/Role=pilot))"

        if self.CE:
            selectionStr=selectionStr+"(GlueCEInfoContactString="+self.CE+")"

        if self.GlueCEUniqueID:
            baseStr=self.GlueCEUniqueID
        if self.ldapSearchStr:
            selectionStr=selectionStr+self.ldapSearchStr
        if self.port:
            bdii_obj=BDIICEQuery(self.bdiiUrl,bdii_port=int(self.port),additional_filter_str=selectionStr,base_string=baseStr)
        else:    
            bdii_obj=BDIICEQuery(self.bdiiUrl,additional_filter_str=selectionStr,base_string=baseStr)
        bdii_obj.load()
        self.bdiiData=bdii_obj.fetchStored()
        del bdii_obj
    

    def search_bdii_data(self):
        """searches the base string of each retrieved entry for designated string.
        """
   
        dict={}
        ### only modify bdiiData if there is a search criteria
        if self.searchStr:
            found=False
            for key in self.bdiiData.keys():
                if self.searchStr in key:
                    dict[key]=self.bdiiData[key]
                    found=True
            if found==False:
                print "\n No entry found for search term \""+self.searchStr+"\" .\n"
            self.bdiiData.clear()
            self.bdiiData=dict
        

    def return_bdii_data(self):
        """Returns a dictionary of bdii information
        """
        return self.bdiiData


    def display_bdii_data(self,file=None):
        """Display entries.
        Args (file=None): file is the specified output file name. If blank, output is on command line.
        """
        if file:
            try:
                outFile=open(file,'w')
                for key in self.bdiiData.keys():
                    outFile.write("\n%s\n%s\n\n"%(key,self.bdiiData[key]))
            except:
                print "Error opening or closing specified file."
        else:
            for key in self.bdiiData.keys():
                print "\n"
                print key
                print "\n"
                print self.bdiiData[key]
                print "\n\n"
<<<<<<< HEAD

class BdiiLdap:
   def __init__(self, bdii="uscmsbd2.fnal.gov"):
       self.bdii = bdii
       self.DEBUG = 0
       self.map_source = {'ceList': [], 'bdii': ''}
       self.ce_to_cluster_map = {}
       self.cluster_to_site_map = {}

   def runldapquery(self, filter, attribute):
       bdii = self.bdii
       if self.DEBUG:
           print "runldapquery ["+bdii+"]", filter, attribute
       attribute = attribute.split(' ')
       filter = filter.strip()
       filter = filter.lstrip("'").rstrip("'")

       bdiiuri = 'ldap://' + bdii + ':2170'
       l = ldap.initialize(bdiiuri)

       l.simple_bind_s('', '')

       base = "o=grid"
#        base = "mds-vo-name=USCMS-FNAL-WC1,mds-vo-name=local,o=grid"
       scope = ldap.SCOPE_SUBTREE
       timeout = 0
       result_set = []
       filter = filter.strip("'")

       try:
           result_id = l.search(base, scope, filter, attribute)
           while 1:
               result_type, result_data = l.result(result_id, timeout)
               if (result_data == []):
                   break
               else:
                   if result_type == ldap.RES_SEARCH_ENTRY:
                       result_set.append(result_data)

       except ldap.LDAPError, error_message:
           print error_message
           raise

       return result_set

   def clearMaps(self):
       self.map_source['ceList'] = []
       self.map_source['bdii'] = ''
       self.ce_to_cluster_map.clear()
       self.cluster_to_site_map.clear()

   def generateMaps(self, ceList=[]):
       """
       Generate maps of CE to Cluster and Cluster to Site as 
       ce_to_cluster_map, cluster_to_site_map

       ceList: list of GlueCEUniqueIDs
       bdii: BDII instance to query

       If ceList is an empty list, generate a map for all CEs.
       """

       if self.bdii == self.map_source['bdii']: # check for cached maps
           if (not ceList and self.map_source['ceList'] == 'ALL') or \
              (ceList and self.map_source['ceList'] == ceList):
               return

       self.clearMaps()

       if ceList:
           query = self.buildOrQuery('GlueCEUniqueID', ceList)
       else:
           query = '(GlueCEUniqueID=*)'

       pout = self.runldapquery(query, 'GlueCEUniqueID GlueForeignKey')

       r = re.compile('^GlueClusterUniqueID\s*=\s*(.*)')
       for x in pout:
           host = x[0][1]['GlueCEUniqueID'][0]
           clusterid = x[0][1]['GlueForeignKey'][0]
           m = r.match(clusterid)
           if m: self.ce_to_cluster_map[host] = m.groups()[0]

       query = "(&(objectClass=GlueCluster)"
       if ceList:
           query += self.buildOrQuery('GlueClusterUniqueID', self.ce_to_cluster_map.values())
       else:
           query += '(GlueClusterUniqueID=*)'
       query += ")"

       pout = self.runldapquery(query, 'GlueClusterUniqueID GlueForeignKey')
       r = re.compile('^GlueSiteUniqueID=(.*)')
       for x in pout:
           cluster = x[0][1]['GlueClusterUniqueID'][0]
           foreign_keys = x[0][1]['GlueForeignKey']
           for foreign_key in foreign_keys:
               m = r.match(foreign_key)
               if m:
                   site = m.groups()[0]
                   self.cluster_to_site_map[cluster] = site

       # cache the list sources
       if ceList:
           self.map_source['ceList'] = ceList
       else:
           self.map_source['ceList'] = 'ALL'
       self.map_source['bdii'] = self.bdii

       if (self.DEBUG): print 40*'*', 'exit generateMaps', 40*'*'

   def buildOrQuery(self, gluekey, list):
       """
       Returns a nugget of LDAP requesting the OR of all items
       of the list equal to the gluekey
       """

       query = "(|"
       for x in list:
           query += "(%s=%s)" % (gluekey, x)
       query += ")"
       return query       
             
=======
               
>>>>>>> fbae171d
        <|MERGE_RESOLUTION|>--- conflicted
+++ resolved
@@ -3,10 +3,6 @@
 #   glideinWMS
 #
 # File Version: 
-<<<<<<< HEAD
-#   $Id: ldapMonitor.py,v 1.2.12.3 2011/06/13 16:39:22 klarson1 Exp $
-=======
->>>>>>> fbae171d
 #
 # Description:
 #   This module implements classes to query the ldap server
@@ -182,7 +178,6 @@
                 print "\n"
                 print self.bdiiData[key]
                 print "\n\n"
-<<<<<<< HEAD
 
 class BdiiLdap:
    def __init__(self, bdii="uscmsbd2.fnal.gov"):
@@ -305,7 +300,4 @@
        query += ")"
        return query       
              
-=======
-               
->>>>>>> fbae171d
         