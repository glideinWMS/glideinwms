--- conflicted
+++ resolved
@@ -1,8 +1,4 @@
-<<<<<<< HEAD
 from __future__ import absolute_import
-=======
-
->>>>>>> fb50a4f6
 #
 # Project:
 #   glideinWMS
@@ -43,8 +39,8 @@
     import classad
     USE_HTCONDOR_PYTHON_BINDINGS = True
 except:
-    #TODO Maybe we should print a message here? Even though I don't know if
-    #logSupport has been initialized. But I'd try to put it log.debug
+    # TODO Maybe we should print a message here? Even though I don't know if
+    # logSupport has been initialized. But I'd try to put it log.debug
     pass
 
 
@@ -172,12 +168,12 @@
     # Can raise exceptions
     def iGetEnv(self, schedd_name, pool_name):
         cs = CondorStatus('schedd', pool_name)
-        data = cs.fetch(constraint='Name=?="%s"'%schedd_name,
+        data = cs.fetch(constraint='Name=?="%s"' % schedd_name,
                         format_list=[('ScheddIpAddr', 's'),
                                      ('SPOOL_DIR_STRING', 's'),
                                      ('LOCAL_DIR_STRING', 's')])
         if schedd_name not in data:
-            raise RuntimeError("Schedd '%s' not found"%schedd_name)
+            raise RuntimeError("Schedd '%s' not found" % schedd_name)
 
         el = data[schedd_name]
         if 'SPOOL_DIR_STRING' not in el and 'LOCAL_DIR_STRING' not in el:
@@ -185,23 +181,24 @@
             return None
         if 'ScheddIpAddr' not in el:
             # This should never happen
-            raise RuntimeError("Schedd '%s' is not advertising ScheddIpAddr"%schedd_name)
+            raise RuntimeError("Schedd '%s' is not advertising ScheddIpAddr" % schedd_name)
 
         schedd_ip = el['ScheddIpAddr'][1:].split(':')[0]
         if schedd_ip in self.my_ips:  # seems local, go for the dir
-            l=el.get('SPOOL_DIR_STRING', el.get('LOCAL_DIR_STRING'))
+            l = el.get('SPOOL_DIR_STRING', el.get('LOCAL_DIR_STRING'))
             if os.path.isdir(l):  # making sure the directory exists
                 if 'SPOOL_DIR_STRING' in el:
-                    return {'_CONDOR_SPOOL': '%s' %l }
+                    return {'_CONDOR_SPOOL': '%s' % l}
                 else:  # LOCAL_DIR_STRING, assuming spool is LOCAL_DIR_STRING/spool
-                    if os.path.isdir('%s/spool' %l):
-                        return {'_CONDOR_SPOOL': '%s/spool' %l }
+                    if os.path.isdir('%s/spool' % l):
+                        return {'_CONDOR_SPOOL': '%s/spool' % l}
             else:
                 # dir does not exist, not relevant, revert to standard behaviour
                 return None
         else:
             # not local
             return None
+
 
 # default global object
 local_schedd_cache = LocalScheddCache()
@@ -365,22 +362,22 @@
 
     def __init__(self, exe_name, resource_str, group_attribute,
                  pool_name=None, security_obj=None, env={}):
-        self.exe_name=exe_name
-        self.env=env
-        self.resource_str=resource_str
-        self.group_attribute=group_attribute
-        self.pool_name=pool_name
+        self.exe_name = exe_name
+        self.env = env
+        self.resource_str = resource_str
+        self.group_attribute = group_attribute
+        self.pool_name = pool_name
         if pool_name is None:
-            self.pool_str=""
+            self.pool_str = ""
         else:
             self.pool_str = "-pool %s" % pool_name
 
         if security_obj is not None:
             if security_obj.has_saved_state():
                 raise RuntimeError("Cannot use a security object which has saved state.")
-            self.security_obj=copy.deepcopy(security_obj)
-        else:
-            self.security_obj=condorSecurity.ProtoRequest()
+            self.security_obj = copy.deepcopy(security_obj)
+        else:
+            self.security_obj = condorSecurity.ProtoRequest()
 
     def require_integrity(self, requested_integrity):
         """
@@ -392,7 +389,7 @@
             condor_val = "REQUIRED"
         else:
             # Not required, set OPTIONAL if the other side requires it
-            condor_val='OPTIONAL'
+            condor_val = 'OPTIONAL'
         self.security_obj.set('CLIENT', 'INTEGRITY', condor_val)
 
     def get_requested_integrity(self):
@@ -465,7 +462,7 @@
         else:
             constraint_str = "-constraint '%s'"%constraint
 
-        full_xml=(format_list is None)
+        full_xml = (format_list is None)
         if format_list is not None:
             format_arr = []
             for format_el in format_list:
@@ -483,6 +480,7 @@
                 xml_data = condorExe.exe_cmd(self.exe_name, "%s -xml %s %s" %
                                              (self.resource_str, self.pool_str, constraint_str), env=self.env)
             else:
+                # format_str is defined because full_xml False means (format_list is not None)
                 xml_data = condorExe.exe_cmd(self.exe_name, "%s %s -xml %s %s" %
                                              (self.resource_str, format_str, self.pool_str, constraint_str), env=self.env)
         finally:
@@ -823,11 +821,12 @@
         xml2list_intype = "un"
         xml2list_inattr["val"] = None
     elif name in ("s", "e"):
-        pass # nothing to do
+        pass  # nothing to do
     elif name == "classads":
-        pass # top element, nothing to do
+        pass  # top element, nothing to do
     else:
         raise TypeError("Unsupported type: %s" % name)
+
 
 def xml2list_end_element(name):
     global xml2list_data, xml2list_inclassad, xml2list_inattr, xml2list_intype
@@ -846,6 +845,7 @@
     else:
         raise TypeError("Unexpected type: %s" % name)
 
+
 def xml2list_char_data(data):
     global xml2list_data, xml2list_inclassad, xml2list_inattr, xml2list_intype
     if xml2list_inattr is None:
@@ -858,16 +858,17 @@
         xml2list_inattr["val"] = float(data)
     elif xml2list_intype == "b":
         if xml2list_inattr["val"] is not None:
-            #nothing to do, value was in attribute
+            # nothing to do, value was in attribute
             pass
         else:
             xml2list_inattr["val"] = (data[0] in ('T', 't', '1'))
     elif xml2list_intype == "un":
-        #nothing to do, value was in attribute
+        # nothing to do, value was in attribute
         pass
     else:
         unescaped_data = string.replace(data, '\\"', '"')
         xml2list_inattr["val"] += unescaped_data
+
 
 def xml2list(xml_data):
     global xml2list_data, xml2list_inclassad, xml2list_inattr, xml2list_intype
@@ -899,6 +900,7 @@
     # else no xml, so return an empty list
 
     return xml2list_data
+
 
 def list2dict(list_data, attr_name):
     """
@@ -991,6 +993,7 @@
 
     return outdata
 
+
 #
 # Inputs
 #  data        - data from a fetch()
@@ -1033,6 +1036,7 @@
 
     return count
 
+
 #
 # Inputs
 #  data        - data from a fetch()
@@ -1075,6 +1079,7 @@
 
     return return_list
 
+
 #
 # Recursivelly add two dictionaries
 # Do it in place, using the first one
@@ -1087,11 +1092,10 @@
             base_dict[k] = new_el
         else:
             if isinstance(new_el, dict):
-                #another dictionary, recourse
+                # another dictionary, recourse
                 addDict(base_dict[k], new_el)
             else:
                 base_dict[k] += new_el
-
 
 
 ################################################################################
@@ -1181,9 +1185,9 @@
         self.schedd_name=schedd_name
 
         if schedd_lookup_cache is None:
-            schedd_lookup_cache=NoneScheddCache()
-
-        schedd_str, env=schedd_lookup_cache.getScheddId(schedd_name, pool_name)
+            schedd_lookup_cache = NoneScheddCache()
+
+        schedd_str, env = schedd_lookup_cache.getScheddId(schedd_name, pool_name)
 
         CondorQuery.__init__(self, "condor_q", schedd_str, "ClusterId",
                              pool_name, security_obj, env)
