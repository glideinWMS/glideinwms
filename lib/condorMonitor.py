#
# Project:
#   glideinWMS
#
# File Version: 
#
# Description:
#   This module implements classes to query the condor daemons
#   and manipulate the results
#   Please notice that it also converts \" into "
#
# Author:
#   Igor Sfiligoi (Aug 30th 2006)
#

import condorExe
import condorSecurity
import os
import string
import copy
import socket
import xml.parsers.expat

#
# Configuration
#

# Set path to condor binaries
def set_path(new_condor_bin_path):
    global condor_bin_path
    condor_bin_path = new_condor_bin_path

#
# Caching classes
#

# dummy caching class, when you don't want caching
# used as base class below, too
class NoneScheddCache:
    #returns (cms arg schedd string,LOCAL_DIR)
    def getScheddId(self,schedd_name,pool_name):
        return (self.iGetCmdScheddStr(schedd_name),{})

    # INTERNAL and for inheritance
    def iGetCmdScheddStr(self,schedd_name):
        if schedd_name==None:
            schedd_str=""
        else:
            schedd_str = "-name %s " % schedd_name

        return schedd_str


# The schedd can be found either through -name attr
# or through the local disk lookup
# Remember which one to use
class LocalScheddCache(NoneScheddCache):
    def __init__(self):
        self.enabled=True
        # dictionary of
        #   (schedd_name,pool_name)=>(cms arg schedd string,env)
        self.cache={}

        self.my_ips=socket.gethostbyname_ex(socket.gethostname())[2]
        try:
            self.my_ips+=socket.gethostbyname_ex('localhost')[2]
        except socket.gaierror,e:
            pass # localhost not defined, ignore
            
                

    def enable(self):
        self.enabled=True

    def disable(self):
        self.enabled=False

    #returns (cms arg schedd string,env)
    def getScheddId(self,schedd_name,pool_name):
        if schedd_name==None: # special case, do not cache
            return ("",{})

        if self.enabled:
            k=(schedd_name,pool_name)
            if not self.cache.has_key(k): # not in cache, discover it
                env=self.iGetEnv(schedd_name, pool_name)
                if env==None: #
                    self.cache[k]=(self.iGetCmdScheddStr(schedd_name),{})
                else:
                    self.cache[k]=("",env)
            return self.cache[k]
        else: # not enabled, just return the str
            return (self.iGetCmdScheddStr(schedd_name),{})

    #
    # PRIVATE
    #

    # return None if not found
    # Can raise exceptions
    def iGetEnv(self,schedd_name, pool_name):
        cs=CondorStatus('schedd',pool_name)
        data=cs.fetch(constraint='Name=?="%s"'%schedd_name,format_list=[('ScheddIpAddr','s'),('LOCAL_DIR_STRING','s')])
        if not data.has_key(schedd_name):
            raise RuntimeError, "Schedd '%s' not found"%schedd_name

        el=data[schedd_name]
        if not el.has_key('LOCAL_DIR_STRING'): # not advertising, cannot use disk optimization
            return None
        if not el.has_key('ScheddIpAddr'): # This should never happen
            raise RuntimeError, "Schedd '%s' is not advertising ScheddIpAddr"%schedd_name

        schedd_ip=el['ScheddIpAddr'][1:].split(':')[0]
        if schedd_ip in self.my_ips: #seems local, go for the dir
            l=el['LOCAL_DIR_STRING']
            if os.path.isdir(l): # making sure the directory exists
                return {'_CONDOR_LOCAL_DIR':l}
            else: #dir does not exist, likely not relevant, revert to standard behaviour
                return None
        else: # not local
            return None

# default global object
local_schedd_cache=LocalScheddCache()
        
#
# Condor monitoring classes
#

# Generic, you most probably don't want to use these
class AbstractQuery: # pure virtual, just to have a minimum set of methods defined
    # returns the data, will not modify self
    def fetch(self,constraint=None,format_list=None):
        raise NotImplementedError,"Fetch not implemented"

    # will fetch in self.stored_data
    def load(self,constraint=None,format_list=None):
        raise NotImplementedError,"Load not implemented"

    # constraint_func is a boolean function, with only one argument (data el)
    # same output as fetch, but limited to constraint_func(el)==True
    #
    # if constraint_func==None, return all the data
    def fetchStored(self,constraint_func=None):
        raise NotImplementedError,"fetchStored not implemented"

class StoredQuery(AbstractQuery): # still virtual, only fetchStored defined
    stored_data = {}
    
    def fetchStored(self,constraint_func=None):
        return applyConstraint(self.stored_data,constraint_func)

#
# format_list is a list of
#  (attr_name, attr_type)
# where attr_type is one of
#  "s" - string
#  "i" - integer
#  "r" - real (float)
#  "b" - bool
#
#
# security_obj, if defined, should be a child of condorSecurity.ProtoRequest
class QueryExe(StoredQuery): # first fully implemented one, execute commands 
    def __init__(self,exe_name,resource_str,group_attribute,pool_name=None,security_obj=None,env={}):
        self.exe_name=exe_name
        self.env=env
        self.resource_str=resource_str
        self.group_attribute=group_attribute
        self.pool_name=pool_name
        if pool_name==None:
            self.pool_str=""
        else:
            self.pool_str = "-pool %s" % pool_name

        if security_obj!=None:
            if security_obj.has_saved_state():
                raise RuntimeError, "Cannot use a security object which has saved state."
            self.security_obj=copy.deepcopy(security_obj)
        else:
            self.security_obj=condorSecurity.ProtoRequest()

    def require_integrity(self,requested_integrity): # if none, dont change, else forse that one
        if requested_integrity==None:
            condor_val=None
        elif requested_integrity:
            condor_val="REQUIRED"
        else:
            # if not required, still should not fail if the other side requires it
            condor_val='OPTIONAL'

        self.security_obj.set('CLIENT','INTEGRITY',condor_val)

    def get_requested_integrity(self):
        condor_val = self.security_obj.get('CLIENT','INTEGRITY')
        if condor_val==None:
            return None
        return (condor_val=='REQUIRED')

    def require_encryption(self,requested_encryption): # if none, dont change, else forse that one
        if requested_encryption==None:
            condor_val=None
        elif requested_encryption:
            condor_val="REQUIRED"
        else:
            # if not required, still should not fail if the other side requires it
            condor_val='OPTIONAL'

        self.security_obj.set('CLIENT','ENCRYPTION',condor_val)

    def get_requested_encryption(self):
        condor_val = self.security_obj.get('CLIENT','ENCRYPTION')
        if condor_val==None:
            return None
        return (condor_val=='REQUIRED')

    def fetch(self,constraint=None,format_list=None):
        if constraint==None:
            constraint_str=""
        else:
            constraint_str="-constraint '%s'"%constraint

        full_xml=(format_list==None)
        if format_list!=None:
            format_arr=[]
            for format_el in format_list:
                attr_name,attr_type=format_el
                attr_format={'s':'%s','i':'%i','r':'%f','b':'%i'}[attr_type]
                format_arr.append('-format "%s" "%s"'%(attr_format,attr_name))
            format_str=string.join(format_arr," ")

        # set environment for security settings
        self.security_obj.save_state()
        self.security_obj.enforce_requests()

        if full_xml:
<<<<<<< HEAD
            xml_data = condorExe.exe_cmd(self.exe_name, "%s -xml %s %s" % (self.resource_str, self.pool_str, constraint_str))
        else:
            xml_data = condorExe.exe_cmd(self.exe_name, "%s %s %s %s" % (self.resource_str, format_str, self.pool_str, constraint_str))
            xml_data = ['<?xml version="1.0"?><classads>'] + xml_data + ["</classads>"]
=======
            xml_data=condorExe.exe_cmd(self.exe_name,"%s -xml %s %s"%(self.resource_str,self.pool_str,constraint_str),env=self.env);
        else:
            xml_data=condorExe.exe_cmd(self.exe_name,"%s %s -xml %s %s"%(self.resource_str,format_str,self.pool_str,constraint_str),env=self.env);
>>>>>>> 9127b767

        # restore old values
        self.security_obj.restore_state()

        list_data = xml2list(xml_data)
        del xml_data
        dict_data = list2dict(list_data, self.group_attribute)
        return dict_data

    def load(self, constraint=None, format_list=None):
        self.stored_data = self.fetch(constraint, format_list)


#
# Fully usable query functions
#

# condor_q 
class CondorQ(QueryExe):
    def __init__(self,schedd_name=None,pool_name=None,security_obj=None,schedd_lookup_cache=local_schedd_cache):
        self.schedd_name=schedd_name
<<<<<<< HEAD
        if schedd_name==None:
            schedd_str=""
        else:
            schedd_str = "-name %s" % schedd_name
=======
>>>>>>> 9127b767

        if schedd_lookup_cache==None:
            schedd_lookup_cache=NoneScheddCache()

        schedd_str,env=schedd_lookup_cache.getScheddId(schedd_name, pool_name)

        QueryExe.__init__(self,"condor_q",schedd_str,["ClusterId","ProcId"],pool_name,security_obj,env)

    def fetch(self, constraint=None, format_list=None):
        if format_list != None:
            # check that ClusterId and ProcId are present, and if not add them
            format_list = complete_format_list(format_list, [("ClusterId", 'i'), ("ProcId", 'i')])
        return QueryExe.fetch(self, constraint=constraint, format_list=format_list)


# condor_q, where we have only one ProcId x ClusterId
class CondorQLite(QueryExe):
    def __init__(self,schedd_name=None,pool_name=None,security_obj=None,schedd_lookup_cache=local_schedd_cache):
        self.schedd_name=schedd_name
<<<<<<< HEAD
        if schedd_name==None:
            schedd_str=""
        else:
            schedd_str = "-name %s" % schedd_name
=======
>>>>>>> 9127b767

        if schedd_lookup_cache==None:
            schedd_lookup_cache=NoneScheddCache()

        schedd_str,env=schedd_lookup_cache.getScheddId(schedd_name, pool_name)

        QueryExe.__init__(self,"condor_q",schedd_str,"ClusterId",pool_name,security_obj,env)

    def fetch(self, constraint=None, format_list=None):
        if format_list != None:
            # check that ClusterId is present, and if not add it
            format_list = complete_format_list(format_list, [("ClusterId", 'i')])
        return QueryExe.fetch(self, constraint=constraint, format_list=format_list)

# condor_status
class CondorStatus(QueryExe):
    def __init__(self,subsystem_name=None,pool_name=None,security_obj=None):
        if subsystem_name==None:
            subsystem_str=""
        else:
            subsystem_str = "-%s" % subsystem_name

        QueryExe.__init__(self,"condor_status",subsystem_str,"Name",pool_name,security_obj,{})

    def fetch(self, constraint=None, format_list=None):
        if format_list != None:
            # check that Name present and if not, add it
            format_list = complete_format_list(format_list, [("Name",'s')])
        return QueryExe.fetch(self, constraint=constraint, format_list=format_list)

#
# Subquery classes
#

# Generic, you most probably don't want to use this
class BaseSubQuery(StoredQuery):
    def __init__(self, query, subquery_func):
        self.query = query
        self.subquery_func = subquery_func

    def fetch(self, constraint=None):
        indata = self.query.fetch(constraint)
        return self.subquery_func(self, indata)


    #
    # NOTE: You need to call load on the SubQuery object to use fetchStored
    #       and had query.load issued before
    #
    def load(self, constraint=None):
        indata = self.query.fetchStored(constraint)
        self.stored_data = self.subquery_func(indata)

#
# Fully usable subquery functions
#

class SubQuery(BaseSubQuery):
    def __init__(self, query, constraint_func=None):
        BaseSubQuery.__init__(self, query, lambda d:applyConstraint(d, constraint_func))

class Group(BaseSubQuery):
    #  group_key_func  - Key extraction function
    #                      One argument: classad dictionary
    #                      Returns: value of the group key
    #  group_data_func - Key extraction function
    #                      One argument: list of classad dictionaries
    #                      Returns: a summary classad dictionary
    def __init__(self, query, group_key_func, group_data_func):
        BaseSubQuery.__init__(self, query, lambda d:doGroup(d, group_key_func, group_data_func))

#
# Summarizing classes
#

class Summarize:
    #  hash_func   - Hashing function
    #                One argument: classad dictionary
    #                Returns: hash value
    #                          if None, will not be counted
    #                          if a list, all elements will be used
    def __init__(self, query, hash_func=lambda x:1):
        self.query = query
        self.hash_func = hash_func

    # Parameters:
    #    constraint - string to be passed to query.fetch()
    #    hash_func  - if !=None, use this instead of the main one
    # Returns a dictionary of hash values
    #    Elements are counts (or more dictionaries if hash returns lists)
    def count(self, constraint=None, hash_func=None):
        data = self.query.fetch(constraint)
        return fetch2count(data, self.getHash(hash_func))

    # Use data pre-stored in query
    # Same output as count
    def countStored(self, constraint_func=None, hash_func=None):
        data = self.query.fetchStored(constraint_func)
        return fetch2count(data, self.getHash(hash_func))

    # Parameters, same as count
    # Returns a dictionary of hash values
    #    Elements are lists of keys (or more dictionaries if hash returns lists)
    def list(self, constraint=None, hash_func=None):
        data = self.query.fetch(constraint)
        return fetch2list(data, self.getHash(hash_func))

    # Use data pre-stored in query
    # Same output as list
    def listStored(self,constraint_func=None,hash_func=None):
        data=self.query.fetchStored(constraint_func)
        return fetch2list(data,self.getHash(hash_func))

    ### Internal
    def getHash(self, hash_func):
        if hash_func == None:
            return self.hash_func
        else:
            return hash_func

class SummarizeMulti:
    def __init__(self, queries, hash_func=lambda x:1):
        self.counts = []
        for query in queries:
            self.counts.append(self.count(query,hash_func))
        self.hash_func=hash_func

    # see Count for description
    def count(self, constraint=None, hash_func=None):
        out = {}
        
        for c in self.counts:
            data = c.count(constraint, hash_func)
            addDict(out, data)

        return out

    # see Count for description
    def countStored(self, constraint_func=None, hash_func=None):
        out = {}
        
        for c in self.counts:
            data = c.countStored(constraint_func, hash_func)
            addDict(out, data)

        return out

        


############################################################
#
# P R I V A T E, do not use
#
############################################################

# check that req_format_els are present in in_format_list, and if not add them
# return a new format_list
def complete_format_list(in_format_list, req_format_els):
    out_format_list = in_format_list[0:]
    for req_format_el in req_format_els:
        found = False
        for format_el in in_format_list:
            if format_el[0] == req_format_el[0]:
                found = True
                break
        if not found:
            out_format_list.append(req_format_el)
    return out_format_list

#
# Convert Condor XML to list
#
# For Example:
#
#<?xml version="1.0"?>
#<!DOCTYPE classads SYSTEM "classads.dtd">
#<classads>
#<c>
#    <a n="MyType"><s>Job</s></a>
#    <a n="TargetType"><s>Machine</s></a>
#    <a n="AutoClusterId"><i>0</i></a>
#    <a n="ExitBySignal"><b v="f"/></a>
#    <a n="TransferOutputRemaps"><un/></a>
#    <a n="WhenToTransferOutput"><s>ON_EXIT</s></a>
#</c>
#<c>
#    <a n="MyType"><s>Job</s></a>
#    <a n="TargetType"><s>Machine</s></a>
#    <a n="AutoClusterId"><i>0</i></a>
#    <a n="OnExitRemove"><b v="t"/></a>
#    <a n="x509userproxysubject"><s>/DC=gov/DC=fnal/O=Fermilab/OU=People/CN=Igor Sfiligoi/UID=sfiligoi</s></a>
#</c>
#</classads>
#

# 3 xml2list XML handler functions
def xml2list_start_element(name, attrs):
    global xml2list_data, xml2list_inclassad, xml2list_inattr, xml2list_intype
    if name == "c":
        xml2list_inclassad = {}
    elif name == "a":
        xml2list_inattr = {"name": attrs["n"], "val": ""}
        xml2list_intype = "s"
    elif name == "i":
        xml2list_intype = "i"
    elif name == "r":
        xml2list_intype = "r"
    elif name == "b":
        xml2list_intype = "b"
        if attrs.has_key('v'):
            xml2list_inattr["val"] = (attrs["v"] in ('T', 't', '1'))
        else:
            # extended syntax... value in text area
            xml2list_inattr["val"] = None
    elif name == "un":
        xml2list_intype = "un"
        xml2list_inattr["val"] = None
    elif name in ("s", "e"):
        pass # nothing to do
    elif name == "classads":
        pass # top element, nothing to do
    else:
        raise TypeError, "Unsupported type: %s" % name
        
def xml2list_end_element(name):
    global xml2list_data, xml2list_inclassad, xml2list_inattr, xml2list_intype
    if name == "c":
        xml2list_data.append(xml2list_inclassad)
        xml2list_inclassad = None
    elif name == "a":
        xml2list_inclassad[xml2list_inattr["name"]] = xml2list_inattr["val"]
        xml2list_inattr = None
    elif name in ("i", "b", "un", "r"):
        xml2list_intype = "s"
    elif name in ("s", "e"):
        pass # nothing to do
    elif name == "classads":
        pass # top element, nothing to do
    else:
        raise TypeError, "Unexpected type: %s" % name
    
def xml2list_char_data(data):
    global xml2list_data, xml2list_inclassad, xml2list_inattr, xml2list_intype
    if xml2list_inattr == None:
        # only process when in attribute
        return

    if xml2list_intype == "i":
        xml2list_inattr["val"] = int(data)
    elif xml2list_intype == "r":
        xml2list_inattr["val"] = float(data)
    elif xml2list_intype == "b":
        if xml2list_inattr["val"] != None:
            #nothing to do, value was in attribute
            pass
        else:
            xml2list_inattr["val"] = (data[0] in ('T', 't', '1'))
    elif xml2list_intype == "un":
        #nothing to do, value was in attribute
        pass
    else:
        unescaped_data = string.replace(data, '\\"', '"')
        xml2list_inattr["val"] += unescaped_data

def xml2list(xml_data):
    global xml2list_data, xml2list_inclassad, xml2list_inattr, xml2list_intype

    xml2list_data = []
    xml2list_inclassad = None
    xml2list_inattr = None
    xml2list_intype = None
    
    p = xml.parsers.expat.ParserCreate()
    p.StartElementHandler = xml2list_start_element
    p.EndElementHandler = xml2list_end_element
    p.CharacterDataHandler = xml2list_char_data

    found_xml = -1
    for line in range(len(xml_data)):
        # look for the xml header
        if xml_data[line][:5] == "<?xml":
            found_xml = line
            break

    if found_xml>=0:
      try:
        p.Parse(string.join(xml_data[found_xml:]),1)
      except TypeError, e:
        raise RuntimeError, "Failed to parse XML data, TypeError: %s"%e
      except:
        raise RuntimeError, "Failed to parse XML data, generic error"
    # else no xml, so return an empty list
    
    return xml2list_data

#
# Convert a list to a dictionary
#
def list2dict(list_data, attr_name):
    if type(attr_name) in (type([]), type((1, 2))):
        attr_list = attr_name
    else:
        attr_list = [attr_name]
    
    dict_data = {}
    for list_el in list_data:
        if type(attr_name) in (type([]), type((1, 2))):
            dict_name = []
            for an in attr_name:
                dict_name.append(list_el[an])
            dict_name = tuple(dict_name)
        else:
            dict_name = list_el[attr_name]
        # dict_el will have all the elements but those in attr_list
        dict_el = {}
        for a in list_el:
            if not (a in attr_list):
                dict_el[a] = list_el[a]
        dict_data[dict_name] = dict_el
    return dict_data


def applyConstraint(data, constraint_func):
    if constraint_func == None:
        return data
    else:
        outdata = {}
        for key in data.keys():
            if constraint_func(data[key]):
                outdata[key] = data[key]
    return outdata


def doGroup(indata, group_key_func, group_data_func):
    gdata = {}
    for k in indata.keys():
        inel = indata[k]
        gkey = group_key_func(inel)
        if gdata.has_key(gkey):
            gdata[gkey].append(inel)
        else:
            gdata[gkey] = [inel]

    outdata = {}
    for k in gdata.keys():
        outdata[k] = group_data_func(gdata[k])
        
    return outdata

#
# Inputs
#  data        - data from a fetch()
#  hash_func   - Hashing function
#                One argument: classad dictionary
#                Returns: hash value
#                          if None, will not be counted
#                          if a list, all elements will be used
#
# Returns a dictionary of hash values
#    Elements are counts (or more dictionaries if hash returns lists)
#
def fetch2count(data, hash_func):
    count = {}
    for k in data.keys():
        el = data[k]

        hid = hash_func(el)
        if hid == None:
            # hash tells us it does not want to count this
            continue

        # cel will point to the real counter
        cel = count

        # check if it is a list
        if (type(hid) == type([])):
            # have to create structure inside count
            for h in hid[:-1]:
                if not cel.has_key(h):
                    cel[h] = {}
                cel = cel[h]
            hid = hid[-1]

        if cel.has_key(hid):
            count_el = cel[hid] + 1
        else:
            count_el = 1
        cel[hid] = count_el
            
    return count

#
# Inputs
#  data        - data from a fetch()
#  hash_func   - Hashing function
#                One argument: classad dictionary
#                Returns: hash value
#                          if None, will not be counted
#                          if a list, all elements will be used
#
# Returns a dictionary of hash values
#    Elements are lists of keys (or more dictionaries if hash returns lists)
#
def fetch2list(data, hash_func):
    return_list = {}
    for k in data.keys():
        el = data[k]

        hid = hash_func(el)
        if hid == None:
            # hash tells us it does not want to list this
            continue

        # lel will point to the real list
        lel = return_list

        # check if it is a list
        if (type(hid) == type([])):
            # have to create structure inside list
            for h in hid[:-1]:
                if not lel.has_key(h):
                    lel[h] = {}
                lel = lel[h]
            hid = hid[-1]

        if lel.has_key(hid):
            list_el = lel[hid].append[k]
        else:
            list_el = [k]
        lel[hid] = list_el
        
    return return_list

#
# Recursivelly add two dictionaries
# Do it in place, using the first one
#
def addDict(base_dict, new_dict):
    for k in new_dict.keys():
        new_el = new_dict[k]
        if not base_dict.has_key(k):
            # nothing there?, just copy
            base_dict[k] = new_el
        else:
            if type(new_el) == type({}):
                #another dictionary, recourse
                addDict(base_dict[k], new_el)
            else:
                base_dict[k] += new_el
<|MERGE_RESOLUTION|>--- conflicted
+++ resolved
@@ -15,8 +15,7 @@
 
 import condorExe
 import condorSecurity
-import os
-import string
+import os,string
 import copy
 import socket
 import xml.parsers.expat
@@ -28,7 +27,7 @@
 # Set path to condor binaries
 def set_path(new_condor_bin_path):
     global condor_bin_path
-    condor_bin_path = new_condor_bin_path
+    condor_bin_path=new_condor_bin_path
 
 #
 # Caching classes
@@ -171,7 +170,7 @@
         if pool_name==None:
             self.pool_str=""
         else:
-            self.pool_str = "-pool %s" % pool_name
+            self.pool_str="-pool %s"%pool_name
 
         if security_obj!=None:
             if security_obj.has_saved_state():
@@ -234,27 +233,20 @@
         self.security_obj.enforce_requests()
 
         if full_xml:
-<<<<<<< HEAD
-            xml_data = condorExe.exe_cmd(self.exe_name, "%s -xml %s %s" % (self.resource_str, self.pool_str, constraint_str))
-        else:
-            xml_data = condorExe.exe_cmd(self.exe_name, "%s %s %s %s" % (self.resource_str, format_str, self.pool_str, constraint_str))
-            xml_data = ['<?xml version="1.0"?><classads>'] + xml_data + ["</classads>"]
-=======
             xml_data=condorExe.exe_cmd(self.exe_name,"%s -xml %s %s"%(self.resource_str,self.pool_str,constraint_str),env=self.env);
         else:
             xml_data=condorExe.exe_cmd(self.exe_name,"%s %s -xml %s %s"%(self.resource_str,format_str,self.pool_str,constraint_str),env=self.env);
->>>>>>> 9127b767
 
         # restore old values
         self.security_obj.restore_state()
 
-        list_data = xml2list(xml_data)
+        list_data=xml2list(xml_data)
         del xml_data
-        dict_data = list2dict(list_data, self.group_attribute)
+        dict_data=list2dict(list_data,self.group_attribute)
         return dict_data
 
-    def load(self, constraint=None, format_list=None):
-        self.stored_data = self.fetch(constraint, format_list)
+    def load(self,constraint=None,format_list=None):
+        self.stored_data=self.fetch(constraint,format_list)
 
 
 #
@@ -265,13 +257,6 @@
 class CondorQ(QueryExe):
     def __init__(self,schedd_name=None,pool_name=None,security_obj=None,schedd_lookup_cache=local_schedd_cache):
         self.schedd_name=schedd_name
-<<<<<<< HEAD
-        if schedd_name==None:
-            schedd_str=""
-        else:
-            schedd_str = "-name %s" % schedd_name
-=======
->>>>>>> 9127b767
 
         if schedd_lookup_cache==None:
             schedd_lookup_cache=NoneScheddCache()
@@ -280,24 +265,17 @@
 
         QueryExe.__init__(self,"condor_q",schedd_str,["ClusterId","ProcId"],pool_name,security_obj,env)
 
-    def fetch(self, constraint=None, format_list=None):
-        if format_list != None:
+    def fetch(self,constraint=None,format_list=None):
+        if format_list!=None:
             # check that ClusterId and ProcId are present, and if not add them
-            format_list = complete_format_list(format_list, [("ClusterId", 'i'), ("ProcId", 'i')])
-        return QueryExe.fetch(self, constraint=constraint, format_list=format_list)
+            format_list=complete_format_list(format_list, [("ClusterId",'i'),("ProcId",'i')])
+        return QueryExe.fetch(self,constraint=constraint,format_list=format_list)
 
 
 # condor_q, where we have only one ProcId x ClusterId
 class CondorQLite(QueryExe):
     def __init__(self,schedd_name=None,pool_name=None,security_obj=None,schedd_lookup_cache=local_schedd_cache):
         self.schedd_name=schedd_name
-<<<<<<< HEAD
-        if schedd_name==None:
-            schedd_str=""
-        else:
-            schedd_str = "-name %s" % schedd_name
-=======
->>>>>>> 9127b767
 
         if schedd_lookup_cache==None:
             schedd_lookup_cache=NoneScheddCache()
@@ -306,11 +284,11 @@
 
         QueryExe.__init__(self,"condor_q",schedd_str,"ClusterId",pool_name,security_obj,env)
 
-    def fetch(self, constraint=None, format_list=None):
-        if format_list != None:
+    def fetch(self,constraint=None,format_list=None):
+        if format_list!=None:
             # check that ClusterId is present, and if not add it
-            format_list = complete_format_list(format_list, [("ClusterId", 'i')])
-        return QueryExe.fetch(self, constraint=constraint, format_list=format_list)
+            format_list=complete_format_list(format_list, [("ClusterId",'i')])
+        return QueryExe.fetch(self,constraint=constraint,format_list=format_list)
 
 # condor_status
 class CondorStatus(QueryExe):
@@ -318,15 +296,15 @@
         if subsystem_name==None:
             subsystem_str=""
         else:
-            subsystem_str = "-%s" % subsystem_name
+            subsystem_str="-%s"%subsystem_name
 
         QueryExe.__init__(self,"condor_status",subsystem_str,"Name",pool_name,security_obj,{})
 
-    def fetch(self, constraint=None, format_list=None):
-        if format_list != None:
+    def fetch(self,constraint=None,format_list=None):
+        if format_list!=None:
             # check that Name present and if not, add it
-            format_list = complete_format_list(format_list, [("Name",'s')])
-        return QueryExe.fetch(self, constraint=constraint, format_list=format_list)
+            format_list=complete_format_list(format_list, [("Name",'s')])
+        return QueryExe.fetch(self,constraint=constraint,format_list=format_list)
 
 #
 # Subquery classes
@@ -334,21 +312,21 @@
 
 # Generic, you most probably don't want to use this
 class BaseSubQuery(StoredQuery):
-    def __init__(self, query, subquery_func):
-        self.query = query
-        self.subquery_func = subquery_func
-
-    def fetch(self, constraint=None):
-        indata = self.query.fetch(constraint)
-        return self.subquery_func(self, indata)
+    def __init__(self,query,subquery_func):
+        self.query=query
+        self.subquery_func=subquery_func
+
+    def fetch(self,constraint=None):
+        indata=self.query.fetch(constraint)
+        return self.subquery_func(self,indata)
 
 
     #
     # NOTE: You need to call load on the SubQuery object to use fetchStored
     #       and had query.load issued before
     #
-    def load(self, constraint=None):
-        indata = self.query.fetchStored(constraint)
+    def load(self,constraint=None):
+        indata=self.query.fetchStored(constraint)
         self.stored_data = self.subquery_func(indata)
 
 #
@@ -356,8 +334,8 @@
 #
 
 class SubQuery(BaseSubQuery):
-    def __init__(self, query, constraint_func=None):
-        BaseSubQuery.__init__(self, query, lambda d:applyConstraint(d, constraint_func))
+    def __init__(self,query,constraint_func=None):
+        BaseSubQuery.__init__(self,query,lambda d:applyConstraint(d,constraint_func))
 
 class Group(BaseSubQuery):
     #  group_key_func  - Key extraction function
@@ -366,8 +344,8 @@
     #  group_data_func - Key extraction function
     #                      One argument: list of classad dictionaries
     #                      Returns: a summary classad dictionary
-    def __init__(self, query, group_key_func, group_data_func):
-        BaseSubQuery.__init__(self, query, lambda d:doGroup(d, group_key_func, group_data_func))
+    def __init__(self,query,group_key_func,group_data_func):
+        BaseSubQuery.__init__(self,query,lambda d:doGroup(d,group_key_func,group_data_func))
 
 #
 # Summarizing classes
@@ -379,31 +357,31 @@
     #                Returns: hash value
     #                          if None, will not be counted
     #                          if a list, all elements will be used
-    def __init__(self, query, hash_func=lambda x:1):
-        self.query = query
-        self.hash_func = hash_func
+    def __init__(self,query,hash_func=lambda x:1):
+        self.query=query
+        self.hash_func=hash_func
 
     # Parameters:
     #    constraint - string to be passed to query.fetch()
     #    hash_func  - if !=None, use this instead of the main one
     # Returns a dictionary of hash values
     #    Elements are counts (or more dictionaries if hash returns lists)
-    def count(self, constraint=None, hash_func=None):
-        data = self.query.fetch(constraint)
-        return fetch2count(data, self.getHash(hash_func))
+    def count(self,constraint=None,hash_func=None):
+        data=self.query.fetch(constraint)
+        return fetch2count(data,self.getHash(hash_func))
 
     # Use data pre-stored in query
     # Same output as count
-    def countStored(self, constraint_func=None, hash_func=None):
-        data = self.query.fetchStored(constraint_func)
-        return fetch2count(data, self.getHash(hash_func))
+    def countStored(self,constraint_func=None,hash_func=None):
+        data=self.query.fetchStored(constraint_func)
+        return fetch2count(data,self.getHash(hash_func))
 
     # Parameters, same as count
     # Returns a dictionary of hash values
     #    Elements are lists of keys (or more dictionaries if hash returns lists)
-    def list(self, constraint=None, hash_func=None):
-        data = self.query.fetch(constraint)
-        return fetch2list(data, self.getHash(hash_func))
+    def list(self,constraint=None,hash_func=None):
+        data=self.query.fetch(constraint)
+        return fetch2list(data,self.getHash(hash_func))
 
     # Use data pre-stored in query
     # Same output as list
@@ -412,36 +390,36 @@
         return fetch2list(data,self.getHash(hash_func))
 
     ### Internal
-    def getHash(self, hash_func):
-        if hash_func == None:
+    def getHash(self,hash_func):
+        if hash_func==None:
             return self.hash_func
         else:
             return hash_func
 
 class SummarizeMulti:
-    def __init__(self, queries, hash_func=lambda x:1):
-        self.counts = []
+    def __init__(self,queries,hash_func=lambda x:1):
+        self.counts=[]
         for query in queries:
             self.counts.append(self.count(query,hash_func))
         self.hash_func=hash_func
 
     # see Count for description
-    def count(self, constraint=None, hash_func=None):
-        out = {}
+    def count(self,constraint=None,hash_func=None):
+        out={}
         
         for c in self.counts:
-            data = c.count(constraint, hash_func)
-            addDict(out, data)
+            data=c.count(constraint,hash_func)
+            addDict(out,data)
 
         return out
 
     # see Count for description
-    def countStored(self, constraint_func=None, hash_func=None):
-        out = {}
+    def countStored(self,constraint_func=None,hash_func=None):
+        out={}
         
         for c in self.counts:
-            data = c.countStored(constraint_func, hash_func)
-            addDict(out, data)
+            data=c.countStored(constraint_func,hash_func)
+            addDict(out,data)
 
         return out
 
@@ -457,12 +435,12 @@
 # check that req_format_els are present in in_format_list, and if not add them
 # return a new format_list
 def complete_format_list(in_format_list, req_format_els):
-    out_format_list = in_format_list[0:]
+    out_format_list=in_format_list[0:]
     for req_format_el in req_format_els:
-        found = False
+        found=False
         for format_el in in_format_list:
-            if format_el[0] == req_format_el[0]:
-                found = True
+            if format_el[0]==req_format_el[0]:
+                found=True
                 break
         if not found:
             out_format_list.append(req_format_el)
@@ -496,91 +474,87 @@
 
 # 3 xml2list XML handler functions
 def xml2list_start_element(name, attrs):
-    global xml2list_data, xml2list_inclassad, xml2list_inattr, xml2list_intype
-    if name == "c":
+    global xml2list_data,xml2list_inclassad,xml2list_inattr,xml2list_intype
+    if name=="c":
         xml2list_inclassad = {}
-    elif name == "a":
-        xml2list_inattr = {"name": attrs["n"], "val": ""}
-        xml2list_intype = "s"
-    elif name == "i":
-        xml2list_intype = "i"
-    elif name == "r":
-        xml2list_intype = "r"
-    elif name == "b":
-        xml2list_intype = "b"
+    elif name=="a":
+        xml2list_inattr={"name":attrs["n"],"val":""}
+        xml2list_intype="s"
+    elif name=="i":
+        xml2list_intype="i"
+    elif name=="r":
+        xml2list_intype="r"
+    elif name=="b":
+        xml2list_intype="b"
         if attrs.has_key('v'):
-            xml2list_inattr["val"] = (attrs["v"] in ('T', 't', '1'))
-        else:
-            # extended syntax... value in text area
-            xml2list_inattr["val"] = None
-    elif name == "un":
-        xml2list_intype = "un"
+            xml2list_inattr["val"] = (attrs["v"] in ('T','t','1'))
+        else:
+            xml2list_inattr["val"] = None # extended syntax... value in text area
+    elif name=="un":
+        xml2list_intype="un"
         xml2list_inattr["val"] = None
-    elif name in ("s", "e"):
+    elif name in ("s","e"):
         pass # nothing to do
-    elif name == "classads":
+    elif name=="classads":
         pass # top element, nothing to do
     else:
-        raise TypeError, "Unsupported type: %s" % name
+        raise TypeError,"Unsupported type: %s"%name
         
 def xml2list_end_element(name):
-    global xml2list_data, xml2list_inclassad, xml2list_inattr, xml2list_intype
-    if name == "c":
+    global xml2list_data,xml2list_inclassad,xml2list_inattr,xml2list_intype
+    if name=="c":
         xml2list_data.append(xml2list_inclassad)
         xml2list_inclassad = None
-    elif name == "a":
-        xml2list_inclassad[xml2list_inattr["name"]] = xml2list_inattr["val"]
+    elif name=="a":
+        xml2list_inclassad[xml2list_inattr["name"]]=xml2list_inattr["val"]
         xml2list_inattr = None
-    elif name in ("i", "b", "un", "r"):
-        xml2list_intype = "s"
-    elif name in ("s", "e"):
+    elif name in ("i","b","un","r"):
+        xml2list_intype="s"
+    elif name in ("s","e"):
         pass # nothing to do
-    elif name == "classads":
+    elif name=="classads":
         pass # top element, nothing to do
     else:
-        raise TypeError, "Unexpected type: %s" % name
+        raise TypeError,"Unexpected type: %s"%name
     
 def xml2list_char_data(data):
-    global xml2list_data, xml2list_inclassad, xml2list_inattr, xml2list_intype
-    if xml2list_inattr == None:
-        # only process when in attribute
-        return
-
-    if xml2list_intype == "i":
-        xml2list_inattr["val"] = int(data)
-    elif xml2list_intype == "r":
-        xml2list_inattr["val"] = float(data)
-    elif xml2list_intype == "b":
-        if xml2list_inattr["val"] != None:
-            #nothing to do, value was in attribute
-            pass
-        else:
-            xml2list_inattr["val"] = (data[0] in ('T', 't', '1'))
-    elif xml2list_intype == "un":
-        #nothing to do, value was in attribute
-        pass
+    global xml2list_data,xml2list_inclassad,xml2list_inattr,xml2list_intype
+    if xml2list_inattr==None:
+        return # only process when in attribute
+
+    if xml2list_intype=="i":
+        xml2list_inattr["val"]= int(data)
+    elif xml2list_intype=="r":
+        xml2list_inattr["val"]= float(data)
+    elif xml2list_intype=="b":
+        if xml2list_inattr["val"]!=None:
+            pass #nothing to do, value was in attribute
+        else:
+            xml2list_inattr["val"]=(data[0] in ('T','t','1'))
+    elif xml2list_intype=="un":
+        pass #nothing to do, value was in attribute
     else:
-        unescaped_data = string.replace(data, '\\"', '"')
-        xml2list_inattr["val"] += unescaped_data
+        unescaped_data=string.replace(data,'\\"','"')
+        xml2list_inattr["val"]+= unescaped_data
 
 def xml2list(xml_data):
-    global xml2list_data, xml2list_inclassad, xml2list_inattr, xml2list_intype
-
-    xml2list_data = []
-    xml2list_inclassad = None
-    xml2list_inattr = None
-    xml2list_intype = None
+    global xml2list_data,xml2list_inclassad,xml2list_inattr,xml2list_intype
+
+    xml2list_data=[]
+    xml2list_inclassad=None
+    xml2list_inattr=None
+    xml2list_intype=None
     
     p = xml.parsers.expat.ParserCreate()
     p.StartElementHandler = xml2list_start_element
     p.EndElementHandler = xml2list_end_element
     p.CharacterDataHandler = xml2list_char_data
 
-    found_xml = -1
+    found_xml=-1
     for line in range(len(xml_data)):
         # look for the xml header
-        if xml_data[line][:5] == "<?xml":
-            found_xml = line
+        if xml_data[line][:5]=="<?xml":
+            found_xml=line
             break
 
     if found_xml>=0:
@@ -597,54 +571,54 @@
 #
 # Convert a list to a dictionary
 #
-def list2dict(list_data, attr_name):
-    if type(attr_name) in (type([]), type((1, 2))):
-        attr_list = attr_name
+def list2dict(list_data,attr_name):
+    if type(attr_name) in (type([]),type((1,2))):
+        attr_list=attr_name
     else:
-        attr_list = [attr_name]
+        attr_list=[attr_name]
     
-    dict_data = {}
+    dict_data={}
     for list_el in list_data:
-        if type(attr_name) in (type([]), type((1, 2))):
-            dict_name = []
+        if type(attr_name) in (type([]),type((1,2))):
+            dict_name=[]
             for an in attr_name:
                 dict_name.append(list_el[an])
-            dict_name = tuple(dict_name)
-        else:
-            dict_name = list_el[attr_name]
+            dict_name=tuple(dict_name)
+        else:
+            dict_name=list_el[attr_name]
         # dict_el will have all the elements but those in attr_list
-        dict_el = {}
+        dict_el={}
         for a in list_el:
             if not (a in attr_list):
-                dict_el[a] = list_el[a]
-        dict_data[dict_name] = dict_el
+                dict_el[a]=list_el[a]
+        dict_data[dict_name]=dict_el
     return dict_data
 
 
-def applyConstraint(data, constraint_func):
-    if constraint_func == None:
+def applyConstraint(data,constraint_func):
+    if constraint_func==None:
         return data
     else:
-        outdata = {}
+        outdata={}
         for key in data.keys():
             if constraint_func(data[key]):
-                outdata[key] = data[key]
+                outdata[key]=data[key]
     return outdata
 
 
-def doGroup(indata, group_key_func, group_data_func):
-    gdata = {}
+def doGroup(indata,group_key_func,group_data_func):
+    gdata={}
     for k in indata.keys():
-        inel = indata[k]
-        gkey = group_key_func(inel)
+        inel=indata[k]
+        gkey=group_key_func(inel)
         if gdata.has_key(gkey):
             gdata[gkey].append(inel)
         else:
-            gdata[gkey] = [inel]
-
-    outdata = {}
+            gdata[gkey]=[inel]
+
+    outdata={}
     for k in gdata.keys():
-        outdata[k] = group_data_func(gdata[k])
+        outdata[k]=group_data_func(gdata[k])
         
     return outdata
 
@@ -660,33 +634,32 @@
 # Returns a dictionary of hash values
 #    Elements are counts (or more dictionaries if hash returns lists)
 #
-def fetch2count(data, hash_func):
-    count = {}
+def fetch2count(data,hash_func):
+    count={}
     for k in data.keys():
-        el = data[k]
-
-        hid = hash_func(el)
-        if hid == None:
-            # hash tells us it does not want to count this
-            continue
+        el=data[k]
+
+        hid=hash_func(el)
+        if hid==None:
+            continue # hash tells us it does not want to count this
 
         # cel will point to the real counter
-        cel = count
+        cel=count
 
         # check if it is a list
-        if (type(hid) == type([])):
+        if (type(hid)==type([])):
             # have to create structure inside count
             for h in hid[:-1]:
                 if not cel.has_key(h):
-                    cel[h] = {}
-                cel = cel[h]
-            hid = hid[-1]
+                    cel[h]={}
+                cel=cel[h]
+            hid=hid[-1]
 
         if cel.has_key(hid):
-            count_el = cel[hid] + 1
-        else:
-            count_el = 1
-        cel[hid] = count_el
+            count_el=cel[hid]+1
+        else:
+            count_el=1
+        cel[hid]=count_el
             
     return count
 
@@ -702,49 +675,47 @@
 # Returns a dictionary of hash values
 #    Elements are lists of keys (or more dictionaries if hash returns lists)
 #
-def fetch2list(data, hash_func):
-    return_list = {}
+def fetch2list(data,hash_func):
+    list={}
     for k in data.keys():
-        el = data[k]
-
-        hid = hash_func(el)
-        if hid == None:
-            # hash tells us it does not want to list this
-            continue
+        el=data[k]
+
+        hid=hash_func(el)
+        if hid==None:
+            continue # hash tells us it does not want to list this
 
         # lel will point to the real list
-        lel = return_list
+        lel=list
 
         # check if it is a list
-        if (type(hid) == type([])):
+        if (type(hid)==type([])):
             # have to create structure inside list
             for h in hid[:-1]:
                 if not lel.has_key(h):
-                    lel[h] = {}
-                lel = lel[h]
-            hid = hid[-1]
+                    lel[h]={}
+                lel=lel[h]
+            hid=hid[-1]
 
         if lel.has_key(hid):
-            list_el = lel[hid].append[k]
-        else:
-            list_el = [k]
-        lel[hid] = list_el
+            list_el=lel[hid].append[k]
+        else:
+            list_el=[k]
+        lel[hid]=list_el
         
-    return return_list
+    return list
 
 #
 # Recursivelly add two dictionaries
 # Do it in place, using the first one
 #
-def addDict(base_dict, new_dict):
+def addDict(base_dict,new_dict):
     for k in new_dict.keys():
-        new_el = new_dict[k]
+        new_el=new_dict[k]
         if not base_dict.has_key(k):
             # nothing there?, just copy
-            base_dict[k] = new_el
-        else:
-            if type(new_el) == type({}):
-                #another dictionary, recourse
-                addDict(base_dict[k], new_el)
+            base_dict[k]=new_el
+        else:
+            if type(new_el)==type({}): #another dictionary, recourse
+                addDict(base_dict[k],new_el)
             else:
-                base_dict[k] += new_el
+                base_dict[k]+=new_el
