--- conflicted
+++ resolved
@@ -1,7 +1,3 @@
-<<<<<<< HEAD
-
-=======
->>>>>>> b0184d34
 #
 # Project:
 #   glideinWMS
@@ -498,12 +494,8 @@
                 return self.fetch_using_exe(constraint=constraint,
                                             format_list=format_list)
         except Exception as ex:
-<<<<<<< HEAD
-            err_str = 'Error executing htcondor query to pool %s with constraint %s and format_list %s: %s. Env is %s' % (self.pool_name, constraint, format_list, ex, os.environ)
-=======
             err_str = 'Error executing htcondor query to pool %s with constraint %s and format_list %s: %s. Env is %s' % (
             self.pool_name, constraint, format_list, ex, os.environ)
->>>>>>> b0184d34
             raise QueryError(err_str).with_traceback(sys.exc_info()[2])
 
     def fetch_using_exe(self, constraint=None, format_list=None):
@@ -1233,11 +1225,7 @@
     :return: a dictionary with a count of the hash values returned
     """
     data_list = sorted(hash_func(v) for v in list(data.values()))
-<<<<<<< HEAD
-    count = dict((key, len(list(group))) for key, group in groupby([ i for i in data_list if i is not None]))
-=======
     count = dict((key, len(list(group))) for key, group in groupby([i for i in data_list if i is not None]))
->>>>>>> b0184d34
     return count
 
 
