--- conflicted
+++ resolved
@@ -358,12 +358,6 @@
 """ % { "x509_cert_dir"   : self.wms.x509_cert_dir(), 
         "condor_location" : self.wms.condor_location(),
         "install_location" : self.glideinwms_location(),}
-<<<<<<< HEAD
-    #No longer used in master branch
-    #if self.use_vofrontend_proxy() == "n":
-    #  data += "export X509_USER_PROXY=%s" % self.x509_proxy()
-=======
->>>>>>> 5e4d9e52
     common.write_file("w",0644,self.env_script(),data)
     common.logit("%s\n" % data)
 
