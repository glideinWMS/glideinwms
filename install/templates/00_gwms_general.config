--- conflicted
+++ resolved
@@ -51,7 +51,6 @@
 SEC_READ_ENCRYPTION = OPTIONAL
 SEC_CLIENT_ENCRYPTION = OPTIONAL
 
-<<<<<<< HEAD
 #-- With strong security, do not use IP based controls
 HOSTALLOW_WRITE = *
 ALLOW_WRITE = $(HOSTALLOW_WRITE)
@@ -59,8 +58,6 @@
 ALLOW_READ = *
 ALLOW_DAEMON=$(ALLOW_WRITE)
 
-=======
->>>>>>> 15602120
 
 ###########################################################
 # Event logging (if desired) 
