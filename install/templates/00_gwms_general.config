--- conflicted
+++ resolved
@@ -51,15 +51,6 @@
 SEC_READ_ENCRYPTION = OPTIONAL
 SEC_CLIENT_ENCRYPTION = OPTIONAL
 
-<<<<<<< HEAD
-#-- With strong security, do not use IP based controls
-HOSTALLOW_WRITE = *
-ALLOW_WRITE = $(HOSTALLOW_WRITE)
-ALLOW_READ = *
-ALLOW_DAEMON=$(ALLOW_WRITE)
-ALLOW_ADVERTISE_MASTER = $(ALLOW_DAEMON)
-=======
->>>>>>> e179d811
 
 ###########################################################
 # Event logging (if desired) 
