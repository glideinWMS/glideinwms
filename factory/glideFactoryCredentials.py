--- conflicted
+++ resolved
@@ -361,17 +361,11 @@
 
     Raises:
         CredentialError: If the credentials in params do not match what is required for the authentication method.
-    """
-<<<<<<< HEAD
 
     # TODO: This function policies need to be reviewed and updated.
-
+    """
     auth_set = params.get("AuthSet", auth_method.split("+")[0])  # Fall back to auth_method (str) for retrocompatibility
     if isinstance(auth_set, str) and not set(auth_set) & set(SUPPORTED_AUTH_METHODS):
-=======
-    auth_method_list = auth_method.split("+")
-    if not set(auth_method_list) & set(SUPPORTED_AUTH_METHODS):
->>>>>>> 637ea08b
         logSupport.log.warning(
             f"None of the supported auth methods {SUPPORTED_AUTH_METHODS} in provided auth methods: {auth_set}"
         )
