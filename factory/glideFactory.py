#!/usr/bin/env python
#
# Project:
#   glideinWMS
#
# File Version:
#
# Description:
#   This is the main of the glideinFactory
#
# Arguments:
#   $1 = glidein submit_dir
#
# Author:
#   Igor Sfiligoi (Apr 9th 2007 - moved old glideFactory to glideFactoryEntry)
#

import os
import sys
import json
import fcntl
import resource
import subprocess
# import traceback
import signal
import time
import string
import copy
import logging
import math
# from datetime import datetime
import glob
import jwt
import urllib
import tarfile

from M2Crypto.RSA import RSAError

from glideinwms.lib import logSupport
from glideinwms.lib import cleanupSupport
from glideinwms.lib import glideinWMSVersion
from glideinwms.lib import util
from glideinwms.lib.pubCrypto import RSAKey
from glideinwms.lib.condorMonitor import CondorQEdit, QueryError
from glideinwms.factory import glideFactoryPidLib
from glideinwms.factory import glideFactoryConfig
from glideinwms.factory import glideFactoryLib
from glideinwms.factory import glideFactoryInterface
from glideinwms.factory import glideFactoryMonitorAggregator
from glideinwms.factory import glideFactoryMonitoring
from glideinwms.factory import glideFactoryDowntimeLib
from glideinwms.factory import glideFactoryCredentials
from glideinwms.factory import glideFactoryEntryGroup
from glideinwms.lib import condorMonitor
# from sets import Set

FACTORY_DIR = os.path.dirname(glideFactoryLib.__file__)
############################################################
def aggregate_stats(in_downtime):
    """
    Aggregate all the monitoring stats

    @type in_downtime: boolean
    @param in_downtime: Entry downtime information
    :return stats dictionary
    """
    stats = {}
    try:
        _ = glideFactoryMonitorAggregator.aggregateStatus(in_downtime)
    except:
        # protect and report
        logSupport.log.exception("aggregateStatus failed: ")
    try:
        stats['LogSummary'] = glideFactoryMonitorAggregator.aggregateLogSummary()
    except:
        # protect and report
        logSupport.log.exception("aggregateLogStatus failed: ")
    try:
        glideFactoryMonitorAggregator.aggregateRRDStats(log=logSupport.log)
    except:
        # protect and report
        logSupport.log.exception("aggregateRRDStats failed: ")
    return stats


def update_classads():
    """ Loads the aggregate job summary pickle files, and then
    quedit the finished jobs adding a new classad called MONITOR_INFO with the monitor information.

    :return:
    """
    jobinfo = glideFactoryMonitorAggregator.aggregateJobsSummary()
    for cnames, joblist in jobinfo.iteritems():
        schedd_name = cnames[0]
        pool_name = cnames[1]
        try:
            qe = CondorQEdit(pool_name=pool_name, schedd_name=schedd_name)
            qe.executeAll(joblist=joblist.keys(),
                          attributes=['MONITOR_INFO']*len(joblist),
                          values=map(json.dumps, joblist.values()))
        except QueryError as qerr:
            logSupport.log.error("Failed to add monitoring info to the glidein job classads: %s" % qerr)


def save_stats(stats, fname):
    """ Serialize and save aggregated statistics so that each component (Factory and Entries)
    can retrieve and use it to log and advertise

    stats is a dictionary pickled in binary format
    stats['LogSummary'] - log summary aggregated info

    :param stats: aggregated Factory statistics
    :param fname: name of the file with the serialized data
    :return:
    """
    util.file_pickle_dump(fname, stats,
                          mask_exceptions=(logSupport.log.exception, "Saving of aggregated statistics failed: "))


# Added by C.W. Murphy to make descript.xml
def write_descript(glideinDescript, frontendDescript, monitor_dir):
    """
    Write the descript.xml to the monitoring directory

    @type glideinDescript: glideFactoryConfig.GlideinDescript
    @param glideinDescript: Factory config's glidein description object
    @type frontendDescript: glideFactoryConfig.FrontendDescript
    @param frontendDescript: Factory config's frontend description object
    @type monitor_dir: String
    @param monitor_dir: Path to monitoring directory
    """

    glidein_data = copy.deepcopy(glideinDescript.data)
    frontend_data = copy.deepcopy(frontendDescript.data)
    entry_data = {}
    for entry in glidein_data['Entries'].split(","):
        entry_data[entry] = {}

        entryDescript = glideFactoryConfig.JobDescript(entry)
        entry_data[entry]['descript'] = entryDescript.data

        entryAttributes = glideFactoryConfig.JobAttributes(entry)
        entry_data[entry]['attributes'] = entryAttributes.data

        entryParams = glideFactoryConfig.JobParams(entry)
        entry_data[entry]['params'] = entryParams.data

    descript2XML = glideFactoryMonitoring.Descript2XML()
    xml_str = (descript2XML.glideinDescript(glidein_data) +
               descript2XML.frontendDescript(frontend_data) +
               descript2XML.entryDescript(entry_data))

    try:
        descript2XML.writeFile(monitor_dir, xml_str)
    except IOError:
        logSupport.log.exception("Unable to write the descript.xml file: ")

############################################################

def generate_log_tokens(startup_dir, glideinDescript):
    """
    Generate the JSON Web Tokens used to authenticate with the remote HTTP log server.
    Note: tokens are generated for disabled entries too

    Args:
        startup_dir: Path to the glideinsubmit directory
        glideinDescript: Factory config's glidein description object

    Returns:
        None

    Raises:
        IOError: If can't open/read/write a file (key/token)
    """

    logSupport.log.info("Generating JSON Web Tokens for authentication with log server")

    # Get a list of all entries, enabled and disabled
    # TODO: there are more reliable ways to do so, i.e. reading the xml config
    entries = [ed[len('entry_'):] for ed in glob.glob('entry_*') if os.path.isdir(ed)]

    # Retrieve the factory secret key (manually delivered) for token generation
    credentials_dir = os.path.realpath(os.path.join(startup_dir, '..', 'server-credentials'))
    jwt_key = os.path.join(credentials_dir, 'jwt_secret.key')
<<<<<<< HEAD
    # TODO: for 3.7.1 the key creation/verification should go in reconfig, see v37/24256 for changes done
=======
>>>>>>> e24352a4
    if not os.path.exists(jwt_key):
        # create one and log if it doesnt exist, otherwise needs a
        # manual undocumented step to start factory
        logSupport.log.info("creating %s -manually install  this key for "
                             % (jwt_key) + "authenticating to external web sites")
        rsa = RSAKey()
        rsa.new(2048)
        rsa.save(jwt_key)

    try:
        with open(os.path.join(credentials_dir, 'jwt_secret.key'), "r") as keyfile:
            secret = keyfile.readline().strip()
    except IOError:
        logSupport.log.exception("Cannot find the key for JWT generation (must be manually deposited).")
        raise

    factory_name = glideinDescript.data['FactoryName']

    # Issue a token for each entry-recipient pair
    for entry in entries:

        # Get the list of recipients
        if 'LOG_RECIPIENTS_FACTORY' in glideFactoryConfig.JobParams(entry).data:
            log_recipients = glideFactoryConfig.JobParams(entry).data['LOG_RECIPIENTS_FACTORY'].split()
        else:
            log_recipients = []

        curtime = int(time.time())

        # Directory where to put tokens.tgz and url_dirs.desc
        entry_dir = os.path.join(credentials_dir, 'entry_' + entry)
        # Directory where tokens are initially generated, before flushing them to tokens.tgz
        tokens_dir = os.path.join(entry_dir, "tokens")

        # Create the entry + tokens directories if they do not already exist
        if not os.path.exists(tokens_dir):
            try:
                os.makedirs(tokens_dir)
            except OSError as oe:
                logSupport.log.exception("Unable to create JWT entry dir (%s): %s" % (os.path.join(tokens_dir, entry), oe.strerror))
                raise

        # Create the url_dirs.desc file
        open(os.path.join(entry_dir, "url_dirs.desc"), 'w').close()

        for recipient_url in log_recipients:
            # Obtain a legal filename from the url, escaping "/" and other tricky symbols
            recipient_safe_url = urllib.quote(recipient_url, '')

            # Generate the token
            # TODO: in the future must include Frontend tokens as well
            factory_token = "default.jwt"
            token_name = factory_token
            if not os.path.exists(os.path.join(tokens_dir, recipient_safe_url)):
                try:
                    os.makedirs(os.path.join(tokens_dir, recipient_safe_url))
                except OSError as oe:
                    logSupport.log.exception("Unable to create JWT recipient dir (%s): %s" % (os.path.join(tokens_dir, recipient_safe_url), oe.strerror))
                    raise
            token_filepath = os.path.join(tokens_dir, recipient_safe_url, token_name)
            # Payload fields:
            # iss->issuer,      sub->subject,       aud->audience
            # iat->issued_at,   exp->expiration,    nbf->not_before
            token_payload = {'iss': factory_name,
                             'sub': entry,
                             'aud': recipient_safe_url,
                             'iat': curtime,
                             'exp': curtime + 604800,
                             'nbf': curtime - 300
                            }
            token = jwt.encode(token_payload, secret, algorithm='HS256')
            try:
                # Write the factory token
                with open(token_filepath, "w") as tkfile:
                    tkfile.write(token)
                # Write to url_dirs.desc
                with open(os.path.join(entry_dir, "url_dirs.desc"), "a") as url_dirs_desc:
                    url_dirs_desc.write("%s %s\n" % (recipient_url, recipient_safe_url))
            except IOError:
                logSupport.log.exception("Unable to create JWT file: ")
                raise

        # Create and write tokens.tgz
        try:
            tokens_tgz = tarfile.open(os.path.join(entry_dir, "tokens.tgz"), "w:gz", dereference=True)
            tokens_tgz.add(tokens_dir, arcname=os.path.basename(tokens_dir))
        except tarfile.TarError as te:
            logSupport.log.exception("TarError: %s" % str(te))
            raise
        tokens_tgz.close()

###########################################################

def entry_grouper(size, entries):
    """
    Group the entries into n smaller groups
    KNOWN ISSUE: Needs improvement to do better grouping in certain cases
    TODO: Migrate to itertools when only supporting python 2.6 and higher

    @type size: long
    @param size: Size of each subgroup
    @type entries: list
    @param size: List of entries

    @rtype: list
    @return: List of grouped entries. Each group is a list
    """

    list = []

    if size == 0:
        return list

    if len(entries) <= size:
        list.insert(0, entries)
    else:
        for group in range(len(entries)/size):
            list.insert(group, entries[group*size:(group+1)*size])

        if (size*len(list) < len(entries)):
            list.insert(group+1, entries[(group+1)*size:])

    return list


############################################################
def is_crashing_often(startup_time, restart_interval, restart_attempts):
    """
    Check if the entry is crashing/dieing often

    @type startup_time: long
    @param startup_time: Startup time of the entry process in second
    @type restart_interval: long
    @param restart_interval: Allowed restart interval in second
    @type restart_attempts: long
    @param restart_attempts: Number of allowed restart attempts in the interval

    @rtype: bool
    @return: True if entry process is crashing/dieing often
    """

    crashing_often = True

    if (len(startup_time) < restart_attempts):
        # We haven't exhausted restart attempts
        crashing_often = False
    else:
        # Check if the service has been restarted often
        if restart_attempts == 1:
            crashing_often = True
        elif (time.time() - startup_time[0]) >= restart_interval:
            crashing_often = False
        else:
            crashing_often = True

    return crashing_often


def is_file_old(filename, allowed_time):
    """
    Check if the file is older than given time

    @type filename: String
    @param filename: Full path to the file
    @type allowed_time: long
    @param allowed_time: Time is second

    @rtype: bool
    @return: True if file is older than the given time, else False
    """
    if (time.time() > (os.path.getmtime(filename) + allowed_time)):
        return True
    return False


############################################################
def clean_exit(childs):
    count = 100000000 # set it high, so it is triggered at the first iteration
    sleep_time = 0.1 # start with very little sleep
    while len(childs.keys()) > 0:
        count += 1
        if count > 4:
            # Send a term signal to the childs
            # May need to do it several times, in case there are in the
            # middle of something
            count = 0
            logSupport.log.info("Killing EntryGroups %s" % childs.keys())
            for group in childs:
                try:
                    os.kill(childs[group].pid, signal.SIGTERM)
                except OSError:
                    logSupport.log.warning("EntryGroup %s already dead" % group)
                    del childs[group] # already dead

        logSupport.log.info("Sleep")
        time.sleep(sleep_time)
        # exponentially increase, up to 5 secs
        sleep_time = sleep_time * 2
        if sleep_time > 5:
            sleep_time = 5

        logSupport.log.info("Checking dying EntryGroups %s" % childs.keys())
        dead_entries = []
        for group in childs:
            child = childs[group]

            # empty stdout and stderr
            try:
                tempOut = child.stdout.read()
                if len(tempOut) != 0:
                    logSupport.log.warning("EntryGroup %s STDOUT: %s" % (group, tempOut))
            except IOError:
                pass # ignore
            try:
                tempErr = child.stderr.read()
                if len(tempErr) != 0:
                    logSupport.log.warning("EntryGroup %s STDERR: %s" % (group, tempErr))
            except IOError:
                pass # ignore

            # look for exited child
            if child.poll():
                # the child exited
                dead_entries.append(group)
                del childs[group]
                tempOut = child.stdout.readlines()
                tempErr = child.stderr.readlines()
        if len(dead_entries) > 0:
            logSupport.log.info("These EntryGroups died: %s" % dead_entries)

    logSupport.log.info("All EntryGroups dead")


############################################################
def spawn(sleep_time, advertize_rate, startup_dir, glideinDescript,
          frontendDescript, entries, restart_attempts, restart_interval):
    """
    Spawn and keep track of the entry processes. Restart them if required.
    Advertise glidefactoryglobal classad every iteration

    @type sleep_time: long
    @param sleep_time: Delay between every iteration
    @type advertize_rate: long
    @param advertize_rate: Rate at which entries advertise their classads
    @type startup_dir: String
    @param startup_dir: Path to glideinsubmit directory
    @type glideinDescript: glideFactoryConfig.GlideinDescript
    @param glideinDescript: Factory config's glidein description object
    @type frontendDescript: glideFactoryConfig.FrontendDescript
    @param frontendDescript: Factory config's frontend description object
    @type entries: list
    @param entries: Sorted list of entry names
    @type restart_interval: long
    @param restart_interval: Allowed restart interval in second
    @type restart_attempts: long
    @param restart_attempts: Number of allowed restart attempts in the interval
    """

    childs = {}

    # Number of glideFactoryEntry processes to spawn and directly relates to
    # number of concurrent condor_status processess
    #
    # NOTE: If number of entries gets too big, we may excede the shell args
    #       limit. If that becomes an issue, move the logic to identify the
    #       entries to serve to the group itself.
    #
    # Each process will handle multiple entries split as follows
    #   - Sort the entries alphabetically. Already done
    #   - Divide the list into equal chunks as possible
    #   - Last chunk may get fewer entries
    entry_process_count = 1


    starttime = time.time()
    oldkey_gracetime = int(glideinDescript.data['OldPubKeyGraceTime'])
    oldkey_eoltime = starttime + oldkey_gracetime

    childs_uptime={}

    factory_downtimes = glideFactoryDowntimeLib.DowntimeFile(glideinDescript.data['DowntimesFile'])

    logSupport.log.info("Available Entries: %s" % entries)

    group_size = long(math.ceil(float(len(entries))/entry_process_count))
    entry_groups = entry_grouper(group_size, entries)

    def _set_rlimit(soft_l=None, hard_l=None):
        #set new hard and soft open file limits
        #if setting limits fails or no input parameters use inherited limits
        #from parent process
        #nb 1.  it is possible to raise limits
        #up to [hard_l,hard_l] but once lowered they cannot be raised
        #nb 2. it may be better just to omit calling this function at
        #all from subprocess - in which case it inherits limits from
        #parent process

        lim =  resource.getrlimit(resource.RLIMIT_NOFILE)
        if soft_l is not None or hard_l is not None:
            if not hard_l:
                hard_l = soft_l
            if not soft_l:
                soft_l=hard_l
            try:
                new_lim = [soft_l, hard_l]
                resource.setrlimit(resource.RLIMIT_NOFILE, new_lim)
            except:
                resource.setrlimit(resource.RLIMIT_NOFILE, lim)



    try:
        for group in range(len(entry_groups)):
            entry_names = string.join(entry_groups[group], ':')
            logSupport.log.info("Starting EntryGroup %s: %s" % \
                (group, entry_groups[group]))

            # Converted to using the subprocess module
            command_list = [sys.executable,
                            glideFactoryEntryGroup.__file__,
                            str(os.getpid()),
                            str(sleep_time),
                            str(advertize_rate),
                            startup_dir,
                            entry_names,
                            str(group)]
            childs[group] = subprocess.Popen(command_list, shell=False,
                                             stdout=subprocess.PIPE,
                                             stderr=subprocess.PIPE,
                                             close_fds=True,
                                             preexec_fn=_set_rlimit)

            # Get the startup time. Used to check if the entry is crashing
            # periodically and needs to be restarted.
            childs_uptime[group] = list()
            childs_uptime[group].insert(0, time.time())

        logSupport.log.info("EntryGroup startup times: %s" % childs_uptime)

        generate_log_tokens(startup_dir, glideinDescript)

        for group in childs:
            # set it in non blocking mode
            # since we will run for a long time, we do not want to block
            for fd in (childs[group].stdout.fileno(),
                       childs[group].stderr.fileno()):
                fl = fcntl.fcntl(fd, fcntl.F_GETFL)
                fcntl.fcntl(fd, fcntl.F_SETFL, fl | os.O_NONBLOCK)

        # If RemoveOldCredFreq < 0, do not do credential cleanup.
        curr_time = 0  # To ensure curr_time is always initialized
        if int(glideinDescript.data['RemoveOldCredFreq']) > 0:
            # Convert credential removal frequency from hours to seconds
            remove_old_cred_freq = int(glideinDescript.data['RemoveOldCredFreq']) * 60 * 60
            curr_time = time.time()
            update_time = curr_time + remove_old_cred_freq

            # Convert credential removal age from days to seconds
            remove_old_cred_age = int(glideinDescript.data['RemoveOldCredAge']) * 60 * 60 * 24

            # Create cleaners for old credential files
            logSupport.log.info("Adding cleaners for old credentials")
            cred_base_dir = glideinDescript.data['ClientProxiesBaseDir']
            for username in frontendDescript.get_all_usernames():
                cred_base_user = os.path.join(cred_base_dir, "user_%s" % username)
                cred_user_instance_dirname = os.path.join(cred_base_user, "glidein_%s" % glideinDescript.data['GlideinName'])
                cred_cleaner = cleanupSupport.DirCleanupCredentials(
                    cred_user_instance_dirname,
                    "(credential_*)", remove_old_cred_age)
                cleanupSupport.cred_cleaners.add_cleaner(cred_cleaner)

        iteration_basetime = time.time()
        while True:
            # retrieves WebMonitoringURL from glideclient classAd
            iteration_timecheck = time.time()
            iteration_timediff = iteration_timecheck - iteration_basetime

            if iteration_timediff >= 3600:  # every hour
                iteration_basetime = time.time()  # reset the start time
                fronmonpath = os.path.join(startup_dir, "monitor", "frontendmonitorlink.txt")
                fronmonconstraint = '(MyType=="glideclient")'
                fronmonformat_list = [('WebMonitoringURL', 's'), ('FrontendName', 's')]
                fronmonstatus = condorMonitor.CondorStatus(subsystem_name="any")
                fronmondata = fronmonstatus.fetch(constraint=fronmonconstraint, format_list=fronmonformat_list)
                fronmon_list_names = fronmondata.keys()
                if fronmon_list_names is not None:
                    urlset = set()
                    if os.path.exists(fronmonpath):
                        os.remove(fronmonpath)
                    for frontend_entry in fronmon_list_names:
                        fronmonelement = fronmondata[frontend_entry]
                        fronmonurl = fronmonelement['WebMonitoringURL'].encode('utf-8')
                        fronmonfrt = fronmonelement['FrontendName'].encode('utf-8')
                        if (fronmonfrt, fronmonurl) not in urlset:
                            urlset.add((fronmonfrt, fronmonurl))
                            with open(fronmonpath, 'w') as fronmonf:
                                fronmonf.write("%s, %s" % (fronmonfrt, fronmonurl))

            # Record the iteration start time
            iteration_stime = time.time()

            # THIS IS FOR SECURITY
            # Make sure you delete the old key when its grace is up.
            # If a compromised key is left around and if attacker can somehow
            # trigger FactoryEntry process crash, we do not want the entry
            # to pick up the old key again when factory auto restarts it.
            if time.time() > oldkey_eoltime and glideinDescript.data['OldPubKeyObj'] is not None:
                glideinDescript.data['OldPubKeyObj'] = None
                glideinDescript.data['OldPubKeyType'] = None
                try:
                    glideinDescript.remove_old_key()
                    logSupport.log.info("Removed the old public key after its grace time of %s seconds" % oldkey_gracetime)
                except:
                    # Do not crash if delete fails. Just log it.
                    logSupport.log.warning("Failed to remove the old public key after its grace time")

            # Only removing credentials in the v3+ protocol
            # Affects Corral Frontend which only supports the v3+ protocol.
            # IF freq < zero, do not do cleanup.
            if int(glideinDescript.data['RemoveOldCredFreq']) > 0 and curr_time >= update_time:
                logSupport.log.info("Checking credentials for cleanup")

                # Query queue for glideins. Don't remove proxies in use.
                try:
                    in_use_creds = glideFactoryLib.getCondorQCredentialList()
                    cleanupSupport.cred_cleaners.cleanup(in_use_creds)
                except:
                    logSupport.log.exception("Unable to cleanup old credentials")

                update_time = curr_time + remove_old_cred_freq

            curr_time = time.time()

            logSupport.log.info("Checking for credentials %s" % entries)

            # Read in the frontend globals classad
            # Do this first so that the credentials are immediately
            # available when the Entries startup
            classads = {}
            try:
                classads = glideFactoryCredentials.get_globals_classads()
            except Exception:
                logSupport.log.error("Error occurred retrieving globals classad -- is Condor running?")

            for classad_key in classads:
                classad = classads[classad_key]
                try:
                    glideFactoryCredentials.process_global(classad,
                                                           glideinDescript,
                                                           frontendDescript)
                except:
                    logSupport.log.exception("Error occurred processing the globals classads: ")


            logSupport.log.info("Checking EntryGroups %s" % childs.keys())
            for group in childs:
                entry_names = string.join(entry_groups[group], ':')
                child = childs[group]

                # empty stdout and stderr
                try:
                    tempOut = child.stdout.read()
                    if len(tempOut) != 0:
                        logSupport.log.warning("EntryGroup %s STDOUT: %s" % (group, tempOut))
                except IOError:
                    pass # ignore
                try:
                    tempErr = child.stderr.read()
                    if len(tempErr) != 0:
                        logSupport.log.warning("EntryGroup %s STDERR: %s" % (group, tempErr))
                except IOError:
                    pass  # ignore

                # look for exited child
                if child.poll():
                    # the child exited
                    logSupport.log.warning("EntryGroup %s exited. Checking if it should be restarted." % (group))
                    tempOut = child.stdout.readlines()
                    tempErr = child.stderr.readlines()

                    if is_crashing_often(childs_uptime[group],
                                         restart_interval, restart_attempts):
                        del childs[group]
                        raise RuntimeError("EntryGroup '%s' has been crashing too often, quit the whole factory:\n%s\n%s" % (group, tempOut, tempErr))
                    else:
                        # Restart the entry setting its restart time
                        logSupport.log.warning("Restarting EntryGroup %s." % (group))
                        del childs[group]

                        command_list = [sys.executable,
                                        glideFactoryEntryGroup.__file__,
                                        str(os.getpid()),
                                        str(sleep_time),
                                        str(advertize_rate),
                                        startup_dir,
                                        entry_names,
                                        str(group)]
                        childs[group] = subprocess.Popen(command_list,
                                                         shell=False,
                                                         stdout=subprocess.PIPE,
                                                         stderr=subprocess.PIPE,
                                                         close_fds=True,
                                                         preexec_fn=_set_rlimit)

                        if len(childs_uptime[group]) == restart_attempts:
                            childs_uptime[group].pop(0)
                        childs_uptime[group].append(time.time())
                        for fd in (childs[group].stdout.fileno(),
                                   childs[group].stderr.fileno()):
                            fl = fcntl.fcntl(fd, fcntl.F_GETFL)
                            fcntl.fcntl(fd, fcntl.F_SETFL, fl | os.O_NONBLOCK)
                        logSupport.log.warning("EntryGroup startup/restart times: %s" % (childs_uptime,))

            # Aggregate Monitoring data periodically
            logSupport.log.info("Aggregate monitoring data")
            stats = aggregate_stats(factory_downtimes.checkDowntime())
            save_stats(stats, os.path.join(startup_dir, glideFactoryConfig.factoryConfig.aggregated_stats_file))

            # Aggregate job data periodically
            if glideinDescript.data.get('AdvertisePilotAccounting', False) in ['True', '1']:   # data attributes are strings
                logSupport.log.info("Starting updating job classads")
                update_classads()
                logSupport.log.info("Finishing updating job classads")

            # Advertise the global classad with the factory keys and Factory statistics
            try:
                # KEL TODO need to add factory downtime?
                glideFactoryInterface.advertizeGlobal(
                    glideinDescript.data['FactoryName'],
                    glideinDescript.data['GlideinName'],
                    glideFactoryLib.factoryConfig.supported_signtypes,
                    glideinDescript.data['PubKeyObj']
                    )
            except Exception as e:
                logSupport.log.exception("Error advertising global classads: %s" % e)

            cleanupSupport.cleaners.cleanup()

            iteration_etime = time.time()
            iteration_sleep_time = sleep_time - (iteration_etime - iteration_stime)
            if iteration_sleep_time < 0:
                iteration_sleep_time = 0
            logSupport.log.info("Sleep %s secs" % iteration_sleep_time)
            time.sleep(iteration_sleep_time)

        # end while 1:

    finally:
        # cleanup at exit
        logSupport.log.info("Received signal...exit")
        try:
            try:
                clean_exit(childs)
            except:
                # if anything goes wrong, hardkill the rest
                for group in childs:
                    logSupport.log.info("Hard killing EntryGroup %s" % group)
                    try:
                        os.kill(childs[group].pid, signal.SIGKILL)
                    except OSError:
                        pass # ignore dead clients
        finally:
            logSupport.log.info("Deadvertize myself")
            try:
                glideFactoryInterface.deadvertizeFactory(
                    glideinDescript.data['FactoryName'],
                    glideinDescript.data['GlideinName'])
            except:
                logSupport.log.exception("Factory deadvertize failed!")
            try:
                glideFactoryInterface.deadvertizeFactoryClientMonitoring(
                    glideinDescript.data['FactoryName'],
                    glideinDescript.data['GlideinName'])
            except:
                logSupport.log.exception("Factory Monitoring deadvertize failed!")
        logSupport.log.info("All EntryGroups should be terminated")

def increase_process_limit(new_limit = 10000):
    """ Raise RLIMIT_NPROC to new_limit """
    (soft, hard) = resource.getrlimit(resource.RLIMIT_NPROC)
    if soft < new_limit:
        try:
            resource.setrlimit(resource.RLIMIT_NPROC, (new_limit, hard))
            logSupport.log.info("Raised RLIMIT_NPROC from %d to %d" %
                                (soft, new_limit))
        except ValueError:
            logSupport.log.info("Warning: could not raise RLIMIT_NPROC "
                                "from %d to %d" % (soft, new_limit))

    else:
        logSupport.log.info("RLIMIT_NPROC already %d, not changing to %d" %
                            (soft, new_limit))

############################################################
def main(startup_dir):
    """
    Reads in the configuration file and starts up the factory

    @type startup_dir: String
    @param startup_dir: Path to glideinsubmit directory
    """
    # Force integrity checks on all condor operations
    glideFactoryLib.set_condor_integrity_checks()

    glideFactoryInterface.factoryConfig.lock_dir = os.path.join(startup_dir,
                                                                "lock")
    glideFactoryConfig.factoryConfig.glidein_descript_file = \
        os.path.join(startup_dir,
                     glideFactoryConfig.factoryConfig.glidein_descript_file)
    glideinDescript = glideFactoryConfig.GlideinDescript()
    frontendDescript = glideFactoryConfig.FrontendDescript()

    # set factory_collector at a global level, since we do not expect it to change
    glideFactoryInterface.factoryConfig.factory_collector = glideinDescript.data['FactoryCollector']

    # Setup the glideFactoryLib.factoryConfig so that we can process the
    # globals classads
    glideFactoryLib.factoryConfig.config_whoamI(
        glideinDescript.data['FactoryName'],
        glideinDescript.data['GlideinName'])
    glideFactoryLib.factoryConfig.config_dirs(
        startup_dir, glideinDescript.data['LogDir'],
        glideinDescript.data['ClientLogBaseDir'],
        glideinDescript.data['ClientProxiesBaseDir'])

    # Set the Log directory
    logSupport.log_dir = os.path.join(glideinDescript.data['LogDir'], "factory")

    # Configure factory process logging
    process_logs = eval(glideinDescript.data['ProcessLogs'])
    for plog in process_logs:
        if 'ADMIN' in plog['msg_types'].upper():
            logSupport.add_processlog_handler("factoryadmin",
                                              logSupport.log_dir,
                                              "DEBUG,INFO,WARN,ERR",
                                              plog['extension'],
                                              int(float(plog['max_days'])),
                                              int(float(plog['min_days'])),
                                              int(float(plog['max_mbytes'])),
                                              int(float(plog['backup_count'])),
                                              plog['compression'])
        else:
            logSupport.add_processlog_handler("factory",
                                              logSupport.log_dir,
                                              plog['msg_types'],
                                              plog['extension'],
                                              int(float(plog['max_days'])),
                                              int(float(plog['min_days'])),
                                              int(float(plog['max_mbytes'])),
                                              int(float(plog['backup_count'])),
                                              plog['compression'])
    logSupport.log = logging.getLogger("factory")
    logSupport.log.info("Logging initialized")

    if (glideinDescript.data['Entries'].strip() in ('', ',')):
        # No entries are enabled. There is nothing to do. Just exit here.
        log_msg = "No Entries are enabled. Exiting."

        logSupport.log.error(log_msg)
        sys.exit(1)

    write_descript(glideinDescript, frontendDescript, os.path.join(startup_dir, 'monitor/'))

    try:
        os.chdir(startup_dir)
    except:
        logSupport.log.exception("Failed starting Factory. Unable to change to startup_dir: ")
        raise

    try:
        if (is_file_old(glideinDescript.default_rsakey_fname,
                        int(glideinDescript.data['OldPubKeyGraceTime']))):
            # First backup and load any existing key
            logSupport.log.info("Backing up and loading old key")
            glideinDescript.backup_and_load_old_key()
            # Create a new key for this run
            logSupport.log.info("Recreating and loading new key")
            glideinDescript.load_pub_key(recreate=True)
        else:
            # Key is recent enough. Just reuse it.
            logSupport.log.info("Key is recent enough, reusing for this run")
            glideinDescript.load_pub_key(recreate=False)
            logSupport.log.info("Loading old key")
            glideinDescript.load_old_rsa_key()
    except RSAError as e:
        logSupport.log.exception("Failed starting Factory. Exception occurred loading factory keys: ")
        key_fname = getattr(e, 'key_fname', None)
        cwd = getattr(e, 'cwd', None)
        if key_fname and cwd:
            logSupport.log.error("Failed to load RSA key %s with current working direcotry %s", key_fname, cwd)
            logSupport.log.error("If you think the rsa key might be corrupted, try to remove it, and then reconfigure the factory to recreate it")
        raise
    except IOError as ioe:
        logSupport.log.exception("Failed starting Factory. Exception occurred loading factory keys: ")
        if ioe.filename == 'rsa.key' and ioe.errno == 2:
             logSupport.log.error("Missing rsa.key file. Please, reconfigure the factory to recreate it")
        raise
    except:
        logSupport.log.exception("Failed starting Factory. Exception occurred loading factory keys: ")
        raise

    glideFactoryMonitorAggregator.glideFactoryMonitoring.monitoringConfig.my_name = "%s@%s" % (glideinDescript.data['GlideinName'],
               glideinDescript.data['FactoryName'])

    glideFactoryInterface.factoryConfig.advertise_use_tcp = (glideinDescript.data['AdvertiseWithTCP'] in ('True', '1'))
    glideFactoryInterface.factoryConfig.advertise_use_multi = (glideinDescript.data['AdvertiseWithMultiple'] in ('True', '1'))
    sleep_time = int(glideinDescript.data['LoopDelay'])
    advertize_rate = int(glideinDescript.data['AdvertiseDelay'])
    restart_attempts = int(glideinDescript.data['RestartAttempts'])
    restart_interval = int(glideinDescript.data['RestartInterval'])

    try:
        glideFactoryInterface.factoryConfig.glideinwms_version = glideinWMSVersion.GlideinWMSDistro('checksum.factory').version()
    except:
        logSupport.log.exception("Non critical Factory error. Exception occurred while trying to retrieve the glideinwms version: ")

    entries = sorted(glideinDescript.data['Entries'].split(','))

    glideFactoryMonitorAggregator.monitorAggregatorConfig.config_factory(
        os.path.join(startup_dir, "monitor"), entries,
        log=logSupport.log
    )

    # create lock file
    pid_obj = glideFactoryPidLib.FactoryPidSupport(startup_dir)

    increase_process_limit()

    # start
    try:
        pid_obj.register()
    except glideFactoryPidLib.pidSupport.AlreadyRunning as err:
        pid_obj.load_registered()
        logSupport.log.exception("Failed starting Factory. Instance with pid %s is aready running. Exception during pid registration: %s" %
                                 (pid_obj.mypid, err))
        raise
    try:
        try:
            spawn(sleep_time, advertize_rate, startup_dir, glideinDescript,
                  frontendDescript, entries, restart_attempts, restart_interval)
        except KeyboardInterrupt as e:
            raise e
        except HUPException as e:
            # inside spawn(), outermost try will catch HUPException,
            # then the code within the finally will run
            # which will terminate glideFactoryEntryGroup children processes
            # and then the following 3 lines will be executed.
            logSupport.log.info("Received SIGHUP, reload config uid = %d" % os.getuid())
            # must empty the lock file so that when the thread returns from reconfig_glidein and
            # begins from the beginning, it will not error out which will happen
            # if the lock file is not empty
            pid_obj.relinquish()
            os.execv(os.path.join(FACTORY_DIR, "../creation/reconfig_glidein"),
                     ['reconfig_glidein', '-update_scripts', 'no', '-sighupreload', '-xml', '/etc/gwms-factory/glideinWMS.xml'])
        except:
            logSupport.log.exception("Exception occurred spawning the factory: ")
    finally:
        pid_obj.relinquish()


############################################################
#
# S T A R T U P
#
############################################################
class HUPException(Exception):
    pass


def termsignal(signr, frame):
    raise KeyboardInterrupt("Received signal %s" % signr)


def hupsignal(signr, frame):
    signal.signal(signal.SIGHUP, signal.SIG_IGN)
    raise HUPException("Received signal %s" % signr)


if __name__ == '__main__':
    if os.getsid(os.getpid()) != os.getpgrp():
        os.setpgid(0, 0)
    signal.signal(signal.SIGTERM, termsignal)
    signal.signal(signal.SIGQUIT, termsignal)
    signal.signal(signal.SIGHUP,  hupsignal)

    try:
        main(sys.argv[1])
    except KeyboardInterrupt as e:
        logSupport.log.info("Terminating: %s" % e)<|MERGE_RESOLUTION|>--- conflicted
+++ resolved
@@ -182,10 +182,6 @@
     # Retrieve the factory secret key (manually delivered) for token generation
     credentials_dir = os.path.realpath(os.path.join(startup_dir, '..', 'server-credentials'))
     jwt_key = os.path.join(credentials_dir, 'jwt_secret.key')
-<<<<<<< HEAD
-    # TODO: for 3.7.1 the key creation/verification should go in reconfig, see v37/24256 for changes done
-=======
->>>>>>> e24352a4
     if not os.path.exists(jwt_key):
         # create one and log if it doesnt exist, otherwise needs a
         # manual undocumented step to start factory
