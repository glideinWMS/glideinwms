#
# Project:
#   glideinWMS
#
# File Version:
#
# Description:
#   This module implements the functions needed
#   to monitor the glidein factory
#
# Author:
#   Igor Sfiligoi (Dec 11th 2006)
#

import os
import time
import copy
import math
import pickle
from glideinwms.lib import xmlFormat
from glideinwms.lib import timeConversion
from glideinwms.lib import rrdSupport
from glideinwms.lib import logSupport
from glideinwms.lib import cleanupSupport
from glideinwms.factory import glideFactoryLib
from glideinwms.lib import util

# list of rrd files that each site has
rrd_list = ('Status_Attributes.rrd', 'Log_Completed.rrd', 'Log_Completed_Stats.rrd', 'Log_Completed_WasteTime.rrd', 'Log_Counts.rrd')

############################################################
#
# Configuration
#
############################################################

class MonitoringConfig:
    def __init__(self, log=logSupport.log):
        # set default values
        # user should modify if needed
        self.rrd_step = 300        # default to 5 minutes
        self.rrd_heartbeat = 1800  # default to 30 minutes, should be at least twice the loop time
        self.rrd_ds_name = "val"
        self.rrd_archives = [('AVERAGE', 0.8, 1, 740),  # max precision, keep 2.5 days
                             ('AVERAGE', 0.92, 12, 740),  # 1 h precision, keep for a month (30 days)
                             ('AVERAGE', 0.98, 144, 740)  # 12 hour precision, keep for a year
                             ]

        self.monitor_dir = "monitor/"

        self.log_dir = "log/"
        self.logCleanupObj = None

        self.rrd_obj = rrdSupport.rrdSupport()
        """@ivar: The name of the attribute that identifies the glidein """
        self.my_name = "Unknown"
        self.log = log

    def config_log(self, log_dir, max_days, min_days, max_mbs):
        self.log_dir = log_dir
        cleaner = cleanupSupport.PrivsepDirCleanupWSpace(
                      None, log_dir, "(completed_jobs_.*\.log)",
                      int(max_days * 24 * 3600), int(min_days * 24 * 3600),
                      long(max_mbs * (1024.0 * 1024.0)))
        cleanupSupport.cleaners.add_cleaner(cleaner)

    def logCompleted(self, client_name, entered_dict):
        """
        This function takes all newly completed glideins and
        logs them in logs/entry_Name/completed_jobs_date.log in an
        XML-like format.

        It counts the jobs completed on a glidein but does not keep track of the cores received or used by the jobs

        @type client_name: String
        @param client_name: the name of the frontend client
        @type entered_dict: Dictionary of dictionaries
        @param entered_dict: This is the dictionary of all jobs that have "Entered" the "Completed" states.  It is indexed by job_id.  Each data is an info dictionary containing the keys: username, jobs_duration (subkeys:total,goodput,terminated), wastemill (subkeys:validation,idle,nosuccess,badput) , duration, condor_started, condor_duration, jobsnr
        """
        now = time.time()

        job_ids = entered_dict.keys()
        if len(job_ids) == 0:
            return  # nothing to do
        job_ids.sort()

        relative_fname = "completed_jobs_%s.log" % time.strftime("%Y%m%d", time.localtime(now))
        fname = os.path.join(self.log_dir, relative_fname)
        fd = open(fname, "a")
        try:
            for job_id in job_ids:
                el = entered_dict[job_id]
                username = el['username']
                username = username.split(":")[0]
                jobs_duration = el['jobs_duration']
                waste_mill = el['wastemill']
                fd.write(("<job %37s %34s %22s %17s %17s %22s %24s>"%(('terminated="%s"' % timeConversion.getISO8601_Local(now)),
                                                                 ('client="%s"' % client_name),
                                                                 ('username="%s"' % username),
                                                                 ('id="%s"' % job_id),
                                                                 ('duration="%i"' % el['duration']),
                                                                 ('condor_started="%s"' % (el['condor_started']==True)),
                                                                 ('condor_duration="%i"' % el['condor_duration']))) +
                         ("<user %14s %17s %16s %19s/>"%(('jobsnr="%i"' % el['jobsnr']),
                                                         ('duration="%i"' % jobs_duration['total']),
                                                         ('goodput="%i"' % jobs_duration['goodput']),
                                                         ('terminated="%i"' % jobs_duration['terminated']))) +
                         ("<wastemill %17s %11s %16s %13s/></job>\n"%(('validation="%i"' % waste_mill['validation']),
                                                                      ('idle="%i"' % waste_mill['idle']),
                                                                      ('nosuccess="%i"' % waste_mill['nosuccess']),
                                                                      ('badput="%i"' % waste_mill['badput']))))
        finally:
            fd.close()

    def write_file(self, relative_fname, output_str):
        """
        Writes out a string to a file
        @param relative_fname: The relative path name to write out
        @param output_str: the string to write to the file
        """
        fname = os.path.join(self.monitor_dir, relative_fname)
        # print "Writing "+fname
        fd = open(fname + ".tmp", "w")
        try:
            fd.write(output_str + "\n")
        finally:
            fd.close()

        util.file_tmp2final(fname, mask_exceptions=(self.log.error, "Failed rename/write into %s" % fname))
        return

    def establish_dir(self, relative_dname):
        dname = os.path.join(self.monitor_dir, relative_dname)
        if not os.path.isdir(dname):
            os.mkdir(dname)
        return

    def write_rrd_multi(self, relative_fname, ds_type, time, val_dict, min_val=None, max_val=None):
        """
        Create a RRD file, using rrdtool.
        """
        if self.rrd_obj.isDummy():
            return  # nothing to do, no rrd bin no rrd creation

        # MM don't understand the need for this loop, there is only one element in the tuple, why not:
        # rrd_ext = ".rrd"
        # rrd_archives = self.rrd_archives
        for tp in ((".rrd", self.rrd_archives),):
            rrd_ext, rrd_archives = tp
            fname = os.path.join(self.monitor_dir, relative_fname + rrd_ext)
            # print "Writing RRD "+fname

            if not os.path.isfile(fname):
                # print "Create RRD "+fname
                if min_val is None:
                    min_val = 'U'
                if max_val is None:
                    max_val = 'U'
                ds_names = sorted(val_dict.keys())

                ds_arr = []
                for ds_name in ds_names:
                    ds_arr.append((ds_name, ds_type, self.rrd_heartbeat, min_val, max_val))
                self.rrd_obj.create_rrd_multi(fname,
                                              self.rrd_step, rrd_archives,
                                              ds_arr)

            # print "Updating RRD "+fname
            try:
                self.rrd_obj.update_rrd_multi(fname, time, val_dict)
            except Exception as e:  # @UnusedVariable
                self.log.exception("Failed to update %s: " % fname)
        return

    def write_rrd_multi_hetero(self, relative_fname, ds_desc_dict, time, val_dict):
        """Create a RRD file, using rrdtool.
        Like write_rrd_multi, but with each ds having each a specified type
        each element of ds_desc_dict is a dictionary with any of ds_type, min, max
        if ds_desc_dict[name] is not present, the defaults are {'ds_type':'GAUGE', 'min':'U', 'max':'U'}
        """
        if self.rrd_obj.isDummy():
            return  # nothing to do, no rrd bin no rrd creation

        # MM don't understand the need for this loop, there is only one element in the tuple, why not:
        # rrd_ext = ".rrd"
        # rrd_archives = self.rrd_archives
        for tp in ((".rrd", self.rrd_archives),):
            rrd_ext, rrd_archives = tp
            fname = os.path.join(self.monitor_dir, relative_fname + rrd_ext)
            # print "Writing RRD "+fname

            if not os.path.isfile(fname):
                # print "Create RRD "+fname
                ds_names = sorted(val_dict.keys())

                ds_arr = []
                for ds_name in ds_names:
                    ds_desc = {'ds_type': 'GAUGE', 'min': 'U', 'max': 'U'}
                    if ds_name in ds_desc_dict:
                        for k in ds_desc_dict[ds_name].keys():
                            ds_desc[k] = ds_desc_dict[ds_name][k]

                    ds_arr.append((ds_name, ds_desc['ds_type'], self.rrd_heartbeat, ds_desc['min'], ds_desc['max']))
                self.rrd_obj.create_rrd_multi(fname,
                                              self.rrd_step, rrd_archives,
                                              ds_arr)

            # print "Updating RRD "+fname
            try:
                self.rrd_obj.update_rrd_multi(fname, time, val_dict)
            except Exception as e:  # @UnusedVariable
                self.log.exception("Failed to update %s: " % fname)
        return


#######################################################################################################################
#
#  condorQStats
#
#  This class handles the data obtained from condor_q
#
#######################################################################################################################

# TODO: ['Downtime'] is added to the self.data[client_name] dictionary only if logRequest is called before logSchedd, logClientMonitor
#       This is inconsistent and should be changed, Redmine [#17244]
class condorQStats:
    def __init__(self, log=logSupport.log, cores=1):
        self.data = {}
        self.updated = time.time()
        self.log = log

        self.files_updated = None
        self.attributes = {'Status':("Idle", "Running", "Held", "Wait", "Pending", "StageIn", "IdleOther", "StageOut", "RunningCores"),
                           'Requested':("Idle", "MaxGlideins", "IdleCores", "MaxCores"),
                           'ClientMonitor':("InfoAge", "JobsIdle", "JobsRunning", "JobsRunHere", "GlideIdle", "GlideRunning", "GlideTotal", "CoresIdle", "CoresRunning", "CoresTotal")}
        # create a global downtime field since we want to propagate it in various places
        self.downtime = 'True'
        self.expected_cores = cores  # This comes from GLIDEIN_CPUS, actual cores received may differ

    def logSchedd(self, client_name, qc_status):
        """
        qc_status is a dictionary of condor_status:nr_jobs
        """
        if client_name in self.data:
            t_el = self.data[client_name]
        else:
            t_el = {}
            self.data[client_name] = t_el

        if 'Status' in t_el:
            el = t_el['Status']
        else:
            el = {}
            t_el['Status'] = el

        # Listing pairs with jobs counting as 1. Avoid duplicates with the list below
        status_pairs = ((1, "Idle"), (2, "Running"), (5, "Held"), (1001, "Wait"), (1002, "Pending"), (1010, "StageIn"), (1100, "IdleOther"), (4010, "StageOut"))
        for p in status_pairs:
            nr, status = p
            # TODO: rewrite w/ if in ... else (after m31)
            if status not in el:
                el[status] = 0
            if nr in qc_status:
                el[status] += qc_status[nr]
        # Listing pairs counting the cores (expected_cores). Avoid duplicates with the list above
        status_pairs = ((2, "RunningCores"),)
        for p in status_pairs:
            nr, status = p
            # TODO: rewrite w/ if in ... else (after m31)
            if status not in el:
                el[status] = 0
            if nr in qc_status:
                el[status] += qc_status[nr] * self.expected_cores

        self.updated = time.time()

    def logRequest(self, client_name, requests):
        """
        requests is a dictinary of requests
        params is a dictinary of parameters

        At the moment, it looks only for
          'IdleGlideins'
          'MaxGlideins'

        Request contains only that (no real cores info)
        It is eveluated using GLIDEIN_CPUS
        """
        if client_name in self.data:
            t_el = self.data[client_name]
        else:
            t_el = {}
            t_el['Downtime'] = {'status':self.downtime}
            self.data[client_name] = t_el

        if 'Requested' in t_el:
            el = t_el['Requested']
        else:
            el = {}
            t_el['Requested'] = el

        for reqpair in (('IdleGlideins', 'Idle'), ('MaxGlideins', 'MaxGlideins')):
            org, new = reqpair
            if new not in el:
                el[new] = 0
            if org in requests:
                el[new] += requests[org]
        for reqpair in (('IdleGlideins', 'IdleCores'), ('MaxGlideins', 'MaxCores')):
            org, new = reqpair
            if new not in el:
                el[new] = 0
            if org in requests:
                el[new] += requests[org] * self.expected_cores

        # Had to get rid of this
        # Does not make sense when one aggregates
        #el['Parameters']=copy.deepcopy(params)
        # Replacing with an empty list
        el['Parameters'] = {}

        self.updated = time.time()

    def logClientMonitor(self, client_name, client_monitor, client_internals,
                         fraction=1.0):
        """
        client_monitor is a dictinary of monitoring info (GlideinMonitor... from glideclient ClassAd)
        client_internals is a dictinary of internals  (from glideclient ClassAd)
        If fraction is specified it will be used to extract partial info

        At the moment, it looks only for
          'Idle'
          'Running'
          'RunningHere'
          'GlideinsIdle', 'GlideinsIdleCores'
          'GlideinsRunning', 'GlideinsRunningCores'
          'GlideinsTotal', 'GlideinsTotalCores'
          'LastHeardFrom'

        updates go in self.data (self.data[client_name]['ClientMonitor'])
        """

        if client_name in self.data:
            t_el = self.data[client_name]
        else:
            t_el = {}
            self.data[client_name] = t_el

        if 'ClientMonitor' in t_el:
            el = t_el['ClientMonitor']
        else:
            el = {}
            t_el['ClientMonitor'] = el

        for karr in (('Idle', 'JobsIdle'), ('Running', 'JobsRunning'), ('RunningHere', 'JobsRunHere'),
                     ('GlideinsIdle', 'GlideIdle'), ('GlideinsRunning', 'GlideRunning'), ('GlideinsTotal', 'GlideTotal'),
                     ('GlideinsIdleCores', 'CoresIdle'), ('GlideinsRunningCores', 'CoresRunning'), ('GlideinsTotalCores', 'CoresTotal')):
            ck, ek = karr
            if ek not in el:
                el[ek] = 0
<<<<<<< HEAD
            if ck in client_monitor:
                el[ek] += (client_monitor[ck] * fraction)
            elif ck == 'RunningHere':
                # for compatibility, if RunningHere not defined, use min between Running and GlideinsRunning
                if ('Running' in client_monitor and 'GlideinsRunning' in client_monitor):
                    el[ek] += (min(client_monitor['Running'], client_monitor['GlideinsRunning']) * fraction)
=======
            if client_monitor.has_key(ck):
                el[ek] += (int(client_monitor[ck]) * fraction)
            elif ck == 'RunningHere':
                # for compatibility, if RunningHere not defined, use min between Running and GlideinsRunning
                if (client_monitor.has_key('Running') and client_monitor.has_key('GlideinsRunning')):
                    el[ek] += (min(int(client_monitor['Running']), int(client_monitor['GlideinsRunning'])) * fraction)
>>>>>>> f50d0deb

        if 'InfoAge' not in el:
            el['InfoAge'] = 0
            el['InfoAgeAvgCounter'] = 0  # used for totals since we need an avg in totals, not absnum

        if 'LastHeardFrom' in client_internals:
            el['InfoAge'] += (int(time.time() - long(client_internals['LastHeardFrom'])) * fraction)
            el['InfoAgeAvgCounter'] += fraction

        self.updated = time.time()


    # call this after the last logClientMonitor
    def finalizeClientMonitor(self):
        # convert all ClinetMonitor numbers in integers
        # needed due to fraction calculations
        for client_name in self.data.keys():
            if 'ClientMonitor' in self.data[client_name]:
                el = self.data[client_name]['ClientMonitor']
                for k in el.keys():
                    el[k] = int(round(el[k]))
        return

    def get_data(self):
        data1 = copy.deepcopy(self.data)
        for f in data1.keys():
            fe = data1[f]
            for w in fe.keys():
                el = fe[w]
                for a in el.keys():
                    if a[-10:] == 'AvgCounter':  # do not publish avgcounter fields... they are internals
                        del el[a]

        return data1

    def get_xml_data(self, indent_tab=xmlFormat.DEFAULT_TAB, leading_tab=""):
        data = self.get_data()
        return xmlFormat.dict2string(data,
                                     dict_name="frontends", el_name="frontend",
                                     subtypes_params={"class":{'subclass_params':{'Requested':{'dicts_params':{'Parameters':{'el_name':'Parameter'}}}}}},
                                     indent_tab=indent_tab, leading_tab=leading_tab)

    def get_total(self):
        total = {'Status':None, 'Requested':None, 'ClientMonitor':None}

        for f in self.data.keys():
            fe = self.data[f]
            for w in fe.keys():
                if w in total: # ignore eventual not supported classes
                    el = fe[w]
                    tel = total[w]

                    if tel is None:
                        # first one, just copy over
                        total[w] = {}
                        tel = total[w]
                        for a in el.keys():
                            if isinstance(el[a], int): # copy only numbers
                                tel[a] = el[a]
                    else:
                        # successive, sum
                        for a in el.keys():
                            if isinstance(el[a], int): # consider only numbers
                                if a in tel:
                                    tel[a] += el[a]
                            # if other frontends did't have this attribute, ignore
                        # if any attribute from prev. frontends are not in the current one, remove from total
                        for a in tel.keys():
                            if a not in el:
                                del tel[a]
                            elif not isinstance(el[a], int):
                                del tel[a]

        for w in total.keys():
            if total[w] is None:
                del total[w] # remove entry if not defined
            else:
                tel = total[w]
                for a in tel.keys():
                    if a[-10:] == 'AvgCounter':
                        # this is an average counter, calc the average of the referred element
                        # like InfoAge=InfoAge/InfoAgeAvgCounter
                        aorg = a[:-10]
                        tel[aorg] = tel[aorg] / tel[a]
                        # the avgcount totals are just for internal purposes
                        del tel[a]

        return total

    def get_xml_total(self, indent_tab=xmlFormat.DEFAULT_TAB, leading_tab=""):
        total = self.get_total()
        return xmlFormat.class2string(total,
                                      inst_name="total",
                                      indent_tab=indent_tab, leading_tab=leading_tab)

    def get_xml_updated(self, indent_tab=xmlFormat.DEFAULT_TAB, leading_tab=""):
        return xmlFormat.time2xml(self.updated, "updated", indent_tab, leading_tab)

    def set_downtime(self, in_downtime):
        self.downtime = str(in_downtime)
        return

    def get_xml_downtime(self, leading_tab=xmlFormat.DEFAULT_TAB):
        xml_downtime = xmlFormat.dict2string({}, dict_name='downtime', el_name='', params={'status':self.downtime}, leading_tab=leading_tab)
        return xml_downtime

    def write_file(self, monitoringConfig=None):

        if monitoringConfig is None:
            monitoringConfig = globals()['monitoringConfig']

        if ( (self.files_updated is not None) and
             ((self.updated - self.files_updated) < 5) ):
            # files updated recently, no need to redo it
            return

        # write snapshot file
        xml_str = ('<?xml version="1.0" encoding="ISO-8859-1"?>\n\n' +
                   '<glideFactoryEntryQStats>\n' +
                   self.get_xml_updated(indent_tab=xmlFormat.DEFAULT_TAB, leading_tab=xmlFormat.DEFAULT_TAB) + "\n" +
                   self.get_xml_downtime(leading_tab=xmlFormat.DEFAULT_TAB) + "\n" +
                   self.get_xml_data(indent_tab=xmlFormat.DEFAULT_TAB, leading_tab=xmlFormat.DEFAULT_TAB) + "\n" +
                   self.get_xml_total(indent_tab=xmlFormat.DEFAULT_TAB, leading_tab=xmlFormat.DEFAULT_TAB) + "\n" +
                   "</glideFactoryEntryQStats>\n")
        monitoringConfig.write_file("schedd_status.xml", xml_str)

        data = self.get_data()
        total_el = self.get_total()

        # update RRDs
        type_strings = {'Status': 'Status', 'Requested': 'Req', 'ClientMonitor': 'Client'}
        for fe in [None] + data.keys():
            if fe is None:  # special key == Total
                fe_dir = "total"
                fe_el = total_el
            else:
                fe_dir = "frontend_" + fe
                fe_el = data[fe]

            val_dict = {}
            # Initialize,  so that all get created properly
            for tp in self.attributes.keys():
                tp_str = type_strings[tp]
                attributes_tp = self.attributes[tp]
                for a in attributes_tp:
                    val_dict["%s%s" % (tp_str, a)] = None

            monitoringConfig.establish_dir(fe_dir)
            for tp in fe_el.keys():
                # type - Status, Requested or ClientMonitor
                if not (tp in self.attributes.keys()):
                    continue

                tp_str = type_strings[tp]

                attributes_tp = self.attributes[tp]

                fe_el_tp = fe_el[tp]
                for a in fe_el_tp.keys():
                    if a in attributes_tp:
                        a_el = fe_el_tp[a]
                        if not isinstance(a_el, dict): # ignore subdictionaries
                            val_dict["%s%s" % (tp_str, a)] = a_el

            monitoringConfig.write_rrd_multi("%s/Status_Attributes" % fe_dir,
                                             "GAUGE", self.updated, val_dict)

        self.files_updated = self.updated
        return


######################################################################################################################
#
#  condorLogSummary
#
#  This class handles the data obtained from parsing the glidein log files
#
######################################################################################################################

class condorLogSummary:
    """
    This class handles the data obtained from parsing the glidein log files
    """

    def __init__(self, log=logSupport.log):
        self.data = {}  # not used
        self.updated = time.time()
        self.updated_year = time.localtime(self.updated)[0]
        self.current_stats_data = {}     # will contain dictionary client->username->dirSummarySimple
        self.old_stats_data = {}
        self.stats_diff = {}             # will contain the differences
        self.job_statuses = ('Running', 'Idle', 'Wait', 'Held', 'Completed', 'Removed')  #const
        self.job_statuses_short = ('Running', 'Idle', 'Wait', 'Held')  #const

        self.files_updated = None
        self.log = log

    def reset(self):
        """
        Replaces old_stats_data with current_stats_data
        Sets current_stats_data to empty.
        This is called every iteration in order to later
        compare the diff of the previous iteration and current one
        to find any newly changed jobs (ie newly completed jobs)
        """
        # reserve only those that has been around this time
        new_stats_data = {}
        for c in self.stats_diff.keys():
            # but carry over all the users... should not change that often
            new_stats_data[c] = self.current_stats_data[c]

        self.old_stats_data = new_stats_data
        self.current_stats_data = {}

        # and flush out the differences
        self.stats_diff = {}

    def diffTimes(self, end_time, start_time):
        year = self.updated_year
        try:
            start_list = [year, int(start_time[0:2]), int(start_time[3:5]), int(start_time[6:8]), int(start_time[9:11]), int(start_time[12:14]), 0, 0, -1]
            end_list = [year, int(end_time[0:2]), int(end_time[3:5]), int(end_time[6:8]), int(end_time[9:11]), int(end_time[12:14]), 0, 0, -1]
        except ValueError:
            return -1 #invalid

        try:
            start_ctime = time.mktime(start_list)
            end_ctime = time.mktime(end_list)
        except TypeError:
            return -1 #invalid

        if start_ctime <= end_ctime:
            return end_ctime - start_ctime

        # else must have gone over the year boundary
        start_list[0] -= 1 #decrease start year
        try:
            start_ctime = time.mktime(start_list)
        except TypeError:
            return -1 #invalid

        return end_ctime - start_ctime


    def logSummary(self, client_name, stats):
        """
        log_stats taken during during an iteration of perform_work are
        added/merged into the condorLogSummary class here.

        @type stats: dictionary of glideFactoryLogParser.dirSummaryTimingsOut
        @param stats: Dictionary keyed by "username:client_int_name"
        client_int_name is needed for frontends with multiple groups
        """
        if client_name not in self.current_stats_data:
            self.current_stats_data[client_name] = {}

        for username in stats.keys():
            if username not in self.current_stats_data[client_name]:
                self.current_stats_data[client_name][username] = stats[username].get_simple()
            else:
                self.current_stats_data[client_name][username].merge(stats[username])

        self.updated = time.time()
        self.updated_year = time.localtime(self.updated)[0]

    def computeDiff(self):
        """
        This function takes the current_stats_data from the current iteration
        and the old_stats_data from the last iteration (see reset() function)
        to create a diff of the data in the stats_diff dictionary.

        This stats_diff will be a dictionary with two entries for each
        status: "Entered" and "Exited" denoting which job ids have recently
        changed status, ie.
        stats_diff[frontend][username:client_int_name]["Completed"]["Entered"]
        """
        for client_name in self.current_stats_data.keys():
            self.stats_diff[client_name]={}
            if client_name in self.old_stats_data:
                stats=self.current_stats_data[client_name]
                for username in stats.keys():
                    if username in self.old_stats_data[client_name]:
                        self.stats_diff[client_name][username]=stats[username].diff(self.old_stats_data[client_name][username])

    def get_stats_data_summary(self):
        """
        Summarizes current_stats_data:
        Adds up current_stats_data[frontend][user:client][status]
        across all username keys.

        @return: returns dictionary stats_data[frontend][status]=count
        """
        stats_data={}
        for client_name in self.current_stats_data.keys():
            out_el = {}
            for s in self.job_statuses:
                if not (s in ('Completed', 'Removed')): # I don't have their numbers from inactive logs
                    count = 0
                    for username in self.current_stats_data[client_name].keys():
                        client_el = self.current_stats_data[client_name][username].data
                        if ((client_el is not None) and (s in client_el.keys())):
                            count += len(client_el[s])

                    out_el[s] = count
            stats_data[client_name] = out_el
        return stats_data

    def get_xml_stats_data(self, indent_tab=xmlFormat.DEFAULT_TAB, leading_tab=""):
        data = self.get_stats_data_summary()
        return xmlFormat.dict2string(data,
                                     dict_name="frontends", el_name="frontend",
                                     subtypes_params={"class":{}},
                                     indent_tab=indent_tab, leading_tab=leading_tab)

    # in: entered_list=self.stats_diff[*]['Entered']
    # out: entered_list[job_id]{'duration','condor_started','condor_duration','jobsnr',wastemill':{'validation','idle','nosuccess','badput'}}
    def get_completed_stats(self, entered_list):
        out_list = {}

        for enle in entered_list:
            enle_job_id = enle[0]
            enle_running_time = enle[2]
            enle_last_time = enle[3]
            enle_difftime = self.diffTimes(enle_last_time, enle_running_time)

            # get stats
            enle_stats = enle[4]
            username = 'unknown'
            enle_condor_started = 0
            enle_condor_duration = 0 # default is 0, in case it never started
            enle_glidein_duration = enle_difftime # best guess
            if enle_stats is not None:
                enle_condor_started = enle_stats['condor_started']
                if 'glidein_duration' in enle_stats:
                    enle_glidein_duration = enle_stats['glidein_duration']
                if 'username' in enle_stats:
                    username = enle_stats['username']
            if not enle_condor_started:
                # 100% waste_mill
                enle_nr_jobs = 0
                enle_jobs_duration = 0
                enle_goodput = 0
                enle_terminated_duration = 0
                enle_waste_mill = {'validation':1000,
                                 'idle':0,
                                 'nosuccess':0, #no jobs run, no failures
                                 'badput':1000}
            else:
                #get waste_mill
                enle_condor_duration = enle_stats['condor_duration']
                if enle_condor_duration is None:
                    enle_condor_duration = 0 # assume failed

                if enle_condor_duration > enle_glidein_duration: # can happen... Condor-G has its delays
                    enle_glidein_duration = enle_condor_duration

                # get waste numbers, in permill
                if (enle_condor_duration < 5): # very short means 100% loss
                    enle_nr_jobs = 0
                    enle_jobs_duration = 0
                    enle_goodput = 0
                    enle_terminated_duration = 0
                    enle_waste_mill = {'validation':1000,
                                     'idle':0,
                                     'nosuccess':0, #no jobs run, no failures
                                     'badput':1000}
                else:
                    if 'validation_duration' in enle_stats:
                        enle_validation_duration = enle_stats['validation_duration']
                    else:
                        enle_validation_duration = enle_difftime - enle_condor_duration
                    enle_condor_stats = enle_stats['stats']
                    enle_jobs_duration = enle_condor_stats['Total']['secs']
                    enle_nr_jobs = enle_condor_stats['Total']['jobsnr']
                    enle_waste_mill = {'validation':1000.0 * enle_validation_duration / enle_glidein_duration,
                                     'idle':1000.0 * (enle_condor_duration - enle_jobs_duration) / enle_condor_duration}
                    enle_goodput = enle_condor_stats['goodZ']['secs']
                    if enle_goodput > enle_jobs_duration:
                        enle_goodput = enle_jobs_duration # cannot be more
                    if enle_jobs_duration > 0:
                        enle_waste_mill['nosuccess'] = 1000.0 * (enle_jobs_duration - enle_goodput) / enle_jobs_duration
                    else:
                        enle_waste_mill['nosuccess'] = 0 #no jobs run, no failures
                    enle_terminated_duration = enle_goodput + enle_condor_stats['goodNZ']['secs']
                    if enle_terminated_duration > enle_jobs_duration:
                        enle_terminated_duration = enle_jobs_duration # cannot be more
                    enle_waste_mill['badput'] = 1000.0 * (enle_glidein_duration - enle_terminated_duration) / enle_glidein_duration

            out_list[enle_job_id] = {'username':username,
                                   'duration':enle_glidein_duration, 'condor_started':enle_condor_started, 'condor_duration':enle_condor_duration,
                                   'jobsnr':enle_nr_jobs, 'jobs_duration':{'total':enle_jobs_duration, 'goodput':enle_goodput, 'terminated':enle_terminated_duration},
                                   'wastemill':enle_waste_mill}

        return out_list

    # in: entered_list=get_completed_data()
    # out: {'Lasted':{'2hours':...,...},'Sum':{...:12,...},'JobsNr':...,
    #       'Waste':{'validation':{'0m':...,...},...},'WasteTime':{...:{...},...}}
    def summarize_completed_stats(self, entered_list):
        # summarize completed data
        count_entered_times = {}
        for enle_timerange in getAllTimeRanges():
            count_entered_times[enle_timerange] = 0 # make sure all are initialized

        count_jobnrs = {}
        for enle_jobrange in getAllJobRanges():
            count_jobnrs[enle_jobrange] = 0 # make sure all are initialized

        count_jobs_duration = {}
        for enle_jobs_duration_range in getAllTimeRanges():
            count_jobs_duration[enle_jobs_duration_range] = 0 # make sure all are intialized

        count_total=getLogCompletedDefaults()

        count_waste_mill={'validation':{},
                          'idle':{},
                          'nosuccess':{}, #i.e. everything but jobs terminating with 0
                          'badput':{}} #i.e. everything but jobs terminating
        for w in count_waste_mill.keys():
            count_waste_mill_w = count_waste_mill[w]
            for enle_waste_mill_w_range in getAllMillRanges():
                count_waste_mill_w[enle_waste_mill_w_range] = 0 # make sure all are intialized
        time_waste_mill = {'validation':{},
                          'idle':{},
                          'nosuccess':{}, #i.e. everything but jobs terminating with 0
                          'badput':{}} #i.e. everything but jobs terminating
        for w in time_waste_mill.keys():
            time_waste_mill_w = time_waste_mill[w]
            for enle_waste_mill_w_range in getAllMillRanges():
                time_waste_mill_w[enle_waste_mill_w_range] = 0 # make sure all are intialized

        for enle_job in entered_list.keys():
            enle = entered_list[enle_job]
            enle_waste_mill = enle['wastemill']
            enle_glidein_duration = enle['duration']
            enle_condor_duration = enle['condor_duration']
            enle_jobs_nr = enle['jobsnr']
            enle_jobs_duration = enle['jobs_duration']
            enle_condor_started = enle['condor_started']

            count_total['Glideins'] += 1
            if not enle_condor_started:
                count_total['FailedNr'] += 1

            # find and save time range
            count_total['Lasted'] += enle_glidein_duration
            enle_timerange = getTimeRange(enle_glidein_duration)
            count_entered_times[enle_timerange] += 1

            count_total['CondorLasted'] += enle_condor_duration

            # find and save job range
            count_total['JobsNr'] += enle_jobs_nr
            enle_jobrange = getJobRange(enle_jobs_nr)
            count_jobnrs[enle_jobrange] += 1

            if enle_jobs_nr > 0:
                enle_jobs_duration_range = getTimeRange(enle_jobs_duration['total'] / enle_jobs_nr)
            else:
                enle_jobs_duration_range = getTimeRange(-1)
            count_jobs_duration[enle_jobs_duration_range] += 1

            count_total['JobsLasted'] += enle_jobs_duration['total']
            count_total['JobsTerminated'] += enle_jobs_duration['terminated']
            count_total['JobsGoodput'] += enle_jobs_duration['goodput']

            # find and save waste range
            for w in enle_waste_mill.keys():
                if w == "duration":
                    continue # not a waste
                # find and save time range
                enle_waste_mill_w_range = getMillRange(enle_waste_mill[w])

                count_waste_mill_w = count_waste_mill[w]
                count_waste_mill_w[enle_waste_mill_w_range] += 1

                time_waste_mill_w = time_waste_mill[w]
                time_waste_mill_w[enle_waste_mill_w_range] += enle_glidein_duration

        return {'Lasted':count_entered_times, 'JobsNr':count_jobnrs, 'Sum':count_total, 'JobsDuration':count_jobs_duration, 'Waste':count_waste_mill, 'WasteTime':time_waste_mill}

    def get_data_summary(self):
        """
        Summarizes stats_diff data (computeDiff should have
        already been called)
        Sums over username in the dictionary
        stats_diff[frontend][username][entered/exited][status]
        to make stats_data[client_name][entered/exited][status]=count

        @return: dictionary[client_name][entered/exited][status]=count
        """
        stats_data={}
        for client_name in self.stats_diff.keys():
            out_el = {'Current':{}, 'Entered':{}, 'Exited':{}}
            for s in self.job_statuses:
                entered = 0
                entered_list = []
                exited = 0
                for username in self.stats_diff[client_name].keys():
                    diff_el = self.stats_diff[client_name][username]

                    if ((diff_el is not None) and (s in diff_el.keys())):
                        entered_list += diff_el[s]['Entered']
                        entered += len(diff_el[s]['Entered'])
                        exited -= len(diff_el[s]['Exited'])

                out_el['Entered'][s] = entered
                if not (s in ('Completed', 'Removed')): # I don't have their numbers from inactive logs
                    count = 0
                    for username in self.current_stats_data[client_name].keys():
                        stats_el = self.current_stats_data[client_name][username].data

                        if ((stats_el is not None) and (s in stats_el.keys())):
                            count += len(stats_el[s])
                    out_el['Current'][s] = count
                    # and we can never get out of the terminal state
                    out_el['Exited'][s] = exited
                elif s == 'Completed':
                    completed_stats = self.get_completed_stats(entered_list)
                    completed_counts = self.summarize_completed_stats(completed_stats)
                    out_el['CompletedCounts'] = completed_counts
            stats_data[client_name] = out_el
        return stats_data

    def get_xml_data(self, indent_tab=xmlFormat.DEFAULT_TAB, leading_tab=""):
        data = self.get_data_summary()
        return xmlFormat.dict2string(data,
                                     dict_name="frontends", el_name="frontend",
                                     subtypes_params={"class":{'subclass_params':{'CompletedCounts':get_completed_stats_xml_desc()}
                                                               }},
                                     indent_tab=indent_tab, leading_tab=leading_tab)

    def get_stats_total(self):
        """
        @return: Dictionary with keys (wait,idle,running,held)
        """
        total={'Wait':None,'Idle':None,'Running':None,'Held':None}
        for k in total.keys():
            tdata = []
            for client_name in self.current_stats_data.keys():
                for username in self.current_stats_data[client_name]:
                    sdata = self.current_stats_data[client_name][username].data
                    if ((sdata is not None) and (k in sdata.keys())):
                        tdata = tdata + sdata[k]
            total[k] = tdata
        return total

    def get_stats_total_summary(self):
        in_total = self.get_stats_total()
        out_total = {}
        for k in in_total.keys():
            out_total[k] = len(in_total[k])
        return out_total

    def get_xml_stats_total(self, indent_tab=xmlFormat.DEFAULT_TAB, leading_tab=""):
        total = self.get_stats_total_summary()
        return xmlFormat.class2string(total,
                                      inst_name="total",
                                      indent_tab=indent_tab, leading_tab=leading_tab)

    def get_diff_summary(self):
        """
        Flattens stats_diff differential data.

        @return: Dictionary of client_name with sub_keys Wait,Idle,Running,Held,Completed,Removed
        """
        out_data={}
        for client_name in self.stats_diff.keys():
            client_el = {'Wait':None, 'Idle':None, 'Running':None, 'Held':None, 'Completed':None, 'Removed':None}
            for k in client_el.keys():
                client_el[k] = {'Entered':[], 'Exited':[]}
                tdata = client_el[k]
                #flatten all usernames into one
                for username in self.stats_diff[client_name].keys():
                    sdiff = self.stats_diff[client_name][username]
                    if ((sdiff is not None) and (k in sdiff.keys())):
                        if k == 'Completed':
                            # for completed jobs, add the username
                            # not for the others since there is no adequate place in the object
                            for sdel in sdiff[k]['Entered']:
                                sdel[4]['username'] = username

                        for e in tdata.keys():
                            for sdel in sdiff[k][e]:
                                tdata[e].append(sdel)
            out_data[client_name] = client_el
        return out_data

    def get_diff_total(self):
        total = {'Wait':None, 'Idle':None, 'Running':None, 'Held':None, 'Completed':None, 'Removed':None}
        for k in total.keys():
            total[k] = {'Entered':[], 'Exited':[]}
            tdata = total[k]
            for client_name in self.stats_diff.keys():
                for username in self.stats_diff[client_name].keys():
                    sdiff = self.stats_diff[client_name][username]
                    if ((sdiff is not None) and (k in sdiff.keys())):
                        for e in tdata.keys():
                            tdata[e] = tdata[e] + sdiff[k][e]
        return total

    def get_total_summary(self):
        stats_total = self.get_stats_total()
        diff_total = self.get_diff_total()
        out_total = {'Current':{}, 'Entered':{}, 'Exited':{}}
        for k in diff_total.keys():
            out_total['Entered'][k] = len(diff_total[k]['Entered'])
            if k in stats_total:
                out_total['Current'][k] = len(stats_total[k])
                # if no current, also exited does not have sense (terminal state)
                out_total['Exited'][k] = len(diff_total[k]['Exited'])
            elif k == 'Completed':
                completed_stats = self.get_completed_stats(diff_total[k]['Entered'])
                completed_counts = self.summarize_completed_stats(completed_stats)
                out_total['CompletedCounts'] = completed_counts

        return out_total

    def get_xml_total(self, indent_tab=xmlFormat.DEFAULT_TAB, leading_tab=""):
        total = self.get_total_summary()
        return xmlFormat.class2string(total,
                                      inst_name="total",
                                      subclass_params={'CompletedCounts':get_completed_stats_xml_desc()},
                                      indent_tab=indent_tab, leading_tab=leading_tab)

    def get_xml_updated(self, indent_tab=xmlFormat.DEFAULT_TAB, leading_tab=""):
        return xmlFormat.time2xml(self.updated, "updated", indent_tab, leading_tab)

    def write_file(self, monitoringConfig=None):

        if monitoringConfig is None:
            monitoringConfig = globals()['monitoringConfig']

        if ( (self.files_updated is not None) and
             ((self.updated - self.files_updated) < 5) ):
            # files updated recently, no need to redo it
            return

        # write snaphot file
        xml_str = ('<?xml version="1.0" encoding="ISO-8859-1"?>\n\n' +
                 '<glideFactoryEntryLogSummary>\n' +
                 self.get_xml_updated(indent_tab=xmlFormat.DEFAULT_TAB, leading_tab=xmlFormat.DEFAULT_TAB) + "\n" +
                 self.get_xml_data(indent_tab=xmlFormat.DEFAULT_TAB, leading_tab=xmlFormat.DEFAULT_TAB) + "\n" +
                 self.get_xml_total(indent_tab=xmlFormat.DEFAULT_TAB, leading_tab=xmlFormat.DEFAULT_TAB) + "\n" +
                 "</glideFactoryEntryLogSummary>\n")
        monitoringConfig.write_file("log_summary.xml", xml_str)

        # update rrds
        stats_data_summary = self.get_stats_data_summary()
        diff_summary = self.get_diff_summary()
        stats_total_summary = self.get_stats_total_summary()
        for client_name in [None] + diff_summary.keys():
            if client_name is None:
                fe_dir = "total"
                sdata = stats_total_summary
                sdiff = self.get_diff_total()
            else:
                fe_dir = "frontend_" + client_name
                sdata = stats_data_summary[client_name]
                sdiff = diff_summary[client_name]

            monitoringConfig.establish_dir(fe_dir)
            val_dict_counts = {}
            val_dict_counts_desc = {}
            val_dict_completed = {}
            val_dict_stats = {}
            val_dict_waste = {}
            val_dict_wastetime = {}
            for s in self.job_statuses:
                if not (s in ('Completed', 'Removed')): # I don't have their numbers from inactive logs
                    count = sdata[s]
                    val_dict_counts["Status%s" % s] = count
                    val_dict_counts_desc["Status%s" % s] = {'ds_type':'GAUGE'}

                if ((sdiff is not None) and (s in sdiff.keys())):
                    entered_list = sdiff[s]['Entered']
                    entered = len(entered_list)
                    exited = -len(sdiff[s]['Exited'])
                else:
                    entered_list = []
                    entered = 0
                    exited = 0

                val_dict_counts["Entered%s" % s] = entered
                val_dict_counts_desc["Entered%s" % s] = {'ds_type':'ABSOLUTE'}
                if not (s in ('Completed', 'Removed')): # Always 0 for them
                    val_dict_counts["Exited%s" % s] = exited
                    val_dict_counts_desc["Exited%s" % s] = {'ds_type':'ABSOLUTE'}
                elif s == 'Completed':
                    completed_stats = self.get_completed_stats(entered_list)
                    if client_name is not None: # do not repeat for total
                        monitoringConfig.logCompleted(client_name, completed_stats)
                    completed_counts = self.summarize_completed_stats(completed_stats)

                    # save simple vals
                    for tkey in completed_counts['Sum'].keys():
                        val_dict_completed[tkey] = completed_counts['Sum'][tkey]

                    count_entered_times = completed_counts['Lasted']
                    count_jobnrs = completed_counts['JobsNr']
                    count_jobs_duration = completed_counts['JobsDuration']
                    count_waste_mill = completed_counts['Waste']
                    time_waste_mill = completed_counts['WasteTime']
                    # save run times
                    for timerange in count_entered_times.keys():
                        val_dict_stats['Lasted_%s' % timerange] = count_entered_times[timerange]
                        # they all use the same indexes
                        val_dict_stats['JobsLasted_%s' % timerange] = count_jobs_duration[timerange]

                    # save jobsnr
                    for jobrange in count_jobnrs.keys():
                        val_dict_stats['JobsNr_%s' % jobrange] = count_jobnrs[jobrange]

                    # save waste_mill
                    for w in count_waste_mill.keys():
                        count_waste_mill_w = count_waste_mill[w]
                        for p in count_waste_mill_w.keys():
                            val_dict_waste['%s_%s' % (w, p)] = count_waste_mill_w[p]

                    for w in time_waste_mill.keys():
                        time_waste_mill_w = time_waste_mill[w]
                        for p in time_waste_mill_w.keys():
                            val_dict_wastetime['%s_%s' % (w, p)] = time_waste_mill_w[p]

            #end for s in self.job_statuses

            # write the data to disk
            monitoringConfig.write_rrd_multi_hetero("%s/Log_Counts" % fe_dir,
                                                    val_dict_counts_desc, self.updated, val_dict_counts)
            monitoringConfig.write_rrd_multi("%s/Log_Completed" % fe_dir,
                                             "ABSOLUTE", self.updated, val_dict_completed)
            monitoringConfig.write_rrd_multi("%s/Log_Completed_Stats" % fe_dir,
                                             "ABSOLUTE", self.updated, val_dict_stats)
            # Disable Waste RRDs... WasteTime much more useful
            #monitoringConfig.write_rrd_multi("%s/Log_Completed_Waste"%fe_dir,
            #                                 "ABSOLUTE",self.updated,val_dict_waste)
            monitoringConfig.write_rrd_multi("%s/Log_Completed_WasteTime" % fe_dir,
                                             "ABSOLUTE", self.updated, val_dict_wastetime)


        self.files_updated = self.updated
        return


    def write_job_info(self, scheddName, collectorName):
        """ The method itereates over the stats_diff dictionary looking for
        completed jobs and then fills out a dictionary that contains the
        monitoring information needed for this job. Those info looks like:

        {
            'schedd_name': 'name',
            'collector_name': 'name',
            'joblist' : {
                '2994.000': {'condor_duration': 1328, 'glidein_duration': 1334, 'condor_started': 1, 'numjobs': 0,
                '2997.000': {'condor_duration': 1328, 'glidein_duration': 1334, 'condor_started': 1, 'numjobs': 0
                ...
            }
        }

        :param scheddName: The schedd name to update the job
        :param collectorName: The collector name to update the job
        """
        jobinfo = {
            'schedd_name': scheddName,
            'collector_name': collectorName,
            'joblist': {},
        }
        for _sec_name, sndata in self.stats_diff.iteritems():
            for _frname, frdata in sndata.iteritems():
                for state, jobs in frdata.iteritems():
                    if state == 'Completed':
                        for job in jobs['Entered']:
                            jobid = job[0]
                            jobstats = job[4]
                            #This is the dictionary that is going to be written out as a monitoring classad
                            jobinfo['joblist'][jobid] = {
                                #activation_claims is a new key in 3.2.19. Using "get" For backward compatiobility,
                                #but it can be removed in future versions
                                'activation_claims': jobstats.get('activations_claims', 'unknown'),
                                'glidein_duration': jobstats['glidein_duration'],
                                'condor_duration': jobstats['condor_duration'],
                                'condor_started': jobstats['condor_started'],
                                'numjobs': jobstats.get('stats', {}).get('Total', {}).get('jobsnr', 'unknown'),
                            }

        #cannot use monitorAggregatorConfig.jobsummary_relname, looks like a circular import
        monitoringConfig.write_file("job_summary.pkl", pickle.dumps(jobinfo))




###############################################################################
#
# factoryStatusData
# added by C.W. Murphy starting on 08/09/10
# this class handles the data obtained from the rrd files
#
###############################################################################

class FactoryStatusData:
    """this class handles the data obtained from the rrd files"""
    def __init__(self, log=logSupport.log, base_dir=None):
        self.data = {}
        for rrd in rrd_list:
            self.data[rrd] = {}
        # KEL why are we setting time here and not just getting the current time (like in Descript2XML)
        self.updated = time.time()
        self.tab = xmlFormat.DEFAULT_TAB
        self.resolution = (7200, 86400, 604800) # 2hr, 1 day, 1 week
        self.total = "total/"
        self.frontends = []
        if base_dir is None:
            self.base_dir = monitoringConfig.monitor_dir
        self.log = log

    def getUpdated(self):
        """returns the time of last update"""
        return xmlFormat.time2xml(self.updated, "updated", indent_tab=self.tab, leading_tab=self.tab)

    def fetchData(self, rrd_file, pathway, res, start, end):
        """Uses rrdtool to fetch data from the clients.  Returns a dictionary of lists of data.  There is a list for each element.

        rrdtool fetch returns 3 tuples: a[0], a[1], & a[2].
        [0] lists the resolution, start and end time, which can be specified as arugments of fetchData.
        [1] returns the names of the datasets.  These names are listed in the key.
        [2] is a list of tuples. each tuple contains data from every dataset.  There is a tuple for each time data was collected."""

        #use rrdtool to fetch data
        baseRRDSupport = rrdSupport.rrdSupport()
        try:
            fetched = baseRRDSupport.fetch_rrd(pathway + rrd_file, 'AVERAGE', resolution=res, start=start, end=end)
        except:
            # probably not created yet
            self.log.debug("Failed to load %s" % (pathway + rrd_file))
            return {}

        #converts fetched from tuples to lists
        fetched_names = list(fetched[1])

        fetched_data_raw = fetched[2][:-1] # drop the last entry... rrdtool will return one more than needed, and often that one is unreliable (in the python version)
        fetched_data = []
        for data in fetched_data_raw:
            fetched_data.append(list(data))

        #creates a dictionary to be filled with lists of data
        data_sets = {}
        for name in fetched_names:
            data_sets[name] = []

        #check to make sure the data exists
        all_empty = True
        for data_set in data_sets:
            index = fetched_names.index(data_set)
            for data in fetched_data:
                if isinstance(data[index], (int, float)):
                    data_sets[data_set].append(data[index])
                    all_empty = False

        if all_empty:
            # probably not updated recently
            return {}
        else:
            return data_sets

    def average(self, input_list):
        try:
            if len(input_list) > 0:
                avg_list = sum(input_list) / len(input_list)
            else:
                avg_list = 0
            return avg_list
        except TypeError:
            self.log.exception("glideFactoryMonitoring average: ")
            return

    def getData(self, input_val, monitoringConfig=None):
        """returns the data fetched by rrdtool in a xml readable format"""

        if monitoringConfig is None:
            monitoringConfig = globals()['monitoringConfig']

        folder = str(input_val)
        if folder == self.total:
            client = folder
        else:
            folder_name = folder.split('@')[-1]
            client = folder_name.join(["frontend_", "/"])
            if client not in self.frontends:
                self.frontends.append(client)

        for rrd in rrd_list:
            self.data[rrd][client] = {}
            for res_raw in self.resolution:
                # calculate the best resolution
                res_idx = 0
                rrd_res = monitoringConfig.rrd_archives[res_idx][2] * monitoringConfig.rrd_step
                period_mul = int(res_raw / rrd_res)
                while (period_mul >= monitoringConfig.rrd_archives[res_idx][3]):
                    # not all elements in the higher bucket, get next lower resolution
                    res_idx += 1
                    rrd_res = monitoringConfig.rrd_archives[res_idx][2] * monitoringConfig.rrd_step
                    period_mul = int(res_raw / rrd_res)

                period = period_mul * rrd_res

                self.data[rrd][client][period] = {}
                end = (int(time.time() / rrd_res) - 1) * rrd_res # round due to RRDTool requirements, -1 to avoid the last (partial) one
                start = end - period
                try:
                    fetched_data = self.fetchData(
                                       rrd_file=rrd,
                                       pathway=self.base_dir + "/" + client,
                                       start=start, end=end, res=rrd_res)
                    for data_set in fetched_data:
                        self.data[rrd][client][period][data_set] = self.average(fetched_data[data_set])
                except TypeError:
                    self.log.exception("FactoryStatusData:fetchData: ")

        return self.data

    def getXMLData(self, rrd):
        "writes an xml file for the data fetched from a given site."

        # create a string containing the total data
        total_xml_str = self.tab + '<total>\n'
        get_data_total = self.getData(self.total)
        try:
            total_data = self.data[rrd][self.total]
            total_xml_str += (xmlFormat.dict2string(total_data, dict_name='periods', el_name='period', subtypes_params={"class":{}}, indent_tab=self.tab, leading_tab=2 * self.tab) + "\n")
        except (NameError, UnboundLocalError):
            self.log.exception("FactoryStatusData:total_data: ")
        total_xml_str += self.tab + '</total>\n'

        # create a string containing the frontend data
        frontend_xml_str = (self.tab + '<frontends>\n')
        for frontend in self.frontends:
            fe_name = frontend.split("/")[0]
            frontend_xml_str += (2 * self.tab +
                                 '<frontend name=\"' + fe_name + '\">\n')
            try:
                frontend_data = self.data[rrd][frontend]
                frontend_xml_str += (xmlFormat.dict2string(frontend_data, dict_name='periods', el_name='period', subtypes_params={"class":{}}, indent_tab=self.tab, leading_tab=3 * self.tab) + "\n")
            except (NameError, UnboundLocalError):
                self.log.exception("FactoryStatusData:frontend_data: ")
            frontend_xml_str += 2 * self.tab + '</frontend>'
        frontend_xml_str += self.tab + '</frontends>\n'

        data_str = total_xml_str + frontend_xml_str
        return data_str

    def writeFiles(self,  monitoringConfig=None):

        if monitoringConfig is None:
            monitoringConfig = globals()['monitoringConfig']

        for rrd in rrd_list:
            file_name = 'rrd_' + rrd.split(".")[0] + '.xml'
            xml_str = ('<?xml version="1.0" encoding="ISO-8859-1"?>\n\n' +
                       '<glideFactoryEntryRRDStats>\n' +
                       self.getUpdated() + "\n" +
                       self.getXMLData(rrd) +
                       '</glideFactoryEntryRRDStats>')
            try:
                monitoringConfig.write_file(file_name, xml_str)
            except IOError:
                self.log.exception("FactoryStatusData:write_file: ")
        return

##############################################################################
#
#  create an XML file out of glidein.descript, frontend.descript,
#    entry.descript, attributes.cfg, and params.cfg
#
#############################################################################

class Descript2XML:
    """
    create an XML file out of glidein.descript, frontend.descript,
    entry.descript, attributes.cfg, and params.cfg
    TODO: The XML is used by ... "the monioring page"?
    The file created is descript.xml, w/ glideFactoryDescript and glideFactoryEntryDescript elements
    """
    def __init__(self, log=logSupport.log):
        self.tab = xmlFormat.DEFAULT_TAB
        self.entry_descript_blacklist = ('DowntimesFile', 'EntryName',
                                         'Schedd')
        self.frontend_blacklist = ('usermap',)
        self.glidein_whitelist = ('AdvertiseDelay',
                                  'FactoryName', 'GlideinName', 'LoopDelay',
                                  'PubKeyType', 'WebURL', 'MonitorDisplayText',
                                  'MonitorLink')
        self.log = log

    def frontendDescript(self, fe_dict):
        for key in self.frontend_blacklist:
            try:
                for frontend in fe_dict:
                    try:
                        del fe_dict[frontend][key]
                    except KeyError:
                        continue
            except RuntimeError:
                self.log.exception("blacklist error frontendDescript: ")
        try:
            xml_str = xmlFormat.dict2string(fe_dict, dict_name="frontends", el_name="frontend", subtypes_params={"class":{}}, leading_tab=self.tab)
            return xml_str + "\n"
        except RuntimeError:
            self.log.exception("xmlFormat error in frontendDescript: ")
            return

    def entryDescript(self, e_dict):
        for key in self.entry_descript_blacklist:
            try:
                for entry in e_dict:
                    try:
                        del e_dict[entry]['descript'][key]
                    except KeyError:
                        continue
            except RuntimeError:
                self.log.exception("blacklist error in entryDescript: ")
        try:
            xml_str = xmlFormat.dict2string(e_dict, dict_name="entries", el_name="entry", subtypes_params={"class":{'subclass_params':{}}}, leading_tab=self.tab)
            return xml_str + "\n"
        except RuntimeError:
            self.log.exception("xmlFormat Error in entryDescript: ")
            return

    def glideinDescript(self, g_dict):
        w_dict = {}
        for key in self.glidein_whitelist:
            try:
                w_dict[key] = g_dict[key]
            except KeyError:
                continue
        try:
            a = xmlFormat.dict2string({'':w_dict}, dict_name="glideins", el_name="factory", subtypes_params={"class":{}})
            b = a.split("\n")[1]
            c = b.split('name="" ')
            xml_str = "".join(c)
            return xml_str + "\n"
        except (SyntaxError, RuntimeError):
            logSupport.log.exception("xmlFormat error in glideinDescript: ")
            return

    def getUpdated(self):
        """returns the time of last update"""
        return xmlFormat.time2xml(time.time(), "updated", indent_tab=self.tab, leading_tab=self.tab)

    def writeFile(self, path, xml_str, singleEntry=False):
        if singleEntry:
            root_el = 'glideFactoryEntryDescript'
        else:
            root_el = 'glideFactoryDescript'
        output = ('<?xml version="1.0" encoding="ISO-8859-1"?>\n\n' +
                   '<' + root_el + '>\n' + self.getUpdated() + "\n" + xml_str +
                   '</' + root_el + '>')
        fname = path + 'descript.xml'
        f = open(fname + '.tmp', 'wb')
        try:
            f.write(output)
        finally:
            f.close()

        util.file_tmp2final(fname)
        return


############### P R I V A T E ################

##################################################
def getAllJobTypes():
        return ('validation', 'idle', 'badput', 'nosuccess')

def getLogCompletedDefaults():
        return {'Glideins':0, 'Lasted':0, 'FailedNr':0,
            'JobsNr':0, 'JobsLasted':0, 'JobsTerminated':0,
            'JobsGoodput':0, 'CondorLasted':0}

def getTimeRange(absval):
        if absval < 1:
            return 'Unknown'
        if absval < (25 * 60):
            return 'Minutes'
        if absval > (64 * 3600): # limit detail to 64 hours
            return 'Days'
        # start with 7.5 min, and than exp2
        logval = int(math.log(absval / 450.0, 4) + 0.49)
        level = math.pow(4, logval) * 450.0
        if level < 3600:
            return "%imins" % (int(level / 60 + 0.49))
        else:
            return "%ihours" % (int(level / 3600 + 0.49))

def getAllTimeRanges():
        return ('Unknown', 'Minutes', '30mins', '2hours', '8hours', '32hours', 'Days')

def getJobRange(absval):
        if absval < 1:
            return 'None'
        if absval == 1:
            return '1job'
        if absval == 2:
            return '2jobs'
        if absval < 9:
            return '4jobs'
        if absval < 30: # limit detail to 30 jobs
            return '16jobs'
        else:
            return 'Many'

def getAllJobRanges():
        return ('None', '1job', '2jobs', '4jobs', '16jobs', 'Many')

def getMillRange(absval):
        if absval < 2:
            return 'None'
        if absval < 15:
            return '5m'
        if absval < 60:
            return '25m'
        if absval < 180:
            return '100m'
        if absval < 400:
            return '250m'
        if absval < 700:
            return '500m'
        if absval > 998:
            return 'All'
        else:
            return 'Most'

def getAllMillRanges():
        return ('None', '5m', '25m', '100m', '250m', '500m', 'Most', 'All')

##################################################
def get_completed_stats_xml_desc():
    return {'dicts_params':{'Lasted':{'el_name':'TimeRange'},
                            'JobsDuration':{'el_name':'TimeRange'},
                            'JobsNr':{'el_name':'Range'}},
            'subclass_params':{'Waste':{'dicts_params':{'idle':{'el_name':'Fraction'},
                                                        'validation':{'el_name':'Fraction'},
                                                        'badput':{'el_name':'Fraction'},
                                                        'nosuccess':{'el_name':'Fraction'}}},
                               'WasteTime':{'dicts_params':{'idle':{'el_name':'Fraction'},
                                                            'validation':{'el_name':'Fraction'},
                                                            'badput':{'el_name':'Fraction'},
                                                            'nosuccess':{'el_name':'Fraction'}}}
                               }
            }



##################################################
# def tmp2final(fname):
#     """
#     KEL this exact method is also in glideinFrontendMonitoring.py
#     """
#     try:
#         os.remove(fname + "~")
#     except:
#         pass
#
#     try:
#         os.rename(fname, fname + "~")
#     except:
#         pass
#
#     try:
#         os.rename(fname + ".tmp", fname)
#     except:
#         print "Failed renaming %s.tmp into %s" % (fname, fname)
#     return


##################################################

# global configuration of the module
monitoringConfig = MonitoringConfig()
<|MERGE_RESOLUTION|>--- conflicted
+++ resolved
@@ -357,21 +357,12 @@
             ck, ek = karr
             if ek not in el:
                 el[ek] = 0
-<<<<<<< HEAD
             if ck in client_monitor:
-                el[ek] += (client_monitor[ck] * fraction)
-            elif ck == 'RunningHere':
-                # for compatibility, if RunningHere not defined, use min between Running and GlideinsRunning
-                if ('Running' in client_monitor and 'GlideinsRunning' in client_monitor):
-                    el[ek] += (min(client_monitor['Running'], client_monitor['GlideinsRunning']) * fraction)
-=======
-            if client_monitor.has_key(ck):
                 el[ek] += (int(client_monitor[ck]) * fraction)
             elif ck == 'RunningHere':
                 # for compatibility, if RunningHere not defined, use min between Running and GlideinsRunning
-                if (client_monitor.has_key('Running') and client_monitor.has_key('GlideinsRunning')):
+                if 'Running' in client_monitor and 'GlideinsRunning' in client_monitor:
                     el[ek] += (min(int(client_monitor['Running']), int(client_monitor['GlideinsRunning'])) * fraction)
->>>>>>> f50d0deb
 
         if 'InfoAge' not in el:
             el['InfoAge'] = 0
@@ -382,7 +373,6 @@
             el['InfoAgeAvgCounter'] += fraction
 
         self.updated = time.time()
-
 
     # call this after the last logClientMonitor
     def finalizeClientMonitor(self):
@@ -411,7 +401,7 @@
         data = self.get_data()
         return xmlFormat.dict2string(data,
                                      dict_name="frontends", el_name="frontend",
-                                     subtypes_params={"class":{'subclass_params':{'Requested':{'dicts_params':{'Parameters':{'el_name':'Parameter'}}}}}},
+                                     subtypes_params={"class": {'subclass_params': {'Requested': {'dicts_params': {'Parameters': {'el_name': 'Parameter'}}}}}},
                                      indent_tab=indent_tab, leading_tab=leading_tab)
 
     def get_total(self):
@@ -447,7 +437,7 @@
 
         for w in total.keys():
             if total[w] is None:
-                del total[w] # remove entry if not defined
+                del total[w]  # remove entry if not defined
             else:
                 tel = total[w]
                 for a in tel.keys():
