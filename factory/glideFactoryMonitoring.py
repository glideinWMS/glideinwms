#
# Project:
#   glideinWMS
#
# File Version:
#
# Description:
#   This module implements the functions needed
#   to monitor the glidein factory
#
# Author:
#   Igor Sfiligoi (Dec 11th 2006)
#

import os
import time
import copy
import math
import pickle
from glideinwms.lib import xmlFormat
from glideinwms.lib import timeConversion
from glideinwms.lib import rrdSupport
from glideinwms.lib import logSupport
from glideinwms.lib import cleanupSupport
from glideinwms.factory import glideFactoryLib
from glideinwms.lib import util

# list of rrd files that each site has
rrd_list = ('Status_Attributes.rrd', 'Log_Completed.rrd', 'Log_Completed_Stats.rrd', 'Log_Completed_WasteTime.rrd', 'Log_Counts.rrd')

############################################################
#
# Configuration
#
############################################################

class MonitoringConfig:
    def __init__(self, log=logSupport.log):
        # set default values
        # user should modify if needed
        self.rrd_step = 300        # default to 5 minutes
        self.rrd_heartbeat = 1800  # default to 30 minutes, should be at least twice the loop time
        self.rrd_ds_name = "val"
        self.rrd_archives = [('AVERAGE', 0.8, 1, 740),  # max precision, keep 2.5 days
                             ('AVERAGE', 0.92, 12, 740),  # 1 h precision, keep for a month (30 days)
                             ('AVERAGE', 0.98, 144, 740)  # 12 hour precision, keep for a year
                             ]

        self.monitor_dir = "monitor/"

        self.log_dir = "log/"
        self.logCleanupObj = None

        self.rrd_obj = rrdSupport.rrdSupport()
        """@ivar: The name of the attribute that identifies the glidein """
        self.my_name = "Unknown"
        self.log = log

    def config_log(self, log_dir, max_days, min_days, max_mbs):
        self.log_dir = log_dir
        cleaner = cleanupSupport.PrivsepDirCleanupWSpace(
                      None, log_dir, "(completed_jobs_.*\.log)",
                      int(max_days * 24 * 3600), int(min_days * 24 * 3600),
                      long(max_mbs * (1024.0 * 1024.0)))
        cleanupSupport.cleaners.add_cleaner(cleaner)

    def logCompleted(self, client_name, entered_dict):
        """
        This function takes all newly completed glideins and
        logs them in logs/entry_Name/completed_jobs_date.log in an
        XML-like format.

        It counts the jobs completed on a glidein but does not keep track of the cores received or used by the jobs

        @type client_name: String
        @param client_name: the name of the frontend client
        @type entered_dict: Dictionary of dictionaries
        @param entered_dict: This is the dictionary of all jobs that have "Entered" the "Completed" states.  It is indexed by job_id.  Each data is an info dictionary containing the keys: username, jobs_duration (subkeys:total,goodput,terminated), wastemill (subkeys:validation,idle,nosuccess,badput) , duration, condor_started, condor_duration, jobsnr
        """
        now = time.time()

        job_ids = entered_dict.keys()
        if len(job_ids) == 0:
            return  # nothing to do
        job_ids.sort()

        relative_fname = "completed_jobs_%s.log" % time.strftime("%Y%m%d", time.localtime(now))
        fname = os.path.join(self.log_dir, relative_fname)
        fd = open(fname, "a")
        try:
            for job_id in job_ids:
                el = entered_dict[job_id]
                username = el['username']
                username = username.split(":")[0]
                jobs_duration = el['jobs_duration']
                waste_mill = el['wastemill']
                fd.write(("<job %37s %34s %22s %17s %17s %22s %24s>"%(('terminated="%s"' % timeConversion.getISO8601_Local(now)),
                                                                 ('client="%s"' % client_name),
                                                                 ('username="%s"' % username),
                                                                 ('id="%s"' % job_id),
                                                                 ('duration="%i"' % el['duration']),
                                                                 ('condor_started="%s"' % (el['condor_started']==True)),
                                                                 ('condor_duration="%i"' % el['condor_duration']))) +
                         ("<user %14s %17s %16s %19s/>"%(('jobsnr="%i"' % el['jobsnr']),
                                                         ('duration="%i"' % jobs_duration['total']),
                                                         ('goodput="%i"' % jobs_duration['goodput']),
                                                         ('terminated="%i"' % jobs_duration['terminated']))) +
                         ("<wastemill %17s %11s %16s %13s/></job>\n"%(('validation="%i"' % waste_mill['validation']),
                                                                      ('idle="%i"' % waste_mill['idle']),
                                                                      ('nosuccess="%i"' % waste_mill['nosuccess']),
                                                                      ('badput="%i"' % waste_mill['badput']))))
        finally:
            fd.close()

    def write_file(self, relative_fname, output_str):
        """
        Writes out a string to a file
        @param relative_fname: The relative path name to write out
        @param output_str: the string to write to the file
        """
        fname = os.path.join(self.monitor_dir, relative_fname)
        # print "Writing "+fname
        fd = open(fname + ".tmp", "w")
        try:
            fd.write(output_str + "\n")
        finally:
            fd.close()

        util.file_tmp2final(fname, mask_exceptions=(self.log.error, "Failed rename/write into %s" % fname))
        return

    def establish_dir(self, relative_dname):
        dname = os.path.join(self.monitor_dir, relative_dname)
        if not os.path.isdir(dname):
            os.mkdir(dname)
        return

    def write_rrd_multi(self, relative_fname, ds_type, time, val_dict, min_val=None, max_val=None):
        """
        Create a RRD file, using rrdtool.
        """
        if self.rrd_obj.isDummy():
            return  # nothing to do, no rrd bin no rrd creation

        # MM don't understand the need for this loop, there is only one element in the tuple, why not:
        # rrd_ext = ".rrd"
        # rrd_archives = self.rrd_archives
        for tp in ((".rrd", self.rrd_archives),):
            rrd_ext, rrd_archives = tp
            fname = os.path.join(self.monitor_dir, relative_fname + rrd_ext)
            # print "Writing RRD "+fname

            if not os.path.isfile(fname):
                # print "Create RRD "+fname
                if min_val is None:
                    min_val = 'U'
                if max_val is None:
                    max_val = 'U'
                ds_names = sorted(val_dict.keys())

                ds_arr = []
                for ds_name in ds_names:
                    ds_arr.append((ds_name, ds_type, self.rrd_heartbeat, min_val, max_val))
                self.rrd_obj.create_rrd_multi(fname,
                                              self.rrd_step, rrd_archives,
                                              ds_arr)

            # print "Updating RRD "+fname
            try:
                self.rrd_obj.update_rrd_multi(fname, time, val_dict)
            except Exception as e:  # @UnusedVariable
                self.log.exception("Failed to update %s: " % fname)
        return

    def write_rrd_multi_hetero(self, relative_fname, ds_desc_dict, time, val_dict):
        """Create a RRD file, using rrdtool.
        Like write_rrd_multi, but with each ds having each a specified type
        each element of ds_desc_dict is a dictionary with any of ds_type, min, max
        if ds_desc_dict[name] is not present, the defaults are {'ds_type':'GAUGE', 'min':'U', 'max':'U'}
        """
        if self.rrd_obj.isDummy():
            return  # nothing to do, no rrd bin no rrd creation

        # MM don't understand the need for this loop, there is only one element in the tuple, why not:
        # rrd_ext = ".rrd"
        # rrd_archives = self.rrd_archives
        for tp in ((".rrd", self.rrd_archives),):
            rrd_ext, rrd_archives = tp
            fname = os.path.join(self.monitor_dir, relative_fname + rrd_ext)
            # print "Writing RRD "+fname

            if not os.path.isfile(fname):
                # print "Create RRD "+fname
                ds_names = sorted(val_dict.keys())

                ds_arr = []
                for ds_name in ds_names:
                    ds_desc = {'ds_type': 'GAUGE', 'min': 'U', 'max': 'U'}
                    if ds_name in ds_desc_dict:
                        for k in ds_desc_dict[ds_name].keys():
                            ds_desc[k] = ds_desc_dict[ds_name][k]

                    ds_arr.append((ds_name, ds_desc['ds_type'], self.rrd_heartbeat, ds_desc['min'], ds_desc['max']))
                self.rrd_obj.create_rrd_multi(fname,
                                              self.rrd_step, rrd_archives,
                                              ds_arr)

            # print "Updating RRD "+fname
            try:
                self.rrd_obj.update_rrd_multi(fname, time, val_dict)
            except Exception as e:  # @UnusedVariable
                self.log.exception("Failed to update %s: " % fname)
        return


#######################################################################################################################
#
#  condorQStats
#
#  This class handles the data obtained from condor_q
#
#######################################################################################################################

# TODO: ['Downtime'] is added to the self.data[client_name] dictionary only if logRequest is called before logSchedd, logClientMonitor
#       This is inconsistent and should be changed, Redmine [#17244]
class condorQStats:
    def __init__(self, log=logSupport.log, cores=1):
        self.data = {}
        self.updated = time.time()
        self.log = log

        self.files_updated = None
        self.attributes = {'Status':("Idle", "Running", "Held", "Wait", "Pending", "StageIn", "IdleOther", "StageOut", "RunningCores"),
                           'Requested':("Idle", "MaxGlideins", "IdleCores", "MaxCores"),
                           'ClientMonitor':("InfoAge", "JobsIdle", "JobsRunning", "JobsRunHere", "GlideIdle", "GlideRunning", "GlideTotal", "CoresIdle", "CoresRunning", "CoresTotal")}
        # create a global downtime field since we want to propagate it in various places
        self.downtime = 'True'
        self.expected_cores = cores  # This comes from GLIDEIN_CPUS, actual cores received may differ

    def logSchedd(self, client_name, qc_status):
        """
        qc_status is a dictionary of condor_status:nr_jobs
        """
        if client_name in self.data:
            t_el = self.data[client_name]
        else:
            t_el = {}
            self.data[client_name] = t_el

        if 'Status' in t_el:
            el = t_el['Status']
        else:
            el = {}
            t_el['Status'] = el

        # Listing pairs with jobs counting as 1. Avoid duplicates with the list below
        status_pairs = ((1, "Idle"), (2, "Running"), (5, "Held"), (1001, "Wait"), (1002, "Pending"), (1010, "StageIn"), (1100, "IdleOther"), (4010, "StageOut"))
        for p in status_pairs:
            nr, status = p
            # TODO: rewrite w/ if in ... else (after m31)
            if status not in el:
                el[status] = 0
            if nr in qc_status:
                el[status] += qc_status[nr]
        # Listing pairs counting the cores (expected_cores). Avoid duplicates with the list above
        status_pairs = ((2, "RunningCores"),)
        for p in status_pairs:
            nr, status = p
            # TODO: rewrite w/ if in ... else (after m31)
            if status not in el:
                el[status] = 0
            if nr in qc_status:
                el[status] += qc_status[nr] * self.expected_cores

        self.updated = time.time()

    def logRequest(self, client_name, requests):
        """
        requests is a dictinary of requests
        params is a dictinary of parameters

        At the moment, it looks only for
          'IdleGlideins'
          'MaxGlideins'

        Request contains only that (no real cores info)
        It is eveluated using GLIDEIN_CPUS
        """
        if client_name in self.data:
            t_el = self.data[client_name]
        else:
            t_el = {}
            t_el['Downtime'] = {'status':self.downtime}
            self.data[client_name] = t_el

        if 'Requested' in t_el:
            el = t_el['Requested']
        else:
            el = {}
            t_el['Requested'] = el

        for reqpair in (('IdleGlideins', 'Idle'), ('MaxGlideins', 'MaxGlideins')):
            org, new = reqpair
            if new not in el:
                el[new] = 0
            if org in requests:
                el[new] += requests[org]
        for reqpair in (('IdleGlideins', 'IdleCores'), ('MaxGlideins', 'MaxCores')):
            org, new = reqpair
            if new not in el:
                el[new] = 0
            if org in requests:
                el[new] += requests[org] * self.expected_cores

        # Had to get rid of this
        # Does not make sense when one aggregates
        #el['Parameters']=copy.deepcopy(params)
        # Replacing with an empty list
        el['Parameters'] = {}

        self.updated = time.time()

    def logClientMonitor(self, client_name, client_monitor, client_internals,
                         fraction=1.0):
        """
        client_monitor is a dictinary of monitoring info (GlideinMonitor... from glideclient ClassAd)
        client_internals is a dictinary of internals  (from glideclient ClassAd)
        If fraction is specified it will be used to extract partial info

        At the moment, it looks only for
          'Idle'
          'Running'
          'RunningHere'
          'GlideinsIdle', 'GlideinsIdleCores'
          'GlideinsRunning', 'GlideinsRunningCores'
          'GlideinsTotal', 'GlideinsTotalCores'
          'LastHeardFrom'

        updates go in self.data (self.data[client_name]['ClientMonitor'])
        """

        if client_name in self.data:
            t_el = self.data[client_name]
        else:
            t_el = {}
            self.data[client_name] = t_el

        if 'ClientMonitor' in t_el:
            el = t_el['ClientMonitor']
        else:
            el = {}
            t_el['ClientMonitor'] = el

        for karr in (('Idle', 'JobsIdle'), ('Running', 'JobsRunning'), ('RunningHere', 'JobsRunHere'),
                     ('GlideinsIdle', 'GlideIdle'), ('GlideinsRunning', 'GlideRunning'), ('GlideinsTotal', 'GlideTotal'),
                     ('GlideinsIdleCores', 'CoresIdle'), ('GlideinsRunningCores', 'CoresRunning'), ('GlideinsTotalCores', 'CoresTotal')):
            ck, ek = karr
            if ek not in el:
                el[ek] = 0
            if ck in client_monitor:
                el[ek] += (int(client_monitor[ck]) * fraction)
            elif ck == 'RunningHere':
                # for compatibility, if RunningHere not defined, use min between Running and GlideinsRunning
<<<<<<< HEAD
                if ('Running' in client_monitor and 'GlideinsRunning' in client_monitor):
=======
                if 'Running' in client_monitor and 'GlideinsRunning' in client_monitor:
>>>>>>> e407fc97
                    el[ek] += (min(int(client_monitor['Running']), int(client_monitor['GlideinsRunning'])) * fraction)

        if 'InfoAge' not in el:
            el['InfoAge'] = 0
            el['InfoAgeAvgCounter'] = 0  # used for totals since we need an avg in totals, not absnum

        if 'LastHeardFrom' in client_internals:
            el['InfoAge'] += (int(time.time() - long(client_internals['LastHeardFrom'])) * fraction)
            el['InfoAgeAvgCounter'] += fraction

        self.updated = time.time()

    # call this after the last logClientMonitor
    def finalizeClientMonitor(self):
        # convert all ClinetMonitor numbers in integers
        # needed due to fraction calculations
        for client_name in self.data.keys():
            if 'ClientMonitor' in self.data[client_name]:
                el = self.data[client_name]['ClientMonitor']
                for k in el.keys():
                    el[k] = int(round(el[k]))
        return

    def get_data(self):
        data1 = copy.deepcopy(self.data)
        for f in data1.keys():
            fe = data1[f]
            for w in fe.keys():
                el = fe[w]
                for a in el.keys():
                    if a[-10:] == 'AvgCounter':  # do not publish avgcounter fields... they are internals
                        del el[a]

        return data1

    def get_xml_data(self, indent_tab=xmlFormat.DEFAULT_TAB, leading_tab=""):
        data = self.get_data()
        return xmlFormat.dict2string(data,
                                     dict_name="frontends", el_name="frontend",
                                     subtypes_params={"class": {'subclass_params': {'Requested': {'dicts_params': {'Parameters': {'el_name': 'Parameter'}}}}}},
                                     indent_tab=indent_tab, leading_tab=leading_tab)

    def get_total(self):
        total = {'Status':None, 'Requested':None, 'ClientMonitor':None}

        for f in self.data.keys():
            fe = self.data[f]
            for w in fe.keys():
                if w in total: # ignore eventual not supported classes
                    el = fe[w]
                    tel = total[w]

                    if tel is None:
                        # first one, just copy over
                        total[w] = {}
                        tel = total[w]
                        for a in el.keys():
                            if isinstance(el[a], int): # copy only numbers
                                tel[a] = el[a]
                    else:
                        # successive, sum
                        for a in el.keys():
                            if isinstance(el[a], int): # consider only numbers
                                if a in tel:
                                    tel[a] += el[a]
                            # if other frontends did't have this attribute, ignore
                        # if any attribute from prev. frontends are not in the current one, remove from total
                        for a in tel.keys():
                            if a not in el:
                                del tel[a]
                            elif not isinstance(el[a], int):
                                del tel[a]

        for w in total.keys():
            if total[w] is None:
                del total[w]  # remove entry if not defined
            else:
                tel = total[w]
                for a in tel.keys():
                    if a[-10:] == 'AvgCounter':
                        # this is an average counter, calc the average of the referred element
                        # like InfoAge=InfoAge/InfoAgeAvgCounter
                        aorg = a[:-10]
                        tel[aorg] = tel[aorg] / tel[a]
                        # the avgcount totals are just for internal purposes
                        del tel[a]

        return total

    def get_xml_total(self, indent_tab=xmlFormat.DEFAULT_TAB, leading_tab=""):
        total = self.get_total()
        return xmlFormat.class2string(total,
                                      inst_name="total",
                                      indent_tab=indent_tab, leading_tab=leading_tab)

    def get_xml_updated(self, indent_tab=xmlFormat.DEFAULT_TAB, leading_tab=""):
        return xmlFormat.time2xml(self.updated, "updated", indent_tab, leading_tab)

    def set_downtime(self, in_downtime):
        self.downtime = str(in_downtime)
        return

    def get_xml_downtime(self, leading_tab=xmlFormat.DEFAULT_TAB):
        xml_downtime = xmlFormat.dict2string({}, dict_name='downtime', el_name='', params={'status':self.downtime}, leading_tab=leading_tab)
        return xml_downtime

    def write_file(self, monitoringConfig=None):

        if monitoringConfig is None:
            monitoringConfig = globals()['monitoringConfig']

        if ( (self.files_updated is not None) and
             ((self.updated - self.files_updated) < 5) ):
            # files updated recently, no need to redo it
            return

        # write snapshot file
        xml_str = ('<?xml version="1.0" encoding="ISO-8859-1"?>\n\n' +
                   '<glideFactoryEntryQStats>\n' +
                   self.get_xml_updated(indent_tab=xmlFormat.DEFAULT_TAB, leading_tab=xmlFormat.DEFAULT_TAB) + "\n" +
                   self.get_xml_downtime(leading_tab=xmlFormat.DEFAULT_TAB) + "\n" +
                   self.get_xml_data(indent_tab=xmlFormat.DEFAULT_TAB, leading_tab=xmlFormat.DEFAULT_TAB) + "\n" +
                   self.get_xml_total(indent_tab=xmlFormat.DEFAULT_TAB, leading_tab=xmlFormat.DEFAULT_TAB) + "\n" +
                   "</glideFactoryEntryQStats>\n")
        monitoringConfig.write_file("schedd_status.xml", xml_str)

        data = self.get_data()
        total_el = self.get_total()

        # update RRDs
        type_strings = {'Status': 'Status', 'Requested': 'Req', 'ClientMonitor': 'Client'}
        for fe in [None] + data.keys():
            if fe is None:  # special key == Total
                fe_dir = "total"
                fe_el = total_el
            else:
                fe_dir = "frontend_" + fe
                fe_el = data[fe]

            val_dict = {}
            # Initialize,  so that all get created properly
            for tp in self.attributes.keys():
                tp_str = type_strings[tp]
                attributes_tp = self.attributes[tp]
                for a in attributes_tp:
                    val_dict["%s%s" % (tp_str, a)] = None

            monitoringConfig.establish_dir(fe_dir)
            for tp in fe_el.keys():
                # type - Status, Requested or ClientMonitor
                if not (tp in self.attributes.keys()):
                    continue

                tp_str = type_strings[tp]

                attributes_tp = self.attributes[tp]

                fe_el_tp = fe_el[tp]
                for a in fe_el_tp.keys():
                    if a in attributes_tp:
                        a_el = fe_el_tp[a]
                        if not isinstance(a_el, dict): # ignore subdictionaries
                            val_dict["%s%s" % (tp_str, a)] = a_el

            monitoringConfig.write_rrd_multi("%s/Status_Attributes" % fe_dir,
                                             "GAUGE", self.updated, val_dict)

        self.files_updated = self.updated
        return


######################################################################################################################
#
#  condorLogSummary
#
#  This class handles the data obtained from parsing the glidein log files
#
######################################################################################################################

class condorLogSummary:
    """
    This class handles the data obtained from parsing the glidein log files
    """

    def __init__(self, log=logSupport.log):
        self.data = {}  # not used
        self.updated = time.time()
        self.updated_year = time.localtime(self.updated)[0]
        self.current_stats_data = {}     # will contain dictionary client->username->dirSummarySimple
        self.old_stats_data = {}
        self.stats_diff = {}             # will contain the differences
        self.job_statuses = ('Running', 'Idle', 'Wait', 'Held', 'Completed', 'Removed')  #const
        self.job_statuses_short = ('Running', 'Idle', 'Wait', 'Held')  #const

        self.files_updated = None
        self.log = log

    def reset(self):
        """
        Replaces old_stats_data with current_stats_data
        Sets current_stats_data to empty.
        This is called every iteration in order to later
        compare the diff of the previous iteration and current one
        to find any newly changed jobs (ie newly completed jobs)
        """
        # reserve only those that has been around this time
        new_stats_data = {}
        for c in self.stats_diff.keys():
            # but carry over all the users... should not change that often
            new_stats_data[c] = self.current_stats_data[c]

        self.old_stats_data = new_stats_data
        self.current_stats_data = {}

        # and flush out the differences
        self.stats_diff = {}

    def diffTimes(self, end_time, start_time):
        year = self.updated_year
        try:
            start_list = [year, int(start_time[0:2]), int(start_time[3:5]), int(start_time[6:8]), int(start_time[9:11]), int(start_time[12:14]), 0, 0, -1]
            end_list = [year, int(end_time[0:2]), int(end_time[3:5]), int(end_time[6:8]), int(end_time[9:11]), int(end_time[12:14]), 0, 0, -1]
        except ValueError:
            return -1 #invalid

        try:
            start_ctime = time.mktime(start_list)
            end_ctime = time.mktime(end_list)
        except TypeError:
            return -1 #invalid

        if start_ctime <= end_ctime:
            return end_ctime - start_ctime

        # else must have gone over the year boundary
        start_list[0] -= 1 #decrease start year
        try:
            start_ctime = time.mktime(start_list)
        except TypeError:
            return -1 #invalid

        return end_ctime - start_ctime


    def logSummary(self, client_name, stats):
        """
        log_stats taken during during an iteration of perform_work are
        added/merged into the condorLogSummary class here.

        @type stats: dictionary of glideFactoryLogParser.dirSummaryTimingsOut
        @param stats: Dictionary keyed by "username:client_int_name"
        client_int_name is needed for frontends with multiple groups
        """
        if client_name not in self.current_stats_data:
            self.current_stats_data[client_name] = {}

        for username in stats.keys():
            if username not in self.current_stats_data[client_name]:
                self.current_stats_data[client_name][username] = stats[username].get_simple()
            else:
                self.current_stats_data[client_name][username].merge(stats[username])

        self.updated = time.time()
        self.updated_year = time.localtime(self.updated)[0]

    def computeDiff(self):
        """
        This function takes the current_stats_data from the current iteration
        and the old_stats_data from the last iteration (see reset() function)
        to create a diff of the data in the stats_diff dictionary.

        This stats_diff will be a dictionary with two entries for each
        status: "Entered" and "Exited" denoting which job ids have recently
        changed status, ie.
        stats_diff[frontend][username:client_int_name]["Completed"]["Entered"]
        """
        for client_name in self.current_stats_data.keys():
            self.stats_diff[client_name]={}
            if client_name in self.old_stats_data:
                stats=self.current_stats_data[client_name]
                for username in stats.keys():
                    if username in self.old_stats_data[client_name]:
                        self.stats_diff[client_name][username]=stats[username].diff(self.old_stats_data[client_name][username])

    def get_stats_data_summary(self):
        """
        Summarizes current_stats_data:
        Adds up current_stats_data[frontend][user:client][status]
        across all username keys.

        @return: returns dictionary stats_data[frontend][status]=count
        """
        stats_data={}
        for client_name in self.current_stats_data.keys():
            out_el = {}
            for s in self.job_statuses:
                if not (s in ('Completed', 'Removed')): # I don't have their numbers from inactive logs
                    count = 0
                    for username in self.current_stats_data[client_name].keys():
                        client_el = self.current_stats_data[client_name][username].data
                        if ((client_el is not None) and (s in client_el.keys())):
                            count += len(client_el[s])

                    out_el[s] = count
            stats_data[client_name] = out_el
        return stats_data

    def get_xml_stats_data(self, indent_tab=xmlFormat.DEFAULT_TAB, leading_tab=""):
        data = self.get_stats_data_summary()
        return xmlFormat.dict2string(data,
                                     dict_name="frontends", el_name="frontend",
                                     subtypes_params={"class":{}},
                                     indent_tab=indent_tab, leading_tab=leading_tab)

    # in: entered_list=self.stats_diff[*]['Entered']
    # out: entered_list[job_id]{'duration','condor_started','condor_duration','jobsnr',wastemill':{'validation','idle','nosuccess','badput'}}
    def get_completed_stats(self, entered_list):
        out_list = {}

        for enle in entered_list:
            enle_job_id = enle[0]
            enle_running_time = enle[2]
            enle_last_time = enle[3]
            enle_difftime = self.diffTimes(enle_last_time, enle_running_time)

            # get stats
            enle_stats = enle[4]
            username = 'unknown'
            enle_condor_started = 0
            enle_condor_duration = 0 # default is 0, in case it never started
            enle_glidein_duration = enle_difftime # best guess
            if enle_stats is not None:
                enle_condor_started = enle_stats['condor_started']
                if 'glidein_duration' in enle_stats:
                    enle_glidein_duration = enle_stats['glidein_duration']
                if 'username' in enle_stats:
                    username = enle_stats['username']
            if not enle_condor_started:
                # 100% waste_mill
                enle_nr_jobs = 0
                enle_jobs_duration = 0
                enle_goodput = 0
                enle_terminated_duration = 0
                enle_waste_mill = {'validation':1000,
                                 'idle':0,
                                 'nosuccess':0, #no jobs run, no failures
                                 'badput':1000}
            else:
                #get waste_mill
                enle_condor_duration = enle_stats['condor_duration']
                if enle_condor_duration is None:
                    enle_condor_duration = 0 # assume failed

                if enle_condor_duration > enle_glidein_duration: # can happen... Condor-G has its delays
                    enle_glidein_duration = enle_condor_duration

                # get waste numbers, in permill
                if (enle_condor_duration < 5): # very short means 100% loss
                    enle_nr_jobs = 0
                    enle_jobs_duration = 0
                    enle_goodput = 0
                    enle_terminated_duration = 0
                    enle_waste_mill = {'validation':1000,
                                     'idle':0,
                                     'nosuccess':0, #no jobs run, no failures
                                     'badput':1000}
                else:
                    if 'validation_duration' in enle_stats:
                        enle_validation_duration = enle_stats['validation_duration']
                    else:
                        enle_validation_duration = enle_difftime - enle_condor_duration
                    enle_condor_stats = enle_stats['stats']
                    enle_jobs_duration = enle_condor_stats['Total']['secs']
                    enle_nr_jobs = enle_condor_stats['Total']['jobsnr']
                    enle_waste_mill = {'validation':1000.0 * enle_validation_duration / enle_glidein_duration,
                                     'idle':1000.0 * (enle_condor_duration - enle_jobs_duration) / enle_condor_duration}
                    enle_goodput = enle_condor_stats['goodZ']['secs']
                    if enle_goodput > enle_jobs_duration:
                        enle_goodput = enle_jobs_duration # cannot be more
                    if enle_jobs_duration > 0:
                        enle_waste_mill['nosuccess'] = 1000.0 * (enle_jobs_duration - enle_goodput) / enle_jobs_duration
                    else:
                        enle_waste_mill['nosuccess'] = 0 #no jobs run, no failures
                    enle_terminated_duration = enle_goodput + enle_condor_stats['goodNZ']['secs']
                    if enle_terminated_duration > enle_jobs_duration:
                        enle_terminated_duration = enle_jobs_duration # cannot be more
                    enle_waste_mill['badput'] = 1000.0 * (enle_glidein_duration - enle_terminated_duration) / enle_glidein_duration

            out_list[enle_job_id] = {'username':username,
                                   'duration':enle_glidein_duration, 'condor_started':enle_condor_started, 'condor_duration':enle_condor_duration,
                                   'jobsnr':enle_nr_jobs, 'jobs_duration':{'total':enle_jobs_duration, 'goodput':enle_goodput, 'terminated':enle_terminated_duration},
                                   'wastemill':enle_waste_mill}

        return out_list

    # in: entered_list=get_completed_data()
    # out: {'Lasted':{'2hours':...,...},'Sum':{...:12,...},'JobsNr':...,
    #       'Waste':{'validation':{'0m':...,...},...},'WasteTime':{...:{...},...}}
    def summarize_completed_stats(self, entered_list):
        # summarize completed data
        count_entered_times = {}
        for enle_timerange in getAllTimeRanges():
            count_entered_times[enle_timerange] = 0 # make sure all are initialized

        count_jobnrs = {}
        for enle_jobrange in getAllJobRanges():
            count_jobnrs[enle_jobrange] = 0 # make sure all are initialized

        count_jobs_duration = {}
        for enle_jobs_duration_range in getAllTimeRanges():
            count_jobs_duration[enle_jobs_duration_range] = 0 # make sure all are intialized

        count_total=getLogCompletedDefaults()

        count_waste_mill={'validation':{},
                          'idle':{},
                          'nosuccess':{}, #i.e. everything but jobs terminating with 0
                          'badput':{}} #i.e. everything but jobs terminating
        for w in count_waste_mill.keys():
            count_waste_mill_w = count_waste_mill[w]
            for enle_waste_mill_w_range in getAllMillRanges():
                count_waste_mill_w[enle_waste_mill_w_range] = 0 # make sure all are intialized
        time_waste_mill = {'validation':{},
                          'idle':{},
                          'nosuccess':{}, #i.e. everything but jobs terminating with 0
                          'badput':{}} #i.e. everything but jobs terminating
        for w in time_waste_mill.keys():
            time_waste_mill_w = time_waste_mill[w]
            for enle_waste_mill_w_range in getAllMillRanges():
                time_waste_mill_w[enle_waste_mill_w_range] = 0 # make sure all are intialized

        for enle_job in entered_list.keys():
            enle = entered_list[enle_job]
            enle_waste_mill = enle['wastemill']
            enle_glidein_duration = enle['duration']
            enle_condor_duration = enle['condor_duration']
            enle_jobs_nr = enle['jobsnr']
            enle_jobs_duration = enle['jobs_duration']
            enle_condor_started = enle['condor_started']

            count_total['Glideins'] += 1
            if not enle_condor_started:
                count_total['FailedNr'] += 1

            # find and save time range
            count_total['Lasted'] += enle_glidein_duration
            enle_timerange = getTimeRange(enle_glidein_duration)
            count_entered_times[enle_timerange] += 1

            count_total['CondorLasted'] += enle_condor_duration

            # find and save job range
            count_total['JobsNr'] += enle_jobs_nr
            enle_jobrange = getJobRange(enle_jobs_nr)
            count_jobnrs[enle_jobrange] += 1

            if enle_jobs_nr > 0:
                enle_jobs_duration_range = getTimeRange(enle_jobs_duration['total'] / enle_jobs_nr)
            else:
                enle_jobs_duration_range = getTimeRange(-1)
            count_jobs_duration[enle_jobs_duration_range] += 1

            count_total['JobsLasted'] += enle_jobs_duration['total']
            count_total['JobsTerminated'] += enle_jobs_duration['terminated']
            count_total['JobsGoodput'] += enle_jobs_duration['goodput']

            # find and save waste range
            for w in enle_waste_mill.keys():
                if w == "duration":
                    continue # not a waste
                # find and save time range
                enle_waste_mill_w_range = getMillRange(enle_waste_mill[w])

                count_waste_mill_w = count_waste_mill[w]
                count_waste_mill_w[enle_waste_mill_w_range] += 1

                time_waste_mill_w = time_waste_mill[w]
                time_waste_mill_w[enle_waste_mill_w_range] += enle_glidein_duration

        return {'Lasted':count_entered_times, 'JobsNr':count_jobnrs, 'Sum':count_total, 'JobsDuration':count_jobs_duration, 'Waste':count_waste_mill, 'WasteTime':time_waste_mill}

    def get_data_summary(self):
        """
        Summarizes stats_diff data (computeDiff should have
        already been called)
        Sums over username in the dictionary
        stats_diff[frontend][username][entered/exited][status]
        to make stats_data[client_name][entered/exited][status]=count

        @return: dictionary[client_name][entered/exited][status]=count
        """
        stats_data={}
        for client_name in self.stats_diff.keys():
            out_el = {'Current':{}, 'Entered':{}, 'Exited':{}}
            for s in self.job_statuses:
                entered = 0
                entered_list = []
                exited = 0
                for username in self.stats_diff[client_name].keys():
                    diff_el = self.stats_diff[client_name][username]

                    if ((diff_el is not None) and (s in diff_el.keys())):
                        entered_list += diff_el[s]['Entered']
                        entered += len(diff_el[s]['Entered'])
                        exited -= len(diff_el[s]['Exited'])

                out_el['Entered'][s] = entered
                if not (s in ('Completed', 'Removed')): # I don't have their numbers from inactive logs
                    count = 0
                    for username in self.current_stats_data[client_name].keys():
                        stats_el = self.current_stats_data[client_name][username].data

                        if ((stats_el is not None) and (s in stats_el.keys())):
                            count += len(stats_el[s])
                    out_el['Current'][s] = count
                    # and we can never get out of the terminal state
                    out_el['Exited'][s] = exited
                elif s == 'Completed':
                    completed_stats = self.get_completed_stats(entered_list)
                    completed_counts = self.summarize_completed_stats(completed_stats)
                    out_el['CompletedCounts'] = completed_counts
            stats_data[client_name] = out_el
        return stats_data

    def get_xml_data(self, indent_tab=xmlFormat.DEFAULT_TAB, leading_tab=""):
        data = self.get_data_summary()
        return xmlFormat.dict2string(data,
                                     dict_name="frontends", el_name="frontend",
                                     subtypes_params={"class":{'subclass_params':{'CompletedCounts':get_completed_stats_xml_desc()}
                                                               }},
                                     indent_tab=indent_tab, leading_tab=leading_tab)

    def get_stats_total(self):
        """
        @return: Dictionary with keys (wait,idle,running,held)
        """
        total={'Wait':None,'Idle':None,'Running':None,'Held':None}
        for k in total.keys():
            tdata = []
            for client_name in self.current_stats_data.keys():
                for username in self.current_stats_data[client_name]:
                    sdata = self.current_stats_data[client_name][username].data
                    if ((sdata is not None) and (k in sdata.keys())):
                        tdata = tdata + sdata[k]
            total[k] = tdata
        return total

    def get_stats_total_summary(self):
        in_total = self.get_stats_total()
        out_total = {}
        for k in in_total.keys():
            out_total[k] = len(in_total[k])
        return out_total

    def get_xml_stats_total(self, indent_tab=xmlFormat.DEFAULT_TAB, leading_tab=""):
        total = self.get_stats_total_summary()
        return xmlFormat.class2string(total,
                                      inst_name="total",
                                      indent_tab=indent_tab, leading_tab=leading_tab)

    def get_diff_summary(self):
        """
        Flattens stats_diff differential data.

        @return: Dictionary of client_name with sub_keys Wait,Idle,Running,Held,Completed,Removed
        """
        out_data={}
        for client_name in self.stats_diff.keys():
            client_el = {'Wait':None, 'Idle':None, 'Running':None, 'Held':None, 'Completed':None, 'Removed':None}
            for k in client_el.keys():
                client_el[k] = {'Entered':[], 'Exited':[]}
                tdata = client_el[k]
                #flatten all usernames into one
                for username in self.stats_diff[client_name].keys():
                    sdiff = self.stats_diff[client_name][username]
                    if ((sdiff is not None) and (k in sdiff.keys())):
                        if k == 'Completed':
                            # for completed jobs, add the username
                            # not for the others since there is no adequate place in the object
                            for sdel in sdiff[k]['Entered']:
                                sdel[4]['username'] = username

                        for e in tdata.keys():
                            for sdel in sdiff[k][e]:
                                tdata[e].append(sdel)
            out_data[client_name] = client_el
        return out_data

    def get_diff_total(self):
        total = {'Wait':None, 'Idle':None, 'Running':None, 'Held':None, 'Completed':None, 'Removed':None}
        for k in total.keys():
            total[k] = {'Entered':[], 'Exited':[]}
            tdata = total[k]
            for client_name in self.stats_diff.keys():
                for username in self.stats_diff[client_name].keys():
                    sdiff = self.stats_diff[client_name][username]
                    if ((sdiff is not None) and (k in sdiff.keys())):
                        for e in tdata.keys():
                            tdata[e] = tdata[e] + sdiff[k][e]
        return total

    def get_total_summary(self):
        stats_total = self.get_stats_total()
        diff_total = self.get_diff_total()
        out_total = {'Current':{}, 'Entered':{}, 'Exited':{}}
        for k in diff_total.keys():
            out_total['Entered'][k] = len(diff_total[k]['Entered'])
            if k in stats_total:
                out_total['Current'][k] = len(stats_total[k])
                # if no current, also exited does not have sense (terminal state)
                out_total['Exited'][k] = len(diff_total[k]['Exited'])
            elif k == 'Completed':
                completed_stats = self.get_completed_stats(diff_total[k]['Entered'])
                completed_counts = self.summarize_completed_stats(completed_stats)
                out_total['CompletedCounts'] = completed_counts

        return out_total

    def get_xml_total(self, indent_tab=xmlFormat.DEFAULT_TAB, leading_tab=""):
        total = self.get_total_summary()
        return xmlFormat.class2string(total,
                                      inst_name="total",
                                      subclass_params={'CompletedCounts':get_completed_stats_xml_desc()},
                                      indent_tab=indent_tab, leading_tab=leading_tab)

    def get_xml_updated(self, indent_tab=xmlFormat.DEFAULT_TAB, leading_tab=""):
        return xmlFormat.time2xml(self.updated, "updated", indent_tab, leading_tab)

    def write_file(self, monitoringConfig=None):

        if monitoringConfig is None:
            monitoringConfig = globals()['monitoringConfig']

        if ( (self.files_updated is not None) and
             ((self.updated - self.files_updated) < 5) ):
            # files updated recently, no need to redo it
            return

        # write snaphot file
        xml_str = ('<?xml version="1.0" encoding="ISO-8859-1"?>\n\n' +
                 '<glideFactoryEntryLogSummary>\n' +
                 self.get_xml_updated(indent_tab=xmlFormat.DEFAULT_TAB, leading_tab=xmlFormat.DEFAULT_TAB) + "\n" +
                 self.get_xml_data(indent_tab=xmlFormat.DEFAULT_TAB, leading_tab=xmlFormat.DEFAULT_TAB) + "\n" +
                 self.get_xml_total(indent_tab=xmlFormat.DEFAULT_TAB, leading_tab=xmlFormat.DEFAULT_TAB) + "\n" +
                 "</glideFactoryEntryLogSummary>\n")
        monitoringConfig.write_file("log_summary.xml", xml_str)

        # update rrds
        stats_data_summary = self.get_stats_data_summary()
        diff_summary = self.get_diff_summary()
        stats_total_summary = self.get_stats_total_summary()
        for client_name in [None] + diff_summary.keys():
            if client_name is None:
                fe_dir = "total"
                sdata = stats_total_summary
                sdiff = self.get_diff_total()
            else:
                fe_dir = "frontend_" + client_name
                sdata = stats_data_summary[client_name]
                sdiff = diff_summary[client_name]

            monitoringConfig.establish_dir(fe_dir)
            val_dict_counts = {}
            val_dict_counts_desc = {}
            val_dict_completed = {}
            val_dict_stats = {}
            val_dict_waste = {}
            val_dict_wastetime = {}
            for s in self.job_statuses:
                if not (s in ('Completed', 'Removed')): # I don't have their numbers from inactive logs
                    count = sdata[s]
                    val_dict_counts["Status%s" % s] = count
                    val_dict_counts_desc["Status%s" % s] = {'ds_type':'GAUGE'}

                if ((sdiff is not None) and (s in sdiff.keys())):
                    entered_list = sdiff[s]['Entered']
                    entered = len(entered_list)
                    exited = -len(sdiff[s]['Exited'])
                else:
                    entered_list = []
                    entered = 0
                    exited = 0

                val_dict_counts["Entered%s" % s] = entered
                val_dict_counts_desc["Entered%s" % s] = {'ds_type':'ABSOLUTE'}
                if not (s in ('Completed', 'Removed')): # Always 0 for them
                    val_dict_counts["Exited%s" % s] = exited
                    val_dict_counts_desc["Exited%s" % s] = {'ds_type':'ABSOLUTE'}
                elif s == 'Completed':
                    completed_stats = self.get_completed_stats(entered_list)
                    if client_name is not None: # do not repeat for total
                        monitoringConfig.logCompleted(client_name, completed_stats)
                    completed_counts = self.summarize_completed_stats(completed_stats)

                    # save simple vals
                    for tkey in completed_counts['Sum'].keys():
                        val_dict_completed[tkey] = completed_counts['Sum'][tkey]

                    count_entered_times = completed_counts['Lasted']
                    count_jobnrs = completed_counts['JobsNr']
                    count_jobs_duration = completed_counts['JobsDuration']
                    count_waste_mill = completed_counts['Waste']
                    time_waste_mill = completed_counts['WasteTime']
                    # save run times
                    for timerange in count_entered_times.keys():
                        val_dict_stats['Lasted_%s' % timerange] = count_entered_times[timerange]
                        # they all use the same indexes
                        val_dict_stats['JobsLasted_%s' % timerange] = count_jobs_duration[timerange]

                    # save jobsnr
                    for jobrange in count_jobnrs.keys():
                        val_dict_stats['JobsNr_%s' % jobrange] = count_jobnrs[jobrange]

                    # save waste_mill
                    for w in count_waste_mill.keys():
                        count_waste_mill_w = count_waste_mill[w]
                        for p in count_waste_mill_w.keys():
                            val_dict_waste['%s_%s' % (w, p)] = count_waste_mill_w[p]

                    for w in time_waste_mill.keys():
                        time_waste_mill_w = time_waste_mill[w]
                        for p in time_waste_mill_w.keys():
                            val_dict_wastetime['%s_%s' % (w, p)] = time_waste_mill_w[p]

            #end for s in self.job_statuses

            # write the data to disk
            monitoringConfig.write_rrd_multi_hetero("%s/Log_Counts" % fe_dir,
                                                    val_dict_counts_desc, self.updated, val_dict_counts)
            monitoringConfig.write_rrd_multi("%s/Log_Completed" % fe_dir,
                                             "ABSOLUTE", self.updated, val_dict_completed)
            monitoringConfig.write_rrd_multi("%s/Log_Completed_Stats" % fe_dir,
                                             "ABSOLUTE", self.updated, val_dict_stats)
            # Disable Waste RRDs... WasteTime much more useful
            #monitoringConfig.write_rrd_multi("%s/Log_Completed_Waste"%fe_dir,
            #                                 "ABSOLUTE",self.updated,val_dict_waste)
            monitoringConfig.write_rrd_multi("%s/Log_Completed_WasteTime" % fe_dir,
                                             "ABSOLUTE", self.updated, val_dict_wastetime)


        self.files_updated = self.updated
        return


    def write_job_info(self, scheddName, collectorName):
        """ The method itereates over the stats_diff dictionary looking for
        completed jobs and then fills out a dictionary that contains the
        monitoring information needed for this job. Those info looks like:

        {
            'schedd_name': 'name',
            'collector_name': 'name',
            'joblist' : {
                '2994.000': {'condor_duration': 1328, 'glidein_duration': 1334, 'condor_started': 1, 'numjobs': 0,
                '2997.000': {'condor_duration': 1328, 'glidein_duration': 1334, 'condor_started': 1, 'numjobs': 0
                ...
            }
        }

        :param scheddName: The schedd name to update the job
        :param collectorName: The collector name to update the job
        """
        jobinfo = {
            'schedd_name': scheddName,
            'collector_name': collectorName,
            'joblist': {},
        }
        for _sec_name, sndata in self.stats_diff.iteritems():
            for _frname, frdata in sndata.iteritems():
                for state, jobs in frdata.iteritems():
                    if state == 'Completed':
                        for job in jobs['Entered']:
                            jobid = job[0]
                            jobstats = job[4]
                            #This is the dictionary that is going to be written out as a monitoring classad
                            jobinfo['joblist'][jobid] = {
                                #activation_claims is a new key in 3.2.19. Using "get" For backward compatiobility,
                                #but it can be removed in future versions
                                'activation_claims': jobstats.get('activations_claims', 'unknown'),
                                'glidein_duration': jobstats['glidein_duration'],
                                'condor_duration': jobstats['condor_duration'],
                                'condor_started': jobstats['condor_started'],
                                'numjobs': jobstats.get('stats', {}).get('Total', {}).get('jobsnr', 'unknown'),
                            }

        #cannot use monitorAggregatorConfig.jobsummary_relname, looks like a circular import
        monitoringConfig.write_file("job_summary.pkl", pickle.dumps(jobinfo))




###############################################################################
#
# factoryStatusData
# added by C.W. Murphy starting on 08/09/10
# this class handles the data obtained from the rrd files
#
###############################################################################

class FactoryStatusData:
    """this class handles the data obtained from the rrd files"""
    def __init__(self, log=logSupport.log, base_dir=None):
        self.data = {}
        for rrd in rrd_list:
            self.data[rrd] = {}
        # KEL why are we setting time here and not just getting the current time (like in Descript2XML)
        self.updated = time.time()
        self.tab = xmlFormat.DEFAULT_TAB
        self.resolution = (7200, 86400, 604800) # 2hr, 1 day, 1 week
        self.total = "total/"
        self.frontends = []
        if base_dir is None:
            self.base_dir = monitoringConfig.monitor_dir
        self.log = log

    def getUpdated(self):
        """returns the time of last update"""
        return xmlFormat.time2xml(self.updated, "updated", indent_tab=self.tab, leading_tab=self.tab)

    def fetchData(self, rrd_file, pathway, res, start, end):
        """Uses rrdtool to fetch data from the clients.  Returns a dictionary of lists of data.  There is a list for each element.

        rrdtool fetch returns 3 tuples: a[0], a[1], & a[2].
        [0] lists the resolution, start and end time, which can be specified as arugments of fetchData.
        [1] returns the names of the datasets.  These names are listed in the key.
        [2] is a list of tuples. each tuple contains data from every dataset.  There is a tuple for each time data was collected."""

        #use rrdtool to fetch data
        baseRRDSupport = rrdSupport.rrdSupport()
        try:
            fetched = baseRRDSupport.fetch_rrd(pathway + rrd_file, 'AVERAGE', resolution=res, start=start, end=end)
        except:
            # probably not created yet
            self.log.debug("Failed to load %s" % (pathway + rrd_file))
            return {}

        #converts fetched from tuples to lists
        fetched_names = list(fetched[1])

        fetched_data_raw = fetched[2][:-1] # drop the last entry... rrdtool will return one more than needed, and often that one is unreliable (in the python version)
        fetched_data = []
        for data in fetched_data_raw:
            fetched_data.append(list(data))

        #creates a dictionary to be filled with lists of data
        data_sets = {}
        for name in fetched_names:
            data_sets[name] = []

        #check to make sure the data exists
        all_empty = True
        for data_set in data_sets:
            index = fetched_names.index(data_set)
            for data in fetched_data:
                if isinstance(data[index], (int, float)):
                    data_sets[data_set].append(data[index])
                    all_empty = False

        if all_empty:
            # probably not updated recently
            return {}
        else:
            return data_sets

    def average(self, input_list):
        try:
            if len(input_list) > 0:
                avg_list = sum(input_list) / len(input_list)
            else:
                avg_list = 0
            return avg_list
        except TypeError:
            self.log.exception("glideFactoryMonitoring average: ")
            return

    def getData(self, input_val, monitoringConfig=None):
        """returns the data fetched by rrdtool in a xml readable format"""

        if monitoringConfig is None:
            monitoringConfig = globals()['monitoringConfig']

        folder = str(input_val)
        if folder == self.total:
            client = folder
        else:
            folder_name = folder.split('@')[-1]
            client = folder_name.join(["frontend_", "/"])
            if client not in self.frontends:
                self.frontends.append(client)

        for rrd in rrd_list:
            self.data[rrd][client] = {}
            for res_raw in self.resolution:
                # calculate the best resolution
                res_idx = 0
                rrd_res = monitoringConfig.rrd_archives[res_idx][2] * monitoringConfig.rrd_step
                period_mul = int(res_raw / rrd_res)
                while (period_mul >= monitoringConfig.rrd_archives[res_idx][3]):
                    # not all elements in the higher bucket, get next lower resolution
                    res_idx += 1
                    rrd_res = monitoringConfig.rrd_archives[res_idx][2] * monitoringConfig.rrd_step
                    period_mul = int(res_raw / rrd_res)

                period = period_mul * rrd_res

                self.data[rrd][client][period] = {}
                end = (int(time.time() / rrd_res) - 1) * rrd_res # round due to RRDTool requirements, -1 to avoid the last (partial) one
                start = end - period
                try:
                    fetched_data = self.fetchData(
                                       rrd_file=rrd,
                                       pathway=self.base_dir + "/" + client,
                                       start=start, end=end, res=rrd_res)
                    for data_set in fetched_data:
                        self.data[rrd][client][period][data_set] = self.average(fetched_data[data_set])
                except TypeError:
                    self.log.exception("FactoryStatusData:fetchData: ")

        return self.data

    def getXMLData(self, rrd):
        "writes an xml file for the data fetched from a given site."

        # create a string containing the total data
        total_xml_str = self.tab + '<total>\n'
        get_data_total = self.getData(self.total)
        try:
            total_data = self.data[rrd][self.total]
            total_xml_str += (xmlFormat.dict2string(total_data, dict_name='periods', el_name='period', subtypes_params={"class":{}}, indent_tab=self.tab, leading_tab=2 * self.tab) + "\n")
        except (NameError, UnboundLocalError):
            self.log.exception("FactoryStatusData:total_data: ")
        total_xml_str += self.tab + '</total>\n'

        # create a string containing the frontend data
        frontend_xml_str = (self.tab + '<frontends>\n')
        for frontend in self.frontends:
            fe_name = frontend.split("/")[0]
            frontend_xml_str += (2 * self.tab +
                                 '<frontend name=\"' + fe_name + '\">\n')
            try:
                frontend_data = self.data[rrd][frontend]
                frontend_xml_str += (xmlFormat.dict2string(frontend_data, dict_name='periods', el_name='period', subtypes_params={"class":{}}, indent_tab=self.tab, leading_tab=3 * self.tab) + "\n")
            except (NameError, UnboundLocalError):
                self.log.exception("FactoryStatusData:frontend_data: ")
            frontend_xml_str += 2 * self.tab + '</frontend>'
        frontend_xml_str += self.tab + '</frontends>\n'

        data_str = total_xml_str + frontend_xml_str
        return data_str

    def writeFiles(self,  monitoringConfig=None):

        if monitoringConfig is None:
            monitoringConfig = globals()['monitoringConfig']

        for rrd in rrd_list:
            file_name = 'rrd_' + rrd.split(".")[0] + '.xml'
            xml_str = ('<?xml version="1.0" encoding="ISO-8859-1"?>\n\n' +
                       '<glideFactoryEntryRRDStats>\n' +
                       self.getUpdated() + "\n" +
                       self.getXMLData(rrd) +
                       '</glideFactoryEntryRRDStats>')
            try:
                monitoringConfig.write_file(file_name, xml_str)
            except IOError:
                self.log.exception("FactoryStatusData:write_file: ")
        return

##############################################################################
#
#  create an XML file out of glidein.descript, frontend.descript,
#    entry.descript, attributes.cfg, and params.cfg
#
#############################################################################

class Descript2XML:
    """
    create an XML file out of glidein.descript, frontend.descript,
    entry.descript, attributes.cfg, and params.cfg
    TODO: The XML is used by ... "the monioring page"?
    The file created is descript.xml, w/ glideFactoryDescript and glideFactoryEntryDescript elements
    """
    def __init__(self, log=logSupport.log):
        self.tab = xmlFormat.DEFAULT_TAB
        self.entry_descript_blacklist = ('DowntimesFile', 'EntryName',
                                         'Schedd')
        self.frontend_blacklist = ('usermap',)
        self.glidein_whitelist = ('AdvertiseDelay',
                                  'FactoryName', 'GlideinName', 'LoopDelay',
                                  'PubKeyType', 'WebURL', 'MonitorDisplayText',
                                  'MonitorLink')
        self.log = log

    def frontendDescript(self, fe_dict):
        for key in self.frontend_blacklist:
            try:
                for frontend in fe_dict:
                    try:
                        del fe_dict[frontend][key]
                    except KeyError:
                        continue
            except RuntimeError:
                self.log.exception("blacklist error frontendDescript: ")
        try:
            xml_str = xmlFormat.dict2string(fe_dict, dict_name="frontends", el_name="frontend", subtypes_params={"class":{}}, leading_tab=self.tab)
            return xml_str + "\n"
        except RuntimeError:
            self.log.exception("xmlFormat error in frontendDescript: ")
            return

    def entryDescript(self, e_dict):
        for key in self.entry_descript_blacklist:
            try:
                for entry in e_dict:
                    try:
                        del e_dict[entry]['descript'][key]
                    except KeyError:
                        continue
            except RuntimeError:
                self.log.exception("blacklist error in entryDescript: ")
        try:
            xml_str = xmlFormat.dict2string(e_dict, dict_name="entries", el_name="entry", subtypes_params={"class":{'subclass_params':{}}}, leading_tab=self.tab)
            return xml_str + "\n"
        except RuntimeError:
            self.log.exception("xmlFormat Error in entryDescript: ")
            return

    def glideinDescript(self, g_dict):
        w_dict = {}
        for key in self.glidein_whitelist:
            try:
                w_dict[key] = g_dict[key]
            except KeyError:
                continue
        try:
            a = xmlFormat.dict2string({'':w_dict}, dict_name="glideins", el_name="factory", subtypes_params={"class":{}})
            b = a.split("\n")[1]
            c = b.split('name="" ')
            xml_str = "".join(c)
            return xml_str + "\n"
        except (SyntaxError, RuntimeError):
            logSupport.log.exception("xmlFormat error in glideinDescript: ")
            return

    def getUpdated(self):
        """returns the time of last update"""
        return xmlFormat.time2xml(time.time(), "updated", indent_tab=self.tab, leading_tab=self.tab)

    def writeFile(self, path, xml_str, singleEntry=False):
        if singleEntry:
            root_el = 'glideFactoryEntryDescript'
        else:
            root_el = 'glideFactoryDescript'
        output = ('<?xml version="1.0" encoding="ISO-8859-1"?>\n\n' +
                   '<' + root_el + '>\n' + self.getUpdated() + "\n" + xml_str +
                   '</' + root_el + '>')
        fname = path + 'descript.xml'
        f = open(fname + '.tmp', 'wb')
        try:
            f.write(output)
        finally:
            f.close()

        util.file_tmp2final(fname)
        return


############### P R I V A T E ################

##################################################
def getAllJobTypes():
        return ('validation', 'idle', 'badput', 'nosuccess')

def getLogCompletedDefaults():
        return {'Glideins':0, 'Lasted':0, 'FailedNr':0,
            'JobsNr':0, 'JobsLasted':0, 'JobsTerminated':0,
            'JobsGoodput':0, 'CondorLasted':0}

def getTimeRange(absval):
        if absval < 1:
            return 'Unknown'
        if absval < (25 * 60):
            return 'Minutes'
        if absval > (64 * 3600): # limit detail to 64 hours
            return 'Days'
        # start with 7.5 min, and than exp2
        logval = int(math.log(absval / 450.0, 4) + 0.49)
        level = math.pow(4, logval) * 450.0
        if level < 3600:
            return "%imins" % (int(level / 60 + 0.49))
        else:
            return "%ihours" % (int(level / 3600 + 0.49))

def getAllTimeRanges():
        return ('Unknown', 'Minutes', '30mins', '2hours', '8hours', '32hours', 'Days')

def getJobRange(absval):
        if absval < 1:
            return 'None'
        if absval == 1:
            return '1job'
        if absval == 2:
            return '2jobs'
        if absval < 9:
            return '4jobs'
        if absval < 30: # limit detail to 30 jobs
            return '16jobs'
        else:
            return 'Many'

def getAllJobRanges():
        return ('None', '1job', '2jobs', '4jobs', '16jobs', 'Many')

def getMillRange(absval):
        if absval < 2:
            return 'None'
        if absval < 15:
            return '5m'
        if absval < 60:
            return '25m'
        if absval < 180:
            return '100m'
        if absval < 400:
            return '250m'
        if absval < 700:
            return '500m'
        if absval > 998:
            return 'All'
        else:
            return 'Most'

def getAllMillRanges():
        return ('None', '5m', '25m', '100m', '250m', '500m', 'Most', 'All')

##################################################
def get_completed_stats_xml_desc():
    return {'dicts_params':{'Lasted':{'el_name':'TimeRange'},
                            'JobsDuration':{'el_name':'TimeRange'},
                            'JobsNr':{'el_name':'Range'}},
            'subclass_params':{'Waste':{'dicts_params':{'idle':{'el_name':'Fraction'},
                                                        'validation':{'el_name':'Fraction'},
                                                        'badput':{'el_name':'Fraction'},
                                                        'nosuccess':{'el_name':'Fraction'}}},
                               'WasteTime':{'dicts_params':{'idle':{'el_name':'Fraction'},
                                                            'validation':{'el_name':'Fraction'},
                                                            'badput':{'el_name':'Fraction'},
                                                            'nosuccess':{'el_name':'Fraction'}}}
                               }
            }



##################################################
# def tmp2final(fname):
#     """
#     KEL this exact method is also in glideinFrontendMonitoring.py
#     """
#     try:
#         os.remove(fname + "~")
#     except:
#         pass
#
#     try:
#         os.rename(fname, fname + "~")
#     except:
#         pass
#
#     try:
#         os.rename(fname + ".tmp", fname)
#     except:
#         print "Failed renaming %s.tmp into %s" % (fname, fname)
#     return


##################################################

# global configuration of the module
monitoringConfig = MonitoringConfig()
<|MERGE_RESOLUTION|>--- conflicted
+++ resolved
@@ -361,11 +361,7 @@
                 el[ek] += (int(client_monitor[ck]) * fraction)
             elif ck == 'RunningHere':
                 # for compatibility, if RunningHere not defined, use min between Running and GlideinsRunning
-<<<<<<< HEAD
-                if ('Running' in client_monitor and 'GlideinsRunning' in client_monitor):
-=======
                 if 'Running' in client_monitor and 'GlideinsRunning' in client_monitor:
->>>>>>> e407fc97
                     el[ek] += (min(int(client_monitor['Running']), int(client_monitor['GlideinsRunning'])) * fraction)
 
         if 'InfoAge' not in el:
