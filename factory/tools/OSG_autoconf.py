--- conflicted
+++ resolved
@@ -1,13 +1,9 @@
 #!/usr/bin/env python
-<<<<<<< HEAD
 
 # SPDX-FileCopyrightText: 2009 Fermi Research Alliance, LLC
 # SPDX-License-Identifier: Apache-2.0
 
 """ Allows to retrieve information from the OSG collector and generate the factory xml file
-=======
-"""Allows to retrieve information from the OSG collector and generate the factory xml file
->>>>>>> 1badbd43
 """
 
 
