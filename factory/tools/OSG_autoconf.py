--- conflicted
+++ resolved
@@ -199,22 +199,6 @@
         dict: a dict similar to the one returned by ``get_information``, but with all the defaults
             and the operators overrides in place (only whitelisted entries are returned).
     """
-<<<<<<< HEAD
-    out = get_yaml_file_info(config["OSG_WHITELIST"])
-    osg_info = get_yaml_file_info(config["OSG_YAML"])
-    default_information = get_yaml_file_info(config["OSG_DEFAULT"])
-    for site, site_information in list(out.items()):
-        if site not in osg_info:
-            print("You put %s in the whitelist file, but the site is not present in the collector"
-                  % site)
-            raise ProgramError(2)
-        for celem, ce_information in list(site_information.items()):
-            if celem not in osg_info[site]:
-                print ("Working on whitelisted site %s: cant find ce %s in the generated OSG.yaml"
-                       % (site, celem))
-                raise ProgramError(3)
-            for entry, entry_information in list(ce_information.items()):
-=======
     out = config_util.get_yaml_file_info(config["OSG_WHITELIST"])
     osg_info = config_util.get_yaml_file_info(config["OSG_YAML"])
     default_information = config_util.get_yaml_file_info(config["OSG_DEFAULT"])
@@ -229,7 +213,6 @@
                        % (site, celem))
                 raise config_util.ProgramError(3)
             for entry, entry_information in ce_information.items():
->>>>>>> 31950f77
                 if entry_information is None:
                     out[site][celem][entry] = osg_info[site][celem]["DEFAULT_ENTRY"]
                     entry_information = out[site][celem][entry]
