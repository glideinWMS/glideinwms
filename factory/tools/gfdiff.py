--- conflicted
+++ resolved
@@ -1,12 +1,8 @@
-<<<<<<< HEAD
 #!/usr/bin/env python3
-=======
-#!/usr/bin/env python
 
 # SPDX-FileCopyrightText: 2009 Fermi Research Alliance, LLC
 # SPDX-License-Identifier: Apache-2.0
 
->>>>>>> f8f42de0
 """ This script allows to compare two different entries
 """
 
