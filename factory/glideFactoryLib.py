--- conflicted
+++ resolved
@@ -2896,28 +2896,6 @@
     return greater_than_n_iterations
 
 
-<<<<<<< HEAD
-=======
-############################################################
-# only allow simple strings
-def is_str_safe(s):
-    """Check if a string contains only safe characters.
-
-    Allowed characters are: letters, digits, and "._-@".
-
-    Args:
-        s (str): The string to check.
-
-    Returns:
-        bool: True if the string is safe, False otherwise.
-    """
-    for c in s:
-        if c not in ("._-@" + string.ascii_letters + string.digits):
-            return False
-    return True
-
-
->>>>>>> 637ea08b
 class GlideinTotals:
     """Class to keep track of all glidein totals for an entry and frontends."""
 
