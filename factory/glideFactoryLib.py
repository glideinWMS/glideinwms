# SPDX-FileCopyrightText: 2009 Fermi Research Alliance, LLC
# SPDX-License-Identifier: Apache-2.0

"""This module implements the functions needed to keep the
   required number of idle glideins
   It also has support for glidein sanitizing
"""

import base64
import glob
import os
import pwd
import re

# in codice commentato: import tempfile
import time

from itertools import groupby

import glideinwms.factory.glideFactorySelectionAlgorithms

from glideinwms.factory import glideFactoryConfig
from glideinwms.lib import (  # in codice commentato:, x509Support
    condorExe,
    condorManager,
    condorMonitor,
    logSupport,
    timeConversion,
)
from glideinwms.lib.credentials import cred_path, CredentialPair, CredentialPurpose, CredentialType, ParameterName
from glideinwms.lib.defaults import BINARY_ENCODING

MY_USERNAME = pwd.getpwuid(os.getuid())[0]


############################################################
#
# Configuration
#
############################################################


class FactoryConfig:
    def __init__(self):
        # set default values
        # user should modify if needed

        # The name of the attribute that identifies the glidein
        self.factory_schedd_attribute = "GlideinFactory"
        self.glidein_schedd_attribute = "GlideinName"
        self.entry_schedd_attribute = "GlideinEntryName"
        self.client_schedd_attribute = "GlideinClient"
        self.frontend_name_attribute = "GlideinFrontendName"
        # self.x509id_schedd_attribute = "GlideinX509Identifier"
        self.credential_id_schedd_attribute = "GlideinCredentialIdentifier"
        # self.x509secclass_schedd_attribute = "GlideinX509SecurityClass"
        self.credential_secclass_schedd_attribute = "GlideinSecurityClass"

        self.factory_startd_attribute = "GLIDEIN_Factory"
        self.glidein_startd_attribute = "GLIDEIN_Name"
        self.entry_startd_attribute = "GLIDEIN_Entry_Name"
        self.client_startd_attribute = "GLIDEIN_Client"
        self.schedd_startd_attribute = "GLIDEIN_Schedd"
        self.clusterid_startd_attribute = "GLIDEIN_ClusterId"
        self.procid_startd_attribute = "GLIDEIN_ProcId"
        self.credential_id_startd_attribute = "GLIDEIN_CredentialIdentifier"

        self.count_env = "GLIDEIN_COUNT"

        # Stale value settings, in seconds
        self.stale_maxage = {
            1: 7 * 24 * 3600,  # 1 week for idle
            2: 31 * 24 * 3600,  # 1 month for running
            -1: 2 * 3600,
        }  # 2 hours for unclaimed (using special value -1 for this)

        # Sleep times between commands
        self.submit_sleep = 0.2
        self.remove_sleep = 0.2
        self.release_sleep = 0.2

        self.slots_layout = "partitionable"

        # Max commands per cycle
        self.max_submits = 100
        self.max_cluster_size = 10
        self.max_removes = 5
        self.max_releases = 20

        # release related limits
        self.max_release_count = 10
        self.min_release_time = 300

        # monitoring objects
        # create them for the logging to occur
        self.client_internals = None
        self.client_stats = None  # this one is indexed by client name
        self.qc_stats = None  # this one is indexed by security class
        self.log_stats = None
        self.rrd_stats = None

        self.supported_signtypes = ["sha1", "sha256"]

        # who am I
        self.factory_name = None
        self.glidein_name = None
        # do not add the entry_name, as we may decide someday to share
        # the same process between multiple entries

        # used directories
        self.submit_dir = None
        self.log_base_dir = None
        self.client_log_base_dir = None
        self.client_proxies_base_dir = None

    def config_whoamI(self, factory_name, glidein_name):
        self.factory_name = factory_name
        self.glidein_name = glidein_name

    def config_dirs(self, submit_dir, log_base_dir, client_log_base_dir, client_proxies_base_dir):
        self.submit_dir = submit_dir
        self.log_base_dir = log_base_dir
        self.client_log_base_dir = client_log_base_dir
        self.client_proxies_base_dir = client_proxies_base_dir

    def config_submit_freq(self, sleepBetweenSubmits, maxSubmitsXCycle):
        self.submit_sleep = sleepBetweenSubmits
        self.max_submits = maxSubmitsXCycle

    def config_remove_freq(self, sleepBetweenRemoves, maxRemovesXCycle):
        self.remove_sleep = sleepBetweenRemoves
        self.max_removes = maxRemovesXCycle

    def get_client_log_dir(self, entry_name, username):
        log_dir = os.path.join(
            self.client_log_base_dir, f"user_{username}/glidein_{self.glidein_name}/entry_{entry_name}"
        )
        return log_dir

    def get_client_proxies_dir(self, username):
        proxy_dir = os.path.join(self.client_proxies_base_dir, f"user_{username}/glidein_{self.glidein_name}")
        return proxy_dir


# global configuration of the module
factoryConfig = FactoryConfig()


############################################################
def secClass2Name(client_security_name, proxy_security_class):
    return f"{client_security_name}_{proxy_security_class}"


############################################################


############################################################
#
# User functions
#
############################################################


def getCondorQData(entry_name, client_name, schedd_name, factoryConfig=None):
    """
    Get Condor data, given the glidein name
    To be passed to the main functions
    if client_name=None, return all clients
    """

    if factoryConfig is None:
        factoryConfig = globals()["factoryConfig"]

    if client_name is None:
        client_constraint = ""
    else:
        client_constraint = f' && ({factoryConfig.client_schedd_attribute} =?= "{client_name}")'

    q_glidein_constraint = '({} =?= "{}") && ({} =?= "{}") && ({} =?= "{}"){} && ({} =!= UNDEFINED)'.format(
        factoryConfig.factory_schedd_attribute,
        factoryConfig.factory_name,
        factoryConfig.glidein_schedd_attribute,
        factoryConfig.glidein_name,
        factoryConfig.entry_schedd_attribute,
        entry_name,
        client_constraint,
        factoryConfig.credential_id_schedd_attribute,
    )
    q_glidein_format_list = [
        ("JobStatus", "i"),
        ("GridJobStatus", "s"),
        ("ServerTime", "i"),
        ("EnteredCurrentStatus", "i"),
        ("GlideinEntrySubmitFile", "s"),
        (factoryConfig.credential_id_schedd_attribute, "s"),
        ("HoldReasonCode", "i"),
        ("HoldReasonSubCode", "i"),
        ("HoldReason", "s"),
        ("NumSystemHolds", "i"),
        (factoryConfig.frontend_name_attribute, "s"),
        (factoryConfig.client_schedd_attribute, "s"),
        (factoryConfig.credential_secclass_schedd_attribute, "s"),
    ]

    q = condorMonitor.CondorQ(schedd_name)
    q.factory_name = factoryConfig.factory_name
    q.glidein_name = factoryConfig.glidein_name
    q.entry_name = entry_name
    q.client_name = client_name
    q.load(q_glidein_constraint, q_glidein_format_list)
    return q


def getCondorQCredentialList(factoryConfig=None):
    """
    Returns a list of all currently used proxies based on the glideins in the queue.
    """

    if factoryConfig is None:
        factoryConfig = globals()["factoryConfig"]

    q_glidein_constraint = '({} =?= "{}") && ({} =?= "{}") '.format(
        factoryConfig.factory_schedd_attribute,
        factoryConfig.factory_name,
        factoryConfig.glidein_schedd_attribute,
        factoryConfig.glidein_name,
    )

    cred_list = []

    try:
        q_cred_list = condorMonitor.condorq_attrs(
            q_glidein_constraint, ["x509userproxy", "EC2AccessKeyId", "EC2SecretAccessKey"]
        )
    except Exception:
        msg = "Unable to query condor for credential list.  The queue may just be empty (Condor bug)."
        logSupport.log.warning(msg)
        logSupport.log.exception(msg)
        q_cred_list = []  # no results found

    for cred_dict in q_cred_list:
        for key in cred_dict:
            cred_fpath = cred_dict[key]
            if cred_fpath not in cred_list:
                cred_list.append(cred_fpath)

    return cred_list


def getQCredentials(condorq, client_name, creds, client_sa, cred_secclass_sa, cred_id_sa):
    """Get the current queue status for a given client and credential (condorQ sub-query).
    v3 equivalent for getQProxySecClass

    Args:
        condorq: condor_q query to select within
        param client_name: client name (e.g. the Frontend requesting the jobs)
        creds: credential object (to extract sec class and id)
        client_sa: schedd attribute to compare the client name
        cred_secclass_sa: schedd attribute to compare the security class
        cred_id_sa: schedd attribute to compare the credential ID

    Returns:
        sub-query with only the desired jobs
    """

    entry_condorQ = condorMonitor.SubQuery(
        condorq,
        lambda d: (
            (d.get(client_sa) == client_name)
            and (d.get(cred_secclass_sa) == creds.security_class)
            and (d.get(cred_id_sa) == creds.id)
        ),
    )
    entry_condorQ.schedd_name = condorq.schedd_name
    entry_condorQ.factory_name = condorq.factory_name
    entry_condorQ.glidein_name = condorq.glidein_name
    entry_condorQ.entry_name = condorq.entry_name
    entry_condorQ.client_name = condorq.client_name
    entry_condorQ.load()
    return entry_condorQ


def getQProxSecClass(
    condorq,
    client_name,
    proxy_security_class,
    client_schedd_attribute=None,
    credential_secclass_schedd_attribute=None,
    factoryConfig=None,
):
    """Get the current queue status for client and security class."""

    if factoryConfig is None:
        factoryConfig = globals()["factoryConfig"]

    if client_schedd_attribute is None:
        csa_str = factoryConfig.client_schedd_attribute
    else:
        csa_str = client_schedd_attribute

    if credential_secclass_schedd_attribute is None:
        xsa_str = factoryConfig.credential_secclass_schedd_attribute
    else:
        xsa_str = credential_secclass_schedd_attribute

    # For v2 protocol
    entry_condorQ = condorMonitor.SubQuery(
        condorq,
        lambda d: (
            csa_str in d and (d[csa_str] == client_name) and xsa_str in d and (d[xsa_str] == proxy_security_class)
        ),
    )
    entry_condorQ.schedd_name = condorq.schedd_name
    entry_condorQ.factory_name = condorq.factory_name
    entry_condorQ.glidein_name = condorq.glidein_name
    entry_condorQ.entry_name = condorq.entry_name
    entry_condorQ.client_name = condorq.client_name
    entry_condorQ.load()
    return entry_condorQ


def getQClientNames(condorq, factoryConfig=None):
    """Return a dictionary grouping the condorQ by client_names (factoryConfig.client_schedd_attribute)

    Args:
        condorq: condor_q query object from condorMonitor.CondorQ

    Returns:
        list of client names (factoryConfig.client_schedd_attribute)
    """
    if factoryConfig is None:
        factoryConfig = globals()["factoryConfig"]
    schedd_attribute = factoryConfig.client_schedd_attribute

    def group_key_func(val):
        try:
            return val[schedd_attribute]
        except KeyError:
            return None

    client_condorQ = condorMonitor.NestedGroup(condorq, group_key_func)
    client_condorQ.schedd_name = condorq.schedd_name
    client_condorQ.factory_name = condorq.factory_name
    client_condorQ.glidein_name = condorq.glidein_name
    client_condorQ.entry_name = condorq.entry_name
    client_condorQ.client_name = condorq.client_name  # Should be None
    client_condorQ.load()
    return client_condorQ


def getQStatusSF(condorq):
    """Return a dictionary where keys are GlideinEntrySubmitFile(s) and values is a  jobStatus/numJobs dict
    NOTE: this has not the same level of detail as getQStatus, e.g. Idle jobs are not split depending on GridJobStatus
    """
    qc_status = {}
    submit_files = {v.get("GlideinEntrySubmitFile") for k, v in list(condorq.stored_data.items())} - {None}
    for sf in submit_files:
        sf_status = sorted(
            v["JobStatus"] for k, v in list(condorq.stored_data.items()) if v.get("GlideinEntrySubmitFile") == sf
        )
        qc_status[sf] = {key: len(list(group)) for key, group in groupby(sf_status)}
    return qc_status


def getQStatus(condorq):
    """Return a dictionary with detailed_jobStatus/numJobs, where detailed_jobStatus is returned by hash_status
    Idle jobs may be: 1001, 1002, 1010 depending on the GridJobStatus
    Running maybe: 2 or 4010 if in stage-out
    1100 is used for unknown GridJobStatus
    """
    qc_status = condorMonitor.Summarize(condorq, hash_status).countStored(flat_hash=True)
    return qc_status


def getQStatusStale(condorq):
    """Return a dictionary with jobStatus, stale_info/numJobs, where stale_info is 1 if the status information is old"""
    qc_status = condorMonitor.Summarize(condorq, hash_statusStale).countStored(flat_hash=True)
    return qc_status


###########################
# This function is not used
###########################


def getCondorStatusData(
    entry_name,
    client_name,
    pool_name=None,
    factory_startd_attribute=None,
    glidein_startd_attribute=None,
    entry_startd_attribute=None,
    client_startd_attribute=None,
    factoryConfig=None,
):
    if factoryConfig is None:
        factoryConfig = globals()["factoryConfig"]

    if factory_startd_attribute is None:
        fsa_str = factoryConfig.factory_startd_attribute
    else:
        fsa_str = factory_startd_attribute

    if glidein_startd_attribute is None:
        gsa_str = factoryConfig.glidein_startd_attribute
    else:
        gsa_str = glidein_startd_attribute

    if entry_startd_attribute is None:
        esa_str = factoryConfig.entry_startd_attribute
    else:
        esa_str = entry_startd_attribute

    if client_startd_attribute is None:
        csa_str = factoryConfig.client_startd_attribute
    else:
        csa_str = client_startd_attribute

    status_glidein_constraint = '({} =?= "{}") && ({} =?= "{}") && ({} =?= "{}") && ({} =?= "{}")'.format(
        fsa_str,
        factoryConfig.factory_name,
        gsa_str,
        factoryConfig.glidein_name,
        esa_str,
        entry_name,
        csa_str,
        client_name,
    )

    status = condorMonitor.CondorStatus(pool_name=pool_name)
    status.factory_name = factoryConfig.factory_name
    status.glidein_name = factoryConfig.glidein_name
    status.entry_name = entry_name
    status.client_name = client_name
    status.load(status_glidein_constraint)

    return status


def update_x509_proxy_file(entry_name, username, client_id, proxy_data, factoryConfig=None):
    """Create/update the proxy file

    It is simply a safe update of the file w/ the new proxy data if different from the current data.
    The data is written in a binary proxy file. The path of the proxy file is:
    `f"{factoryConfig.client_proxies_base_dir}/user_{username}/glidein_{factoryConfig.glidein_name}/entry_{entry_name}"`
    with name `"x509_%s.proxy" % escapeParam(client_id)`

    Proxy DN and VOMS extension are extracted but never used (?!)

    Args:
        entry_name(str): entry name
        username(str): user name (identity of the Frontend)
        client_id(str): client ID
        proxy_data(bytes): Proxy data in PEM format
        factoryConfig: Factory configuration

    Returns:
        str: Proxy file full path

    """
    # TODO: revise the safe write function. New file case is not atomic. There can be better option.
    #  Should be a common functionality provided in lib
    if factoryConfig is None:
        factoryConfig = globals()["factoryConfig"]

    # # TODO: This whole section seems to do nothing and should be removed (MM):
    # #  gets the DN, gets the voms exception and does nothing w/ those variables.
    # #  It is also silently protected for any failure, so not even the verification is important
    # #  Since dn and voms are extracted, should they be used in a log message or the file name?
    # dn = ""
    # voms = ""
    # tempfilename = ""
    # try:
    #     (f, tempfilename) = tempfile.mkstemp()
    #     os.write(f, proxy_data)
    #     os.close(f)
    # except:
    #     logSupport.log.error(f"Unable to create tempfile '{tempfilename}'!")
    #
    # try:
    #     dn = x509Support.extract_DN(tempfilename)  # not really used
    #
    #     voms_proxy_info = which("voms-proxy-info")
    #     if voms_proxy_info is not None:
    #         voms_list = condorExe.iexe_cmd(f"{voms_proxy_info} -fqan -file {tempfilename}")
    #         # sort output in case order of voms fqan changed
    #         voms = "\n".join(sorted(voms_list))
    # except:
    #     # If voms-proxy-info doesn't exist or errors out, just hash on dn
    #     voms = ""
    #
    # try:
    #     os.unlink(tempfilename)
    # except:
    #     logSupport.log.error("Unable to delete tempfile %s!" % tempfilename)
    # # TODO: end of the section to remove

    # proxy_dir = factoryConfig.get_client_proxies_dir(username)
    # Have to hack this since the above code was modified to support v3plus going forward
    proxy_dir = os.path.join(
        factoryConfig.client_proxies_base_dir,
        f"user_{username}",
        f"glidein_{factoryConfig.glidein_name}",
        f"entry_{entry_name}",
    )
    fname_short = "x509_%s.proxy" % escapeParam(client_id)
    fname = os.path.join(proxy_dir, fname_short)

    # We have no longer privilege separation so we do it natively
    if not os.path.isfile(fname):
        # new file, create
        fd = os.open(fname, os.O_CREAT | os.O_WRONLY, 0o600)
        try:
            os.write(fd, proxy_data)  # proxy_data is a bytestring
        finally:
            os.close(fd)
        return fname

    # old file exists, check if same content
    with open(fname) as fl:
        old_data = fl.read()

    if proxy_data == old_data:
        # nothing changed, done
        return fname

    #
    # proxy changed, need to update
    #

    # remove any previous backup file
    try:
        os.remove(fname + ".old")
    except Exception:
        pass  # just protect

    # create new file
    fd = os.open(fname + ".new", os.O_CREAT | os.O_WRONLY, 0o600)
    try:
        os.write(fd, proxy_data)  # proxy_data is a bytestring
    finally:
        os.close(fd)

    # move the old file to a tmp and the new one into the official name
    try:
        os.rename(fname, fname + ".old")
    except OSError:
        pass  # just protect
    os.rename(fname + ".new", fname)
    return fname


#
# Main function
#   Will keep the required number of Idle glideins
#
class ClientWeb:
    def __init__(
        self,
        client_web_url,
        client_signtype,
        client_descript,
        client_sign,
        client_group,
        client_group_web_url,
        client_group_descript,
        client_group_sign,
        factoryConfig=None,
    ):
        if factoryConfig is None:
            factoryConfig = globals()["factoryConfig"]

        if client_signtype not in factoryConfig.supported_signtypes:
            raise ValueError("Signtype '%s' not supported!" % client_signtype)

        self.url = client_web_url
        self.signtype = client_signtype
        self.descript = client_descript
        self.sign = client_sign

        self.group_name = client_group
        self.group_url = client_group_web_url
        self.group_descript = client_group_descript
        self.group_sign = client_group_sign

    def get_glidein_args(self):
        return [
            "-clientweb",
            self.url,
            "-clientsign",
            self.sign,
            "-clientsigntype",
            self.signtype,
            "-clientdescript",
            self.descript,
            "-clientgroup",
            self.group_name,
            "-clientwebgroup",
            self.group_url,
            "-clientsigngroup",
            self.group_sign,
            "-clientdescriptgroup",
            self.group_descript,
        ]


def keepIdleGlideins(
    client_condorq,
    client_int_name,
    req_min_idle,
    req_max_glideins,
    idle_lifetime,
    remove_excess,
    submit_credentials,
    glidein_totals,
    frontend_name,
    client_web,
    params,
    log=logSupport.log,
    factoryConfig=None,
):
    """Looks at the status of the queue and determines how many glideins to submit.  Returns the number of newly submitted glideins.

    If the system is unable to submit glideins because has reached one of the limits (request, entry, frontend:security_class), and
    the frontend asks for removal (RemoveExcess) in the request, it will try to remove excess glideins.

    Args:
        client_condorq (CondorQ): Condor queue filtered by security class
        client_int_name (str): internal representation of the client name
        req_min_idle (int): min number of idle glideins needed from the frontend request
        req_max_glideins (int): max number of running glideins allowed in the frontend request
        idle_lifetimei (int): how much to wait before removing glideins that are idle
        remove_excess (tuple): remove_excess_str (NO, WAIT, IDLE, ALL), remove_excess_margin
        submit_credentials (SubmitCredentials): all the information needed to submit the glideins
        glidein_totals (GlideinTotals): entry and frontend glidein counts
        frontend_name (str): frontend name, used to map frontend totals in glidein_totals ("frontend:sec_class")
        client_web (glideFactoryLib.ClientWeb): client web values
        params (dict): params from the entry configuration or frontend to be passed to the glideins
        log (logger): factory logger
        factoryConfig: factory configuration

    Raises:
        condorExe.ExeError: in case of issues executing condor commands
    """

    if factoryConfig is None:
        factoryConfig = globals()["factoryConfig"]

    # Filter out everything but the proper credential identifier.
    # Need to determine how many more glideins are needed to match this
    # request min_idle and max_glidiens

    condorq = condorMonitor.SubQuery(
        client_condorq, lambda d: (d[factoryConfig.credential_id_schedd_attribute] == submit_credentials.id)
    )
    condorq.schedd_name = client_condorq.schedd_name
    condorq.factory_name = client_condorq.factory_name
    condorq.glidein_name = client_condorq.glidein_name
    condorq.entry_name = client_condorq.entry_name
    condorq.client_name = client_condorq.client_name
    condorq.credentials_id = submit_credentials.id
    condorq.load()

    # Check that have not exceeded max held for this security class
    if glidein_totals.has_sec_class_exceeded_max_held(frontend_name):
        # Too many held, don't submit
        log.info(
            "Too many held glideins for this frontend-security class: %i=held %i=max_held"
            % (
                glidein_totals.frontend_limits[frontend_name]["held"],
                glidein_totals.frontend_limits[frontend_name]["max_held"],
            )
        )
        # run sanitize... we have to get out of this mess
        return sanitizeGlideins(client_condorq, log=log, factoryConfig=factoryConfig)
        # we have done something... return non-0 so sanitize is not called again

    # Count glideins for this request credential by status
    qc_status = getQStatus(condorq)
    # Count by status and group by submit file glideins for this request credential
    qc_status_sf = getQStatusSF(condorq)

    # Held Glidein seem not to be used later
    # # Held==JobStatus(5)
    # q_held_glideins = 0
    # if 5 in qc_status:
    #     q_held_glideins = qc_status[5]
    # Idle==Jobstatus(1)
    sum_idle_count(qc_status)
    q_idle_glideins = qc_status[1]
    # Running==Jobstatus(2)
    q_running_glideins = 0
    if 2 in qc_status:
        q_running_glideins = qc_status[2]

    # Determine how many more idle glideins we need in requested idle (we may already have some)
    add_glideins = req_min_idle - q_idle_glideins

    if add_glideins <= 0:
        # Have enough idle, don't submit
        log.info("Have enough glideins: idle=%i req_idle=%i, not submitting" % (q_idle_glideins, req_min_idle))
        return clean_glidein_queue(
            remove_excess,
            glidein_totals,
            condorq,
            req_min_idle,
            req_max_glideins,
            frontend_name,
            log=log,
            factoryConfig=factoryConfig,
        )
    else:
        # Need more idle
        # Check that adding more idle doesn't exceed request max_glideins
        if q_idle_glideins + q_running_glideins + add_glideins >= req_max_glideins:
            # Exceeded limit, try to adjust

            add_glideins = req_max_glideins - q_idle_glideins - q_running_glideins

            # Have hit request limit, cannot submit
            if add_glideins < 0:
                log.info(
                    "Additional idle glideins %s needed exceeds request max_glideins limits %s, not submitting"
                    % (add_glideins, req_max_glideins)
                )
                return clean_glidein_queue(
                    remove_excess,
                    glidein_totals,
                    condorq,
                    req_min_idle,
                    req_max_glideins,
                    frontend_name,
                    log=log,
                    factoryConfig=factoryConfig,
                )
            elif add_glideins == 0:
                log.info(
                    "Additional idle glideins not needed, have met request max_glideins limits %s, not submitting"
                    % req_max_glideins
                )
                return clean_glidein_queue(
                    remove_excess,
                    glidein_totals,
                    condorq,
                    req_min_idle,
                    req_max_glideins,
                    frontend_name,
                    log=log,
                    factoryConfig=factoryConfig,
                )

    # Have a valid idle number to request
    # Check that adding more doesn't exceed frontend:sec_class and entry limits

    add_glideins = glidein_totals.can_add_idle_glideins(
        add_glideins, frontend_name, log=log, factoryConfig=factoryConfig
    )
    if add_glideins <= 0:
        # Have hit entry or frontend:sec_class limit, cannot submit
        log.info(
            "Additional %s idle glideins requested by %s exceeds frontend:security class limit for the entry, not submitting"
            % (req_min_idle, frontend_name)
        )
        return clean_glidein_queue(
            remove_excess,
            glidein_totals,
            condorq,
            req_min_idle,
            req_max_glideins,
            frontend_name,
            log=log,
            factoryConfig=factoryConfig,
        )
    else:
        # If we are requesting more than the maximum glideins that we can submit at one time, then set to the max submit number
        #   this helps to keep one frontend/request from getting all the glideins
        if add_glideins > factoryConfig.max_submits:
            add_glideins = factoryConfig.max_submits
            log.debug(
                "Additional idle glideins exceeded entry max submit limits %s, adjusted add_glideins to entry max submit rate"
                % factoryConfig.max_submits
            )

    try:
        log.debug("Submitting %i glideins" % add_glideins)
        submitGlideins(
            condorq.entry_name,
            client_int_name,
            add_glideins,
            idle_lifetime,
            frontend_name,
            submit_credentials,
            client_web,
            params,
            qc_status_sf,
            log=log,
            factoryConfig=factoryConfig,
        )
        glidein_totals.add_idle_glideins(add_glideins, frontend_name)
        return add_glideins  # exit, some submitted
    except RuntimeError as e:
        log.warning("%s" % e)
        return 0  # something is wrong... assume 0 and exit
<<<<<<< HEAD
    except Exception as e:
        log.warning(f"Unexpected error submiting glideins: {e}")
        log.exception(f"Unexpected error submiting glideins: {e}")
=======
    except Exception:
        log.warning("Unexpected error submitting glideins")
        log.exception("Unexpected error submitting glideins")
>>>>>>> bdbb4ea7
        return 0  # something is wrong... assume 0 and exit

    return 0


def clean_glidein_queue(
    remove_excess_tp,
    glidein_totals,
    condorQ,
    req_min_idle,
    req_max_glideins,
    frontend_name,
    log=logSupport.log,
    factoryConfig=None,
):
    """Cleans up the glideins queue (removes any excesses) per the frontend request.

    We are not adjusting the glidein totals with what has been removed from the queue.  It may take a cycle (or more)
    for these totals to occur so it would be difficult to reflect the true state of the system.

    TODO: req_min_idle=0 when remove_excess_tp.frontend_req_min_idle is not means that a limit was reached in the Factory
        or some component (Factory/Entry) is in downtime. Check if the removal behavior should change

    Args:
        remove_excess_tp (tuple): remove_excess_str (NO, WAIT, IDLE, ALL), remove_excess_margin, frontend_req_min_idle
            remove_excess_str and remove_excess_margin are the removal request form the Frontend
            The frontend_req_min_idle item of the tuple indicates the original frontend pressure. We use this
            instead of req_min_idle for the IDLE pilot removal because the factory could set req_min_idle to 0
            if an entry is in downtime, or the factory limits are reached. We do not want to remove idle pilots in
            these cases!
        glidein_totals (dict): Number of Glideins in different states for each Frontend
        condorQ (dict): Results of condor_q, classified
        req_min_idle: min_idle requested by the Frontend
            (NOT USED, used frontend_req_min_idle in remove_excess_tp instead to avoid Factory limits effects)
        req_max_glideins: max_glideins requested by the Frontend
        frontend_name (str): Name of the Frontend, to use as key
        log (logging.Logger): logger
        factoryConfig (FactoryConfig): configuration object

    Returns:
        int: 1 if some glideins were removed, 0 otherwise
    TODO:V could return the number of glideins removed
    """

    remove_excess_str, remove_excess_margin, frontend_req_min_idle = remove_excess_tp

    if factoryConfig is None:
        factoryConfig = globals()["factoryConfig"]

    # KEL passed the whole glidein totals obj in case we want to adjust
    # entry/fe:sec_class totals?
    sec_class_idle = glidein_totals.frontend_limits[frontend_name]["idle"]
    sec_class_held = glidein_totals.frontend_limits[frontend_name]["held"]
    sec_class_running = glidein_totals.frontend_limits[frontend_name]["running"]

    remove_excess_wait = False
    remove_excess_idle = False
    remove_excess_running = False
    if remove_excess_str == "WAIT":
        remove_excess_wait = True
    elif remove_excess_str == "IDLE":
        remove_excess_wait = True
        remove_excess_idle = True
    elif remove_excess_str == "ALL":
        remove_excess_wait = True
        remove_excess_idle = True
        remove_excess_running = True
    else:
        if remove_excess_str != "NO":
            log.info("Unknown RemoveExcess provided in the request '%s', assuming 'NO'" % remove_excess_str)

    if (
        (remove_excess_wait or remove_excess_idle) and (sec_class_idle > frontend_req_min_idle + remove_excess_margin)
    ) or ((remove_excess_running) and (sec_class_running + sec_class_idle > req_max_glideins + remove_excess_margin)):
        # too many Glideins, remove
        remove_nr = sec_class_idle - frontend_req_min_idle - remove_excess_margin
        if (
            remove_excess_running
            and sec_class_running + sec_class_idle > req_max_glideins + remove_excess_margin
            and sec_class_running + frontend_req_min_idle > req_max_glideins
        ):
            # sec_class_running + sec_class_idle - req_max_glideins - remove_excess_margin > remove_nr
            # too many running and running excess is bigger
            # if we are past max_run, then min_idle does not make sense to start with
            remove_nr = sec_class_running + sec_class_idle - req_max_glideins - remove_excess_margin

        idle_list = extractIdleUnsubmitted(condorQ)

        if remove_excess_wait and (len(idle_list) > 0):
            # remove unsubmitted first, if any
            if len(idle_list) > remove_nr:
                idle_list = idle_list[:remove_nr]  # shorten

            stat_str = "frontend_min_idle=%i, margin=%i, idle=%i, unsubmitted=%i" % (
                frontend_req_min_idle,
                remove_excess_margin,
                sec_class_idle,
                len(idle_list),
            )
            log.info("Too many glideins: %s" % stat_str)
            log.info("Removing %i unsubmitted idle glideins" % len(idle_list))
            if len(idle_list) > 0:
                removeGlideins(condorQ.schedd_name, idle_list, log=log, factoryConfig=factoryConfig)
                # Stop ... others will be retried in next round, if needed
                return 1

        idle_list = extractIdleQueued(condorQ)  # IdleQueued (+ IdleUnsubmitted makes all Idle)
        if remove_excess_idle and (len(idle_list) > 0):
            # no unsubmitted, go for all the others idle now
            if len(idle_list) > remove_nr:
                idle_list = idle_list[:remove_nr]  # shorten
            stat_str = "frontend_min_idle=%i, margin=%i, idle=%i, unsubmitted=%i" % (
                frontend_req_min_idle,
                remove_excess_margin,
                sec_class_idle,
                0,
            )
            log.info("Too many glideins: %s" % stat_str)
            log.info("Removing %i idle glideins" % len(idle_list))
            if len(idle_list) > 0:
                removeGlideins(condorQ.schedd_name, idle_list, log=log, factoryConfig=factoryConfig)
                return 1  # exit, even if no submitted

        if remove_excess_running:
            # no idle left, remove anything you can
            stat_str = "idle=%i, running=%i, margin=%i, max_running=%i" % (
                sec_class_idle,
                sec_class_running,
                remove_excess_margin,
                req_max_glideins,
            )
            log.info("Too many glideins: %s" % stat_str)

            run_list = extractRunSimple(condorQ)
            if len(run_list) > remove_nr:
                run_list = run_list[:remove_nr]  # shorten
            log.info("Removing %i running glideins" % len(run_list))

            rm_list = run_list

            # Remove Held as well. No reason to keep them alive
            # if we are about to kill running glideins anyhow

            # Check if there are held glideins that are not recoverable
            unrecoverable_held_list = extractUnrecoverableHeldSimple(condorQ, factoryConfig=factoryConfig)
            if len(unrecoverable_held_list) > 0:
                log.info("Removing %i unrecoverable held glideins" % len(unrecoverable_held_list))
                rm_list += unrecoverable_held_list

            # Check if there are held glideins
            held_list = extractRecoverableHeldSimple(condorQ)
            if len(held_list) > 0:
                log.info("Removing %i held glideins" % len(held_list))
                rm_list += held_list

            if len(rm_list) > 0:
                removeGlideins(condorQ.schedd_name, rm_list, log=log, factoryConfig=factoryConfig)
                return 1  # exit, even if no submitted
    elif (remove_excess_running) and (req_max_glideins == 0) and (sec_class_held > 0):
        # no glideins desired, remove all held
        # (only held should be left at this point... idle and running addressed above)

        # Check if there are held glideins that are not recoverable
        unrecoverable_held_list = extractUnrecoverableHeldSimple(condorQ, factoryConfig=factoryConfig)
        if len(unrecoverable_held_list) > 0:
            log.info("Removing %i unrecoverable held glideins" % len(unrecoverable_held_list))

        # Check if there are held glideins
        held_list = extractRecoverableHeldSimple(condorQ, factoryConfig=factoryConfig)
        if len(held_list) > 0:
            log.info("Removing %i held glideins" % len(held_list))

        if (len(unrecoverable_held_list) + len(held_list)) > 0:
            removeGlideins(
                condorQ.schedd_name, unrecoverable_held_list + held_list, log=log, factoryConfig=factoryConfig
            )
            return 1  # exit, even if no submitted

    return 0


def sanitizeGlideins(condorq, log=logSupport.log, factoryConfig=None):
    if factoryConfig is None:
        factoryConfig = globals()["factoryConfig"]

    glideins_sanitized = 0
    # Check if some glideins have been in idle state for too long
    stale_list = extractStaleSimple(condorq)
    if len(stale_list) > 0:
        glideins_sanitized = 1
        log.warning("Found %i stale glideins" % len(stale_list))
        removeGlideins(condorq.schedd_name, stale_list, log=log, factoryConfig=factoryConfig)

    # Check if some glideins have been in running state for too long
    runstale_list = extractRunStale(condorq)
    if len(runstale_list) > 0:
        glideins_sanitized = 1
        log.warning(
            "Found %i stale (>%ih) running glideins" % (len(runstale_list), factoryConfig.stale_maxage[2] // 3600)
        )
        removeGlideins(condorq.schedd_name, runstale_list, log=log, factoryConfig=factoryConfig)

    # Check if there are held glideins that are not recoverable AND held for more than 20 iterations
    unrecoverable_held_forcex_list = extractUnrecoverableHeldForceX(condorq)
    if len(unrecoverable_held_forcex_list) > 0:
        glideins_sanitized = 1
        log.warning(
            "Found %i unrecoverable held glideins that have been held for over 20 iterations"
            % len(unrecoverable_held_forcex_list)
        )
        removeGlideins(
            condorq.schedd_name, unrecoverable_held_forcex_list, force=True, log=log, factoryConfig=factoryConfig
        )

    # Check if there are held glideins that are not recoverable
    unrecoverable_held_list = extractUnrecoverableHeldSimple(condorq)
    if len(unrecoverable_held_list) > 0:
        glideins_sanitized = 1
        log.warning("Found %i unrecoverable held glideins" % len(unrecoverable_held_list))
        unrecoverable_held_list_minus_forcex = list(set(unrecoverable_held_list) - set(unrecoverable_held_forcex_list))
        log.warning(
            "But removing only %i (unrecoverable held - unrecoverable held forcex)"
            % len(unrecoverable_held_list_minus_forcex)
        )
        removeGlideins(
            condorq.schedd_name, unrecoverable_held_list_minus_forcex, force=False, log=log, factoryConfig=factoryConfig
        )

    # Check if there are held glideins
    held_list = extractRecoverableHeldSimple(condorq, factoryConfig=factoryConfig)
    if len(held_list) > 0:
        glideins_sanitized = 1
        limited_held_list = extractRecoverableHeldSimpleWithinLimits(condorq, factoryConfig=factoryConfig)
        log.warning("Found %i held glideins, %i within limits" % (len(held_list), len(limited_held_list)))
        if len(limited_held_list) > 0:
            releaseGlideins(condorq.schedd_name, limited_held_list, log=log, factoryConfig=factoryConfig)

    return glideins_sanitized


def logStatsAll(condorq, log=logSupport.log, factoryConfig=None):
    """Sum to the current schedd statistics of this entry (from condor_q on the Factory)
    to the values already stored in factoryConfig.client_stats, factoryConfig.qc_stats
    Do that for all the clients that have jobs on this entry

    Args:
        condorq: condorQ object, containing a list of all jobs of the schedd (.data) for the entry invoking this
        log: to log errors/info/...
        factoryConfig: common data block for the entry to get schedd statistics (client_stats, qc_stats)
    """

    if factoryConfig is None:
        factoryConfig = globals()["factoryConfig"]

    # group_by client_name the condorQ data
    clients_condorq = getQClientNames(condorq, factoryConfig)
    data = clients_condorq.fetchStored()

    for client_name, client_data in list(data.items()):
        # Count glideins by status
        # getQStatus() equivalent
        data_list = sorted(hash_status(v) for v in list(client_data.values()))
        qc_status = {key: len(list(group)) for key, group in groupby([i for i in data_list if i is not None])}
        # getQStatusSF() equivalent
        qc_status_sf = {}
        submit_files = {v.get("GlideinEntrySubmitFile") for k, v in list(client_data.items())} - {None}
        for sf in submit_files:
            sf_status = sorted(
                v["JobStatus"] for k, v in list(client_data.items()) if v.get("GlideinEntrySubmitFile") == sf
            )
            qc_status_sf[sf] = {key: len(list(group)) for key, group in groupby(sf_status)}

        sum_idle_count(qc_status)

        log.info(f"Inactive client {client_name} schedd status {qc_status}")
        # client_stats are the one actually used in classads and monitoring, ignoring factoryConfig.qc_stats
        factoryConfig.client_stats.logSchedd(client_name, qc_status, qc_status_sf)
        # factoryConfig.qc_stats.logSchedd(client_log_name, qc_status, qc_status_sf)

    return


def logStats(
    condorq, client_int_name, client_security_name, proxy_security_class, log=logSupport.log, factoryConfig=None
):
    """Sum to the current schedd statistics of this entry (from condor_q on the Factory)
    to the values already stored in factoryConfig.client_stats, factoryConfig.qc_stats

    Args:
        condorq: condorQ object, containing a list of all jobs of the schedd (.data) for the entry invoking this
        client_int_name: client name (from the requester/Frontend)
        client_security_name: security name used by the client
        proxy_security_class: credential security class used by the client
        log: to log errors/info/...
        factoryConfig: common data block for the entry to get schedd statistics (client_stats, qc_stats)
    """

    if factoryConfig is None:
        factoryConfig = globals()["factoryConfig"]

    # Count glideins by status
    qc_status = getQStatus(condorq)
    qc_status_sf = getQStatusSF(condorq)

    sum_idle_count(qc_status)

    log.info(
        "Client %s (secid: %s_%s) schedd status %s"
        % (client_int_name, client_security_name, proxy_security_class, qc_status)
    )

    # logStats is called always after logWorkRequest and other updates of qc_status, removing the check:
    # if factoryConfig.qc_stats is not None:
    client_log_name = secClass2Name(client_security_name, proxy_security_class)
    factoryConfig.client_stats.logSchedd(client_int_name, qc_status, qc_status_sf)
    factoryConfig.qc_stats.logSchedd(client_log_name, qc_status, qc_status_sf)

    return


def logWorkRequest(
    client_int_name,
    client_security_name,
    proxy_security_class,
    req_idle,
    req_max_run,
    remove_excess,
    work_el,
    fraction=1.0,
    log=logSupport.log,
    factoryConfig=None,
):
    """Logs work requests

    Args:
        client_int_name: client internal name
        client_security_name: client security name
        proxy_security_class: security ID
        req_idle: requested idle glideins
        req_max_run: max running glideins
        remove_excess: tuple, remove_excess_str, remove_excess_margin
        work_el: Work requests, temporary workaround; the requests should always be processed at the caller level
        fraction: fraction for this entry
        log:
        factoryConfig:
    """

    if factoryConfig is None:
        factoryConfig = globals()["factoryConfig"]

    client_log_name = secClass2Name(client_security_name, proxy_security_class)

    idle_lifetime = work_el["requests"].get("IdleLifetime", 0)

    log.info(
        "Client %s (secid: %s) requesting %i glideins, max running %i, idle lifetime %s, remove excess '%s', remove_excess_margin %s"
        % (client_int_name, client_log_name, req_idle, req_max_run, idle_lifetime, remove_excess[0], remove_excess[1])
    )
    # log.info("  Params: %s" % work_el["params"])
    # Do not log decrypted values ... they are most likely sensitive
    # Just log the keys for debugging purposes
    log.info("  Decrypted Param Names: %s" % list(work_el["params_decrypted"].keys()))
    # requests use GLIDEIN_CPUS and GLIDEIN_ESTIMATED_CPUS at the Frontend to estimate cores
    # TODO: this may change for multi_node requests (GLIDEIN_NODES)
    reqs = {"IdleGlideins": req_idle, "MaxGlideins": req_max_run}
    factoryConfig.client_stats.logRequest(client_int_name, reqs)
    factoryConfig.qc_stats.logRequest(client_log_name, reqs)

    factoryConfig.client_stats.logClientMonitor(client_int_name, work_el["monitor"], work_el["internals"], fraction)
    factoryConfig.qc_stats.logClientMonitor(client_log_name, work_el["monitor"], work_el["internals"], fraction)


############################################################
#
# I N T E R N A L - Do not use
#
############################################################

# condor_status_strings = {0:"Wait",1:"Idle", 2:"Running", 3:"Removed", 4:"Completed", 5:"Held", 6:"Suspended", 7:"Assigned"}
# myvm_status_strings = {-1:"Unclaimed}

#
# Hash functions
#


def get_status_glideidx(el):
    global factoryConfig
    return (el[factoryConfig.clusterid_startd_attribute], el[factoryConfig.procid_startd_attribute])


# Split Idle depending on GridJobStatus
#   1001 : Unsubmitted (aka Waiting)
#   1002 : Submitted/Pending
#   1010 : Staging in
#   1100 : Other
#   4010 : Staging out
# All others just return the JobStatus
def hash_status(el):
    job_status = el["JobStatus"]
    if job_status == 1:
        # idle jobs, look of GridJobStatus
        if "GridJobStatus" in el:
            grid_status = str(el["GridJobStatus"]).upper()
            if grid_status in (
                "PENDING",
                "INLRMS: Q",
                "PREPARED",
                "SUBMITTING",
                "IDLE",
                "SUSPENDED",
                "REGISTERED",
                "INLRMS:Q",
                "QUEUING",
            ):
                return 1002
            elif grid_status in ("STAGE_IN", "PREPARING", "ACCEPTING", "ACCEPTED"):
                return 1010
            else:
                return 1100
        else:
            return 1001
    elif job_status == 2:
        # count only real running, all others become Other
        if "GridJobStatus" in el:
            grid_status = str(el["GridJobStatus"]).upper()
            if grid_status in ("ACTIVE", "REALLY-RUNNING", "INLRMS: R", "RUNNING", "INLRMS:R"):
                return 2
            elif grid_status in (
                "STAGE_OUT",
                "INLRMS: E",
                "EXECUTED",
                "FINISHING",
                "FINISHED",
                "DONE",
                "INLRMS:E",
                "COMPLETED",
            ):
                return 4010
            else:
                return 1100
        else:
            return 2
    else:
        # others just pass over
        return job_status


# helper function that sums up the idle states
def sum_idle_count(qc_status):
    """Add the summary of idle jobs to the statistics passed as input

    Args:
        qc_status: Query count summary with job_status/number_of_jobs

    Returns:
        Adds qc_status[1] to qc_status
    """
    #   Idle==Jobstatus(1)
    #   Have to integrate all the variants
    qc_status[1] = 0
    for k in list(qc_status.keys()):
        if (k >= 1000) and (k <= 1100):
            qc_status[1] += qc_status[k]
    return


def hash_statusStale(el):
    global factoryConfig
    age = el.get("ServerTime", time.time()) - el["EnteredCurrentStatus"]
    jstatus = el["JobStatus"]
    if jstatus in factoryConfig.stale_maxage:
        return [jstatus, age > factoryConfig.stale_maxage[jstatus]]
    else:
        return [jstatus, 0]  # others are not stale


#
# diffList == base_list - subtract_list
#
def diffList(base_list, subtract_list):
    if len(subtract_list) == 0:
        return base_list  # nothing to do

    out_list = []
    for i in base_list:
        if i not in subtract_list:
            out_list.append(i)

    return out_list


#
# Extract functions
# Will compare with the status info to make sure it does not show good ones
#


def extractStaleSimple(q, factoryConfig=None):
    # first find out the stale idle jids
    #  hash: (Idle==1, Stale==1)
    qstale = q.fetchStored(lambda el: (hash_statusStale(el) == [1, 1]))
    qstale_list = list(qstale.keys())

    return qstale_list


def extractUnrecoverableHeldSimple(q, factoryConfig=None):
    #  Held==5 and glideins are not recoverable
    # qheld=q.fetchStored(lambda el:(el["JobStatus"]==5 and isGlideinUnrecoverable(el["HeldReasonCode"],el["HoldReasonSubCode"])))
    qheld = q.fetchStored(lambda el: (el["JobStatus"] == 5 and isGlideinUnrecoverable(el, factoryConfig=factoryConfig)))
    qheld_list = list(qheld.keys())
    return qheld_list


def extractUnrecoverableHeldForceX(q, factoryConfig=None):
    #  Held==5 and glideins are not recoverable AND been held for more than 20 iterations
    qheld = q.fetchStored(
        lambda el: (
            el["JobStatus"] == 5
            and isGlideinUnrecoverable(el, factoryConfig=factoryConfig)
            and isGlideinHeldNTimes(el, factoryConfig=factoryConfig, n=20)
        )
    )
    qheld_list = list(qheld.keys())
    return qheld_list


def extractRecoverableHeldSimple(q, factoryConfig=None):
    #  Held==5 and glideins are recoverable
    # qheld=q.fetchStored(lambda el:(el["JobStatus"]==5 and not isGlideinUnrecoverable(el["HeldReasonCode"],el["HoldReasonSubCode"])))
    qheld = q.fetchStored(
        lambda el: (el["JobStatus"] == 5 and not isGlideinUnrecoverable(el, factoryConfig=factoryConfig))
    )
    qheld_list = list(qheld.keys())
    return qheld_list


def extractRecoverableHeldSimpleWithinLimits(q, factoryConfig=None):
    #  Held==5 and glideins are recoverable
    qheld = q.fetchStored(
        lambda el: (
            el["JobStatus"] == 5
            and not isGlideinUnrecoverable(el, factoryConfig=factoryConfig)
            and isGlideinWithinHeldLimits(el, factoryConfig=factoryConfig)
        )
    )
    qheld_list = list(qheld.keys())
    return qheld_list


def extractHeldSimple(q, factoryConfig=None):
    """All Held Glideins: JobStatus == 5

        q: dictionary of Glideins from condor_q
        factoryConfig (FactoryConfig): Factory configuration (NOT USED, for interface)

    Returns:
        dict: dictionary of Held Glideins from condor_q

    """
    #  Held==5
    qheld = q.fetchStored(lambda el: el["JobStatus"] == 5)
    qheld_list = list(qheld.keys())
    return qheld_list


def extractIdleSimple(q, factoryConfig=None):
    """All Idle Glideins: JobStatus == 1

        q: dictionary of Glideins from condor_q
        factoryConfig (FactoryConfig): Factory configuration (NOT USED, for interface)

    Returns:
        dict: dictionary of Idle Glideins from condor_q

    """
    #  Idle==1
    qidle = q.fetchStored(lambda el: el["JobStatus"] == 1)
    qidle_list = list(qidle.keys())
    return qidle_list


def extractIdleUnsubmitted(q, factoryConfig=None):
    """All Idle Glideins not yet submitted (Unsubmitted, aka Waiting): with hash_status 1001

    hash_status 1xxx implies JobStatus 1

        q: dictionary of Glideins from condor_q
        factoryConfig (FactoryConfig): Factory configuration (NOT USED, for interface)

    Returns:
        dict: dictionary of Idle not Submitted Glideins from condor_q

    """
    qidle = q.fetchStored(lambda el: hash_status(el) == 1001)  #  1001 == Unsubmitted (aka Waiting)
    qidle_list = list(qidle.keys())
    return qidle_list


def extractIdleQueued(q, factoryConfig=None):
    """All Idle Glideins already submitted: with hash_status 1xxx except 1001

    hash_status 1xxx implies JobStatus 1

    Args:
        q: dictionary of Glideins from condor_q
        factoryConfig (FactoryConfig): Factory configuration (NOT USED, for interface)

    Returns:
        dict: dictionary of Idle and Submitted Glideins from condor_q

    """
    qidle = q.fetchStored(lambda el: (hash_status(el) in (1002, 1010, 1100)))  #  All 1xxx but 1001
    qidle_list = list(qidle.keys())
    return qidle_list


def extractNonRunSimple(q, factoryConfig=None):
    """All NOT Running Glideins: JobStatus != 2

        q: dictionary of Glideins from condor_q
        factoryConfig (FactoryConfig): Factory configuration (NOT USED, for interface)

    Returns:
        dict: dictionary of Not Running Glideins from condor_q

    """
    qnrun = q.fetchStored(lambda el: el["JobStatus"] != 2)  #  Run==2
    qnrun_list = list(qnrun.keys())
    return qnrun_list


def extractRunSimple(q, factoryConfig=None):
    """All Running Glideins: JobStatus == 2

        q: dictionary of Glideins from condor_q
        factoryConfig (FactoryConfig): Factory configuration (NOT USED, for interface)

    Returns:
        dict: dictionary of Running Glideins from condor_q

    """
    #  Run==2
    qrun = q.fetchStored(lambda el: el["JobStatus"] == 2)
    qrun_list = list(qrun.keys())
    return qrun_list


def extractRunStale(q, factoryConfig=None):
    # first find out the stale running jids
    #  hash: (Running==2, Stale==1)
    qstale = q.fetchStored(lambda el: (hash_statusStale(el) == [2, 1]))
    qstale_list = list(qstale.keys())

    # these glideins were running for too long, period!
    return qstale_list


# helper function of extractStaleUnclaimed
def group_unclaimed(el_list):
    out = {"nr_vms": 0, "nr_unclaimed": 0, "min_unclaimed_time": 1024 * 1024 * 1024}
    for el in el_list:
        out["nr_vms"] += 1
        if el["State"] == "Unclaimed":
            out["nr_unclaimed"] += 1
            unclaimed_time = el["LastHeardFrom"] - el["EnteredCurrentState"]
            if unclaimed_time < out["min_unclaimed_time"]:
                out["min_unclaimed_time"] = unclaimed_time
    return out


############################################################
#
# Action functions
#
############################################################


def schedd_name2str(schedd_name):
    if schedd_name is None:
        return ""
    else:
        return "-name %s" % schedd_name


extractJobId_recmp = re.compile(r"^(?P<count>[0-9]+) job\(s\) submitted to cluster (?P<cluster>[0-9]+)\.$")


def extractJobId(submit_out):
    """Extracts the number of jobs and cluster id from a condor output.

    Args:
        submit_out (list): Condor output. Expects a list of str.

    Raises:
        condorExe.ExeError: When it failts to apply a regular expression to a line of the output.

    Returns:
        tuple: Number of jobs and cluster id.
    """

    for line in submit_out:
        found = extractJobId_recmp.search(line.strip())
        if found:
            return (int(found.group("cluster")), int(found.group("count")))
    raise condorExe.ExeError("Could not find cluster info!")


escape_table = {
    ".": ".dot,",
    ",": ".comma,",
    "&": ".amp,",
    "\\": ".backslash,",
    "|": ".pipe,",
    "`": ".fork,",
    '"': ".quot,",
    "'": ".singquot,",
    "=": ".eq,",
    "+": ".plus,",
    "-": ".minus,",
    "<": ".lt,",
    ">": ".gt,",
    "(": ".open,",
    ")": ".close,",
    "{": ".gopen,",
    "}": ".gclose,",
    "[": ".sopen,",
    "]": ".sclose,",
    "#": ".comment,",
    "$": ".dollar,",
    "*": ".star,",
    "?": ".question,",
    "!": ".not,",
    "~": ".tilde,",
    ":": ".colon,",
    ";": ".semicolon,",
    " ": ".nbsp,",
}


def escapeParam(param_str):
    global escape_table
    out_str = ""
    for c in param_str:
        out_str = out_str + escape_table.get(c, c)
    return out_str


# submit N new glideins


def executeSubmit(log, factoryConfig, username, schedd, exe_env, submitFile):
    """Submit Glideins using the `condor_submit` command in a custom environment

    Args:
        log: logger to use
        factoryConfig:
        username:
        schedd (str): HTCSS schedd name
        exe_env (list): environment list
        submitFile (str): path os the submit file

    Returns:
        list: list of submitted Glideins
    """
    # check to see if the username for the proxy is
    # same as the factory username
    submit_out = []
    try:
        submit_out = condorExe.iexe_cmd(
            f"condor_submit -name {schedd} {submitFile}", child_env=env_list2dict(exe_env), log=log
        )
    except condorExe.ExeError as e:
        msg = "condor_submit failed: %s" % str(e)
        log.error(msg)
        raise RuntimeError(msg) from e
    except Exception as e:
        msg = "condor_submit failed: Unknown error: %s" % str(e)
        log.error(msg)
        raise RuntimeError(msg) from e
    return submit_out


def submitGlideins(
    entry_name,
    client_name,
    nr_glideins,
    idle_lifetime,
    frontend_name,
    submit_credentials,
    client_web,
    params,
    status_sf,
    log=logSupport.log,
    factoryConfig=None,
):
    """Submit the Glideins
    Calls `executeSubmit` to run the HTCSS command

    Args:
        entry_name (str):
        client_name (str): client (e.g. Frontend group) name
        nr_glideins (int):
        idle_lifetime (int):
        frontend_name (str):
        submit_credentials (dict):
        client_web (str): None means client did not pass one, backwards compatibility
        params:
        status_sf (dict): keys are GlideinEntrySubmitFile(s) and values is a  jobStatus/numJobs dict
        log:
        factoryConfig:
    """

    if factoryConfig is None:
        factoryConfig = globals()["factoryConfig"]

    # get the username
    username = submit_credentials.username

    # Need information from glidein.descript, job.descript, and signatures.sha1
    jobDescript = glideFactoryConfig.JobDescript(entry_name)
    schedd = jobDescript.data["Schedd"]
    algo_name = jobDescript.data.get("EntrySelectionAlgorithm", None)
    if algo_name and algo_name != "Default":
        log.debug(f"Selection algorithm name for entry {entry_name} is: {algo_name}")

    # List of job ids that have been submitted - initialize to empty array
    submitted_jids = []

    if hasattr(submit_credentials, "auth_set"):  # New protocol
        get_submit_environment_func = get_submit_environment_v3_11
    else:  # Old protocol
        get_submit_environment_func = get_submit_environment

    try:
        entry_env = get_submit_environment_func(
            entry_name,
            client_name,
            submit_credentials,
            client_web,
            params,
            idle_lifetime,
            log=log,
            factoryConfig=factoryConfig,
        )
    except Exception as e:
        msg = "Failed to setup execution environment."
        log.error(msg)
        log.exception(msg)
        raise RuntimeError(msg) from e

    if username != MY_USERNAME:
        # need to push all the relevant env variables through
        for var in os.environ:
            if (
                (var in ("PATH", "LD_LIBRARY_PATH", "X509_CERT_DIR"))
                or (var[:8] == "_CONDOR_")
                or (var[:7] == "CONDOR_")
            ):
                try:
                    entry_env.append(f"{var}={os.environ[var]}")
                except KeyError:
                    msg = """KeyError: '%s' not found in execution environment!!""" % (var)
                    log.warning(msg)
    try:
        submit_files = glob.glob("entry_%s/job.*condor" % entry_name)
        if algo_name:
            selection_function = getattr(
                glideinwms.factory.glideFactorySelectionAlgorithms, "selectionAlgo" + algo_name
            )
            submit_files = selection_function(submit_files, status_sf, jobDescript, nr_glideins, log)
        else:
            submit_files = {submit_files[0]: nr_glideins}

        for submit_file, nr_glideins_sf in list(submit_files.items()):
            nr_submitted = 0
            while nr_submitted < nr_glideins_sf:
                sub_env = []
                if nr_submitted != 0:
                    time.sleep(factoryConfig.submit_sleep)

                nr_to_submit = nr_glideins_sf - nr_submitted
                if nr_to_submit > factoryConfig.max_cluster_size:
                    nr_to_submit = factoryConfig.max_cluster_size

                sub_env.append("GLIDEIN_COUNT=%s" % nr_to_submit)
                sub_env.append("GLIDEIN_FRONTEND_NAME=%s" % frontend_name)
                sub_env.append("GLIDEIN_ENTRY_SUBMIT_FILE=%s" % submit_file)
                exe_env = entry_env + sub_env

                submit_out = executeSubmit(log, factoryConfig, username, schedd, exe_env, submit_file)

                cluster, count = extractJobId(submit_out)
                for j in range(count):
                    submitted_jids.append((cluster, j))
                nr_submitted += count
    finally:
        # write out no matter what
        log.info("Submitted %i glideins to %s: %s" % (len(submitted_jids), schedd, submitted_jids))


def removeGlideins(schedd_name, jid_list, force=False, log=logSupport.log, factoryConfig=None):
    """Remove the Glideins in the list

    We are assuming the gfactory to be a condor superuser or the only user owning jobs (Glideins)
    and thus does not need identity switching to remove jobs

    Args:
        schedd_name (str): HTCSS schedd name
        jid_list:
        force:
        log:
        factoryConfig:

    Returns:
        None
    """
    if factoryConfig is None:
        factoryConfig = globals()["factoryConfig"]

    removed_jids = []

    is_not_first = 0
    for jid in jid_list:
        # Respect the max_removes limit and exit right away if required
        if len(removed_jids) >= factoryConfig.max_removes:
            break  # limit reached, stop

        if is_not_first:
            is_not_first = 1
            time.sleep(factoryConfig.remove_sleep)

        try:
            # this will put a job in X state so that the next condor_rm --forcex below should work
            condorManager.condorRemoveOne("%li.%li" % (jid[0], jid[1]), schedd_name)
            removed_jids.append(jid)

            # Force the removal if requested
            if force is True:
                try:
                    log.info("Forcing the removal of glideins in X state")
                    condorManager.condorRemoveOne("%li.%li" % (jid[0], jid[1]), schedd_name, do_forcex=True)
                except condorExe.ExeError:
                    log.warning(f"Forcing the removal of glideins in {jid[0]}.{jid[1]} state failed")

        except condorExe.ExeError as e:
            # silently ignore errors, and try next one
            log.warning("removeGlidein(%s,%li.%li): %s" % (schedd_name, jid[0], jid[1], e))

    log.info("Removed %i glideins on %s: %s" % (len(removed_jids), schedd_name, removed_jids))


def releaseGlideins(schedd_name, jid_list, log=logSupport.log, factoryConfig=None):
    """Release the glideins in the list

    We are assuming the gfactory to be a condor superuser or the only user owning jobs (Glideins)
    and thus does not need identity switching to release jobs

    Args:
        schedd_name:
        jid_list:
        log:
        factoryConfig:

    Returns:

    """
    if factoryConfig is None:
        factoryConfig = globals()["factoryConfig"]

    released_jids = []

    is_not_first = 0
    for jid in jid_list:
        if len(released_jids) > factoryConfig.max_releases:
            break  # limit reached, stop

        if is_not_first:
            is_not_first = 1
            time.sleep(factoryConfig.release_sleep)
        try:
            condorManager.condorReleaseOne("%li.%li" % (jid[0], jid[1]), schedd_name)
            released_jids.append(jid)
        except condorExe.ExeError as e:
            log.warning("releaseGlidein(%s,%li.%li): %s" % (schedd_name, jid[0], jid[1], e))

    log.info("Released %i glideins on %s: %s" % (len(released_jids), schedd_name, released_jids))


def in_submit_environment(entry_name, exe_env):
    upper_name = "%s=" % entry_name.upper()
    for i in exe_env:
        if i.startswith(upper_name):
            return True
    return False


def get_submit_environment(
    entry_name,
    client_name,
    submit_credentials,
    client_web,
    params,
    idle_lifetime,
    log=logSupport.log,
    factoryConfig=None,
):
    if factoryConfig is None:
        factoryConfig = globals()["factoryConfig"]

    try:
        glideinDescript = glideFactoryConfig.GlideinDescript()
        jobDescript = glideFactoryConfig.JobDescript(entry_name)
        jobAttributes = glideFactoryConfig.JobAttributes(entry_name)
        signatures = glideFactoryConfig.SignatureFile()

        id_cred_paths = []

        exe_env = ["GLIDEIN_ENTRY_NAME=%s" % entry_name]
        if "frontend_scitoken" in submit_credentials.identity_credentials:
            exe_env.append("SCITOKENS_FILE=%s" % submit_credentials.identity_credentials["frontend_scitoken"])
            id_cred_paths.append(submit_credentials.identity_credentials["frontend_scitoken"])
        if "frontend_condortoken" in submit_credentials.identity_credentials:
            exe_env.append("IDTOKENS_FILE=%s" % submit_credentials.identity_credentials["frontend_condortoken"])
            id_cred_paths.append(submit_credentials.identity_credentials["frontend_condortoken"])
        else:
            # TODO: this ends up transferring an empty file called 'null' in the Glidein start dir. Find a better way
            exe_env.append("IDTOKENS_FILE=/dev/null")

        # The parameter list to be added to the arguments for glidein_startup.sh
        params_str = ""
        # if client_web has been provided, get the arguments and add them to the string
        if client_web is not None:
            params_str = " ".join(client_web.get_glidein_args())
        # add all the params to the argument string
        for k, v in params.items():
            # Remove the null parameters and warn
            if not str(v).strip():
                log.warning("Skipping empty job parameter (%s)" % k)
                continue
            exe_env.append(f"GLIDEIN_PARAM_{k}={str(v)}")
            params_str += f" -param_{k} {escapeParam(str(v))}"

        exe_env.append("GLIDEIN_CLIENT=%s" % client_name)
        exe_env.append("GLIDEIN_SEC_CLASS=%s" % submit_credentials.security_class)

        # Glidein username (for client logs)
        exe_env.append("GLIDEIN_USER=%s" % submit_credentials.username)

        # Credential id, required for querying the condor q
        exe_env.append("GLIDEIN_CREDENTIAL_ID=%s" % submit_credentials.id)

        # Entry Params (job.descript)
        schedd = jobDescript.data["Schedd"]
        verbosity = jobDescript.data["Verbosity"]
        startup_dir = jobDescript.data["StartupDir"]
        slots_layout = jobDescript.data["SubmitSlotsLayout"]
        max_walltime = jobAttributes.data.get("GLIDEIN_Max_Walltime")
        proxy_url = jobDescript.data.get("ProxyURL", None)

        exe_env.append("GLIDEIN_SCHEDD=%s" % schedd)
        exe_env.append("GLIDEIN_VERBOSITY=%s" % verbosity)
        exe_env.append("GLIDEIN_STARTUP_DIR=%s" % startup_dir)
        exe_env.append("GLIDEIN_SLOTS_LAYOUT=%s" % slots_layout)
        if max_walltime:
            exe_env.append("GLIDEIN_MAX_WALLTIME=%s" % max_walltime)

        submit_time = timeConversion.get_time_in_format(time_format="%Y%m%d")
        exe_env.append("GLIDEIN_LOGNR=%s" % str(submit_time))

        # Main Params (glidein.descript
        glidein_name = glideinDescript.data["GlideinName"]
        factory_name = glideinDescript.data["FactoryName"]
        web_url = glideinDescript.data["WebURL"]

        exe_env.append("GLIDEIN_NAME=%s" % glidein_name)
        exe_env.append("FACTORY_NAME=%s" % factory_name)
        exe_env.append("GLIDEIN_WEB_URL=%s" % web_url)
        exe_env.append("GLIDEIN_IDLE_LIFETIME=%s" % idle_lifetime)

        # Security Params (signatures.sha1)
        # sign_type has always been hardcoded... we can change in the future if need be
        sign_type = "sha1"
        exe_env.append("SIGN_TYPE=%s" % sign_type)

        main_descript = signatures.data["main_descript"]
        main_sign = signatures.data["main_sign"]

        entry_descript = signatures.data["entry_%s_descript" % entry_name]
        entry_sign = signatures.data["entry_%s_sign" % entry_name]

        exe_env.append("MAIN_DESCRIPT=%s" % main_descript)
        exe_env.append("MAIN_SIGN=%s" % main_sign)
        exe_env.append("ENTRY_DESCRIPT=%s" % entry_descript)
        exe_env.append("ENTRY_SIGN=%s" % entry_sign)

        # Specify how the slots layout should be
        slots_layout = jobDescript.data["SubmitSlotsLayout"]
        # Build the glidein pilot arguments
        glidein_arguments = str(
            "-v %s -name %s -entry %s -clientname %s -schedd %s -proxy %s "
            "-factory %s -web %s -sign %s -signentry %s -signtype %s "
            "-descript %s -descriptentry %s -dir %s -param_GLIDEIN_Client %s -submitcredid %s -slotslayout %s %s"
            % (
                verbosity,
                glidein_name,
                entry_name,
                client_name,
                schedd,
                proxy_url,
                factory_name,
                web_url,
                main_sign,
                entry_sign,
                sign_type,
                main_descript,
                entry_descript,
                startup_dir,
                client_name,
                submit_credentials.id,
                slots_layout,
                params_str,
            )
        )
        glidein_arguments = glidein_arguments.replace('"', '\\"')
        # log.debug("glidein_arguments: %s" % glidein_arguments)

        # get my (entry) type
        grid_type = jobDescript.data["GridType"]
        if grid_type.startswith("batch "):
            log.debug("submit_credentials.security_credentials: %s" % str(submit_credentials.security_credentials))
            # TODO: username, should this be only for batch or all key pair + username/password?
            try:
                # is always there and not empty for batch (is optional w/ Key pair or Username/password
                # otherwise could not be there (KeyError), be empty (AttributeError), bad format (IndexError)
                remote_username = submit_credentials.identity_credentials["RemoteUsername"]
                if remote_username:
                    exe_env.append("GLIDEIN_REMOTE_USERNAME=%s" % remote_username)
            except KeyError:
                pass
            exe_env.append(
                "GRID_RESOURCE_OPTIONS=--rgahp-key %s --rgahp-nopass"
                % submit_credentials.security_credentials["PrivateKey"]
            )
            exe_env.append("X509_USER_PROXY=%s" % submit_credentials.security_credentials["GlideinProxy"])
            exe_env.append(
                "X509_USER_PROXY_BASENAME=%s"
                % os.path.basename(submit_credentials.security_credentials["GlideinProxy"])
            )
            glidein_arguments += " -cluster $(Cluster) -subcluster $(Process)"
            # condor and batch (BLAH/BOSCO) submissions do not like arguments enclosed in quotes
            # - batch pbs would consider a single argument if quoted
            # - condor and batch condor would return a submission error
            # condor_submit will swallow the " character in the string.
            # condor_submit will include ' as a literal in the arguments string, causing breakage
            # Hence, use " for now.
            exe_env.append("GLIDEIN_ARGUMENTS=%s" % glidein_arguments)
        elif grid_type in ("ec2", "gce"):
            # do not uncomment these in production, it exposes secrets that
            # should not be logged
            # log.debug("params: %s" % str(params))
            # log.debug("submit_credentials.security_credentials: %s" % str(submit_credentials.security_credentials))
            # log.debug("submit_credentials.identity_credentials: %s" % str(submit_credentials.identity_credentials))

            try:
                exe_env.append("X509_USER_PROXY=%s" % submit_credentials.security_credentials["GlideinProxy"])

                exe_env.append("IMAGE_ID=%s" % submit_credentials.identity_credentials["VMId"])
                exe_env.append("INSTANCE_TYPE=%s" % submit_credentials.identity_credentials["VMType"])
                if grid_type == "ec2":
                    exe_env.append("ACCESS_KEY_FILE=%s" % submit_credentials.security_credentials["PublicKey"])
                    exe_env.append("SECRET_KEY_FILE=%s" % submit_credentials.security_credentials["PrivateKey"])
                    exe_env.append(
                        "CREDENTIAL_DIR=%s" % os.path.dirname(submit_credentials.security_credentials["PublicKey"])
                    )
                elif grid_type == "gce":
                    exe_env.append("GCE_AUTH_FILE=%s" % submit_credentials.security_credentials["AuthFile"])
                    exe_env.append("GRID_RESOURCE_OPTIONS=%s" % "$(gce_project_name) $(gce_availability_zone)")
                    exe_env.append(
                        "CREDENTIAL_DIR=%s" % os.path.dirname(submit_credentials.security_credentials["AuthFile"])
                    )

                try:
                    vm_max_lifetime = str(params["VM_MAX_LIFETIME"])
                except Exception:
                    # if no lifetime is specified, then default to 12 hours
                    # we can change this to a more "sane" default if we can
                    # agree to what is "sane"
                    vm_max_lifetime = str(43200)
                    log.debug("No lifetime set.  Defaulting to: %s" % vm_max_lifetime)

                try:
                    vm_disable_shutdown = str(params["VM_DISABLE_SHUTDOWN"])
                except Exception:
                    # By default assume we don't want to debug the VM
                    log.debug("No disable flag set.  Defaulting to: False")
                    vm_disable_shutdown = "False"

                # change proxy to token in template
                ini_template = """[glidein_startup]
args = %s
idtoken_file_name = credential_frontend.idtoken
proxy_file_name = pilot_proxy
webbase= %s

[vm_properties]
max_lifetime = %s
contextualization_type = %s
disable_shutdown = %s
admin_email = UNSUPPORTED
email_logs = False
"""

                ini = ini_template % (
                    glidein_arguments,
                    web_url,
                    vm_max_lifetime,
                    grid_type.upper(),
                    vm_disable_shutdown,
                )
                log.debug("Userdata ini file:\n%s" % ini)
                ini = base64.b64encode(ini.encode()).decode(BINARY_ENCODING)
                log.debug("Userdata ini file has been base64 encoded")
                exe_env.append("USER_DATA=%s" % ini)

                # get the proxy
                full_path_to_proxy = submit_credentials.security_credentials["GlideinProxy"]
                exe_env.append("GLIDEIN_PROXY_FNAME=%s" % full_path_to_proxy)

            except KeyError:
                msg = "Error setting up submission environment (bad key)"
                log.debug(msg)
                log.exception(msg)
                # Known error, can continue without the missing elements
                #  (from the one missing to the end of the section)
            except Exception:
                msg = "Error setting up submission environment (in %s section)" % grid_type
                log.debug(msg)
                log.exception(msg)
                # Unknown error, re-raise to stop the environment build
                raise
        else:
            proxy = submit_credentials.security_credentials.get("SubmitProxy", "")
            exe_env.append("X509_USER_PROXY=%s" % proxy)

            # TODO: we might review this part as we added this here because the macros were been expanded when used in the gt2 submission
            # we don't add the macros to the arguments for the EC2 submission since condor will never
            # see the macros
            glidein_arguments += " -cluster $(Cluster) -subcluster $(Process)"
            if grid_type == "condor":
                # batch grid type are handled above
                # condor_submit will swallow the " character in the string.
                exe_env.append("GLIDEIN_ARGUMENTS=%s" % glidein_arguments)
            else:
                exe_env.append('GLIDEIN_ARGUMENTS="%s"' % glidein_arguments)

            # RSL is definitely not for cloud entries
            glidein_rsl = ""
            if "GlobusRSL" in jobDescript.data:
                glidein_rsl = jobDescript.data["GlobusRSL"]

            if "project_id" in jobDescript.data["AuthMethod"]:
                # Append project id to the rsl
                glidein_rsl = "{}(project={})".format(glidein_rsl, submit_credentials.identity_credentials["ProjectId"])
                exe_env.append("GLIDEIN_PROJECT_ID=%s" % submit_credentials.identity_credentials["ProjectId"])

            exe_env.append("GLIDEIN_RSL=%s" % glidein_rsl)

            exe_env.append(f"IDENTITY_CREDENTIALS={','.join(id_cred_paths)}")

        return exe_env
    except Exception as e:
        msg = "Error setting up submission environment: %s" % str(e)
        log.debug(msg)
        log.exception(msg)
        # Exception logged, continuing. No valid environment, returning None


def get_submit_environment_v3_11(
    entry_name,
    client_name,
    submit_credentials,
    client_web,
    params,
    idle_lifetime,
    log=logSupport.log,
    factoryConfig=None,
):
    if factoryConfig is None:
        factoryConfig = globals()["factoryConfig"]

    try:
        glideinDescript = glideFactoryConfig.GlideinDescript()
        jobDescript = glideFactoryConfig.JobDescript(entry_name)
        jobAttributes = glideFactoryConfig.JobAttributes(entry_name)
        signatures = glideFactoryConfig.SignatureFile()

        exe_env = ["GLIDEIN_ENTRY_NAME=%s" % entry_name]
        scitoken = submit_credentials.security_credentials.find(
            cred_type=CredentialType.SCITOKEN, purpose=CredentialPurpose.REQUEST
        )
        if scitoken:
            exe_env.append(f"SCITOKENS_FILE={cred_path(scitoken[-1])}")
        idtoken = submit_credentials.identity_credentials.find(
            cred_type=CredentialType.IDTOKEN, purpose=CredentialPurpose.CALLBACK
        )
        if idtoken:
            exe_env.append(f"IDTOKENS_FILE={cred_path(idtoken[-1])}")
        else:
            exe_env.append("IDTOKENS_FILE=/dev/null")

        id_cred_paths = []
        for cred in submit_credentials.identity_credentials.values():
            if cred_path(cred):
                id_cred_paths.append(cred_path(cred))
            if isinstance(cred, CredentialPair):
                if cred_path(cred.private_credential):
                    id_cred_paths.append(cred_path(cred.private_credential))
        exe_env.append(f"IDENTITY_CREDENTIALS={','.join(id_cred_paths)}")

        # The parameter list to be added to the arguments for glidein_startup.sh
        params_str = ""
        # if client_web has been provided, get the arguments and add them to the string
        if client_web is not None:
            params_str = " ".join(client_web.get_glidein_args())
        # add all the params to the argument string
        for k, v in params.items():
            # Remove the null parameters and warn
            if not str(v).strip():
                log.warning("Skipping empty job parameter (%s)" % k)
                continue
            exe_env.append(f"GLIDEIN_PARAM_{k}={str(v)}")
            params_str += f" -param_{k} {escapeParam(str(v))}"

        exe_env.append("GLIDEIN_CLIENT=%s" % client_name)
        exe_env.append("GLIDEIN_SEC_CLASS=%s" % submit_credentials.security_class)

        # Glidein username (for client logs)
        exe_env.append("GLIDEIN_USER=%s" % submit_credentials.username)

        # Credential id, required for querying the condor q
        exe_env.append("GLIDEIN_CREDENTIAL_ID=%s" % submit_credentials.id)

        # Entry Params (job.descript)
        schedd = jobDescript.data["Schedd"]
        verbosity = jobDescript.data["Verbosity"]
        startup_dir = jobDescript.data["StartupDir"]
        slots_layout = jobDescript.data["SubmitSlotsLayout"]
        max_walltime = jobAttributes.data.get("GLIDEIN_Max_Walltime")
        proxy_url = jobDescript.data.get("ProxyURL", None)

        exe_env.append("GLIDEIN_SCHEDD=%s" % schedd)
        exe_env.append("GLIDEIN_VERBOSITY=%s" % verbosity)
        exe_env.append("GLIDEIN_STARTUP_DIR=%s" % startup_dir)
        exe_env.append("GLIDEIN_SLOTS_LAYOUT=%s" % slots_layout)
        if max_walltime:
            exe_env.append("GLIDEIN_MAX_WALLTIME=%s" % max_walltime)

        submit_time = timeConversion.get_time_in_format(time_format="%Y%m%d")
        exe_env.append("GLIDEIN_LOGNR=%s" % str(submit_time))

        # Main Params (glidein.descript
        glidein_name = glideinDescript.data["GlideinName"]
        factory_name = glideinDescript.data["FactoryName"]
        web_url = glideinDescript.data["WebURL"]

        exe_env.append("GLIDEIN_NAME=%s" % glidein_name)
        exe_env.append("FACTORY_NAME=%s" % factory_name)
        exe_env.append("GLIDEIN_WEB_URL=%s" % web_url)
        exe_env.append("GLIDEIN_IDLE_LIFETIME=%s" % idle_lifetime)

        # Security Params (signatures.sha1)
        # sign_type has always been hardcoded... we can change in the future if need be
        sign_type = "sha1"
        exe_env.append("SIGN_TYPE=%s" % sign_type)

        main_descript = signatures.data["main_descript"]
        main_sign = signatures.data["main_sign"]

        entry_descript = signatures.data["entry_%s_descript" % entry_name]
        entry_sign = signatures.data["entry_%s_sign" % entry_name]

        exe_env.append("MAIN_DESCRIPT=%s" % main_descript)
        exe_env.append("MAIN_SIGN=%s" % main_sign)
        exe_env.append("ENTRY_DESCRIPT=%s" % entry_descript)
        exe_env.append("ENTRY_SIGN=%s" % entry_sign)

        # Specify how the slots should be layed out
        slots_layout = jobDescript.data["SubmitSlotsLayout"]
        # Build the glidein pilot arguments
        glidein_arguments = str(
            "-v %s -name %s -entry %s -clientname %s -schedd %s -proxy %s "
            "-factory %s -web %s -sign %s -signentry %s -signtype %s "
            "-descript %s -descriptentry %s -dir %s -param_GLIDEIN_Client %s -submitcredid %s -slotslayout %s %s"
            % (
                verbosity,
                glidein_name,
                entry_name,
                client_name,
                schedd,
                proxy_url,
                factory_name,
                web_url,
                main_sign,
                entry_sign,
                sign_type,
                main_descript,
                entry_descript,
                startup_dir,
                client_name,
                submit_credentials.id,
                slots_layout,
                params_str,
            )
        )
        glidein_arguments = glidein_arguments.replace('"', '\\"')
        # log.debug("glidein_arguments: %s" % glidein_arguments)

        # get my (entry) type
        grid_type = jobDescript.data["GridType"]
        if grid_type.startswith("batch "):
            log.debug("submit_credentials.security_credentials: %s" % str(submit_credentials.security_credentials))
            # TODO: username, should this be only for batch or all key pair + username/password?
            try:
                # is always there and not empty for batch (is optional w/ Key pair or Username/password
                # otherways could not be there (KeyError), be empty (AttributeError), bad format (IndexError)
                remote_username = submit_credentials.parameters[ParameterName.REMOTE_USERNAME]
                if remote_username:
                    exe_env.append("GLIDEIN_REMOTE_USERNAME=%s" % remote_username)
            except KeyError:
                pass
            private_key = submit_credentials.security_credentials.find(
                cred_type=CredentialType.RSA_KEY, purpose=CredentialPurpose.REQUEST
            )
            if private_key:
                exe_env.append("GRID_RESOURCE_OPTIONS=--rgahp-key %s --rgahp-nopass" % cred_path(private_key[-1]))
            else:
                log.warning("No key pair found in the security credentials")
            glidein_proxy = submit_credentials.security_credentials.find(
                cred_type=CredentialType.X509_CERT, purpose=CredentialPurpose.CALLBACK
            )
            if glidein_proxy:
                exe_env.append("X509_USER_PROXY=%s" % cred_path(glidein_proxy[-1]))
                exe_env.append("X509_USER_PROXY_BASENAME=%s" % os.path.basename(cred_path(glidein_proxy[-1])))
            else:
                log.warning("No grid proxy found in the security credentials")
            glidein_arguments += " -cluster $(Cluster) -subcluster $(Process)"
            # condor and batch (BLAH/BOSCO) submissions do not like arguments enclosed in quotes
            # - batch pbs would consider a single argument if quoted
            # - condor and batch condor would return a submission error
            # condor_submit will swallow the " character in the string.
            # condor_submit will include ' as a literal in the arguments string, causing breakage
            # Hence, use " for now.
            exe_env.append("GLIDEIN_ARGUMENTS=%s" % glidein_arguments)
        elif grid_type in ("ec2", "gce"):
            # do not uncomment these in production, it exposes secrets that
            # should not be logged
            # log.debug("params: %s" % str(params))
            # log.debug("submit_credentials.security_credentials: %s" % str(submit_credentials.security_credentials))
            # log.debug("submit_credentials.identity_credentials: %s" % str(submit_credentials.identity_credentials))

            try:

                glidein_proxy = submit_credentials.security_credentials.find(
                    cred_type=CredentialType.X509_CERT, purpose=CredentialPurpose.CALLBACK
                )
                if glidein_proxy:
                    exe_env.append("X509_USER_PROXY=%s" % cred_path(glidein_proxy[-1]))
                else:
                    log.warning("No grid proxy found in the security credentials")

                exe_env.append("IMAGE_ID=%s" % submit_credentials.parameters[ParameterName.VM_ID])
                exe_env.append("INSTANCE_TYPE=%s" % submit_credentials.parameters[ParameterName.VM_TYPE])
                if grid_type == "ec2":
                    key_pair = submit_credentials.security_credentials.find(
                        cred_type=CredentialType.RSA_KEY, purpose=CredentialPurpose.REQUEST
                    )
                    if key_pair:
                        exe_env.append("ACCESS_KEY_FILE=%s" % cred_path(key_pair[-1]))
                        exe_env.append("SECRET_KEY_FILE=%s" % cred_path(key_pair[-1].private_credential))
                        exe_env.append("CREDENTIAL_DIR=%s" % os.path.dirname(cred_path(key_pair[-1])))
                    else:
                        log.warning("No key pair found in the security credentials")
                elif grid_type == "gce":
                    auth_file = submit_credentials.security_credentials.find(
                        cred_type=CredentialType.TEXT, purpose=CredentialPurpose.REQUEST
                    )
                    if auth_file:
                        exe_env.append("GCE_AUTH_FILE=%s" % cred_path(auth_file[-1]))
                        exe_env.append("GRID_RESOURCE_OPTIONS=%s" % "$(gce_project_name) $(gce_availability_zone)")
                        exe_env.append("CREDENTIAL_DIR=%s" % os.path.dirname(cred_path(auth_file[-1])))
                    else:
                        log.warning("No auth file found in the security credentials")

                try:
                    vm_max_lifetime = str(params["VM_MAX_LIFETIME"])
                except Exception:
                    # if no lifetime is specified, then default to 12 hours
                    # we can change this to a more "sane" default if we can
                    # agree to what is "sane"
                    vm_max_lifetime = str(43200)
                    log.debug("No lifetime set.  Defaulting to: %s" % vm_max_lifetime)

                try:
                    vm_disable_shutdown = str(params["VM_DISABLE_SHUTDOWN"])
                except Exception:
                    # By default assume we don't want to debug the VM
                    log.debug("No disable flag set.  Defaulting to: False")
                    vm_disable_shutdown = "False"

                # change proxy to token in template
                ini_template = """[glidein_startup]
args = %s
idtoken_file_name = credential_frontend.idtoken
proxy_file_name = pilot_proxy
webbase= %s

[vm_properties]
max_lifetime = %s
contextualization_type = %s
disable_shutdown = %s
admin_email = UNSUPPORTED
email_logs = False
"""

                ini = ini_template % (
                    glidein_arguments,
                    web_url,
                    vm_max_lifetime,
                    grid_type.upper(),
                    vm_disable_shutdown,
                )
                log.debug("Userdata ini file:\n%s" % ini)
                ini = base64.b64encode(ini.encode()).decode(BINARY_ENCODING)
                log.debug("Userdata ini file has been base64 encoded")
                exe_env.append("USER_DATA=%s" % ini)

                # get the proxy
                glidein_proxy = submit_credentials.security_credentials.find(
                    cred_type=CredentialType.X509_CERT, purpose=CredentialPurpose.CALLBACK
                )
                if glidein_proxy:
                    exe_env.append("GLIDEIN_PROXY_FNAME=%s" % cred_path(glidein_proxy[-1]))
                else:
                    log.warning("No grid proxy found in the security credentials")

            except KeyError:
                msg = "Error setting up submission environment (bad key)"
                log.debug(msg)
                log.exception(msg)
                # Known error, can continue without the missing elements
                #  (from the one missing to the end of the section)
            except Exception:
                msg = "Error setting up submission environment (in %s section)" % grid_type
                log.debug(msg)
                log.exception(msg)
                # Unknown error, re-raise to stop the environment build
                raise
        else:
            proxy = submit_credentials.security_credentials.find(
                cred_type=CredentialType.X509_CERT, purpose=CredentialPurpose.REQUEST
            )
            if proxy:
                exe_env.append("X509_USER_PROXY=%s" % cred_path(proxy[-1]))
            else:
                exe_env.append("X509_USER_PROXY=")
                log.warning("No grid proxy found in the security credentials")

            # TODO: we might review this part as we added this here because the macros were been expanded when used in the gt2 submission
            # we don't add the macros to the arguments for the EC2 submission since condor will never
            # see the macros
            glidein_arguments += " -cluster $(Cluster) -subcluster $(Process)"
            if grid_type == "condor":
                # batch grid type are handled above
                # condor_submit will swallow the " character in the string.
                exe_env.append("GLIDEIN_ARGUMENTS=%s" % glidein_arguments)
            else:
                exe_env.append('GLIDEIN_ARGUMENTS="%s"' % glidein_arguments)

            # RSL is definitely not for cloud entries
            glidein_rsl = ""
            if "GlobusRSL" in jobDescript.data:
                glidein_rsl = jobDescript.data["GlobusRSL"]

            supports_project_id = False
            try:
                # New protocol
                if submit_credentials.auth_set.supports(ParameterName.PROJECT_ID):
                    supports_project_id = True
            except AttributeError:
                # Old protocol
                if "ProjectId" in jobDescript.data["AuthMethod"]:
                    supports_project_id = True

            if supports_project_id:
                # Append project id to the rsl
                glidein_rsl = "{}(project={})".format(
                    glidein_rsl, submit_credentials.parameters[ParameterName.PROJECT_ID]
                )
                exe_env.append("GLIDEIN_PROJECT_ID=%s" % submit_credentials.parameters[ParameterName.PROJECT_ID])

            exe_env.append("GLIDEIN_RSL=%s" % glidein_rsl)

        return exe_env
    except Exception as e:
        msg = "Error setting up submission environment: %s" % str(e)
        log.debug(msg)
        log.exception(msg)
        # Exception logged, continuing. No valid environment, returning None


def isGlideinWithinHeldLimits(jobInfo, factoryConfig=None):
    """This function looks at the glidein job's information and returns if the
    CondorG job can be released.

    This is useful to limit how often held jobs are released.

    Args:
        jobInfo (dict): Dictionary containing glidein job's classad information

    Returns:
        bool: True if job is within limits, False if it is not
    """

    if factoryConfig is None:
        factoryConfig = globals()["factoryConfig"]

    # some basic sanity checks to start
    if "JobStatus" not in jobInfo:
        return True
    if jobInfo["JobStatus"] != 5:
        return True

    # assume within limits, unless released recently or has been released too often
    within_limits = True

    num_holds = 1
    if "NumSystemHolds" in jobInfo:
        num_holds = jobInfo["NumSystemHolds"]

    if num_holds > factoryConfig.max_release_count:
        within_limits = False

    if "ServerTime" in jobInfo and "EnteredCurrentStatus" in jobInfo:
        held_period = jobInfo["ServerTime"] - jobInfo["EnteredCurrentStatus"]
        if held_period < (num_holds * factoryConfig.min_release_time):
            # slower for repeat offenders
            within_limits = False

    return within_limits


# Get list of CondorG job status for held jobs that are not recoverable
def isGlideinUnrecoverable(jobInfo, factoryConfig=None, glideinDescript=None):
    """This function looks at the glidein job's information and returns if the
    CondorG job is unrecoverable. Condor hold codes are available at:
    https://htcondor.readthedocs.io/en/v8_9_4/classad-attributes/job-classad-attributes.html

    This is useful to change to status of glidein (CondorG job) from hold to
    idle.

    In 3.6.2 the behavior of the function changed. Instead of having a list
    of unrecoverable codes in the function (that got outdated once gt was
    deprecated), we consider each code unrecoverable and give the operators
    the possibility of specify a list of recoverable codes in the config.

    Args:
        jobInfo (dict): Dictionary containing glidein job's classad information

    Returns:
        bool: True if job is unrecoverable, False if recoverable
    """

    if factoryConfig is None:
        factoryConfig = globals()["factoryConfig"]

    if glideinDescript is None:
        glideinDescript = glideFactoryConfig.GlideinDescript()

    recoverable = False
    recoverableCodes = {}
    for codestr in glideinDescript.data.get("RecoverableExitcodes", "").split(","):
        if not codestr:
            continue  # skip empty codes
        splitstr = codestr.split(" ")
        code = int(splitstr[0])
        recoverableCodes[code] = []
        for subcode in splitstr[1:]:
            recoverableCodes[code].append(int(subcode))

    try:
        code = jobInfo.get("HoldReasonCode")
        code = code and int(code)
    except ValueError:
        code = None
    try:
        subCode = jobInfo.get("HoldReasonSubCode")
        subCode = subCode and int(subCode)
    except ValueError:
        subcode = None
    # Keep around HoldReason for the future
    # holdreason = jobInfo.get('HoldReason')

    # Based on HoldReasonCode check if the job is recoverable
    if (code is not None) and (code in recoverableCodes):
        if len(recoverableCodes[code]) > 0:
            # Check the subcode if we have any
            if subCode in recoverableCodes[code]:
                recoverable = True
        else:
            recoverable = True

    # Following check with NumSystemHolds should only apply to recoverable jobs
    # If we have determined that job is unrecoverable, skip these checks
    if recoverable:
        num_holds = 1
        job_status = jobInfo.get("JobStatus")
        num_system_holds = jobInfo.get("NumSystemHolds")
        if (job_status is not None) and (num_system_holds is not None):
            if job_status == 5:
                num_holds = num_system_holds
        if num_holds > factoryConfig.max_release_count:
            recoverable = False

    return not recoverable


def isGlideinHeldNTimes(jobInfo, factoryConfig=None, n=20):
    """This function looks at the glidein job's information and returns if the
    CondorG job is held for more than N(defaults to 20) iterations

    This is useful to remove Unrecoverable glidein (CondorG job) with forcex option.

    Args:
        jobInfo (dict): Dictionary containing glidein job's classad information

    Returns:
        bool: True if job is held more than N(defaults to 20) iterations, False if otherwise.
    """
    if factoryConfig is None:
        factoryConfig = globals()["factoryConfig"]

    greater_than_n_iterations = False
    nsysholds = jobInfo.get("NumSystemHolds")
    if nsysholds > n:
        greater_than_n_iterations = True

    return greater_than_n_iterations


class GlideinTotals:
    """Keeps track of all glidein totals."""

    def __init__(self, entry_name, frontendDescript, jobDescript, entry_condorQ, log=logSupport.log):
        # Initialize entry limits
        self.entry_name = entry_name
        self.entry_max_glideins = int(jobDescript.data["PerEntryMaxGlideins"])
        self.entry_max_held = int(jobDescript.data["PerEntryMaxHeld"])
        self.entry_max_idle = int(jobDescript.data["PerEntryMaxIdle"])

        # Initialize default frontend-sec class limits
        self.default_fesc_max_glideins = int(jobDescript.data["DefaultPerFrontendMaxGlideins"])
        self.default_fesc_max_held = int(jobDescript.data["DefaultPerFrontendMaxHeld"])
        self.default_fesc_max_idle = int(jobDescript.data["DefaultPerFrontendMaxIdle"])

        # Count glideins by status
        # Initialized since the held and running won't ever change
        # To simplify idle requests, this variable is updated at the same time the frontend count is updated
        qc_status = getQStatus(entry_condorQ)
        self.entry_running = 0
        self.entry_held = 0
        self.entry_idle = 0
        if 2 in qc_status:  # Running==Jobstatus(2)
            self.entry_running = qc_status[2]
        if 5 in qc_status:  # Held==JobStatus(5)
            self.entry_held = qc_status[5]
        sum_idle_count(qc_status)
        if 1 in qc_status:  # Idle==Jobstatus(1)
            self.entry_idle = qc_status[1]

        all_frontends = frontendDescript.get_all_frontend_sec_classes()

        # Initialize frontend security class limits
        self.frontend_limits = {}
        for fe_sec_class in all_frontends:
            self.frontend_limits[fe_sec_class] = {
                "max_glideins": self.default_fesc_max_glideins,
                "max_held": self.default_fesc_max_held,
                "max_idle": self.default_fesc_max_idle,
            }

        # Get factory parameters for frontend-specific limits
        # Format: frontend1:sec_class1;number,frontend2:sec_class2;number

        limits_keynames = (
            ("PerFrontendMaxGlideins", "max_glideins"),
            ("PerFrontendMaxIdle", "max_idle"),
            ("PerFrontendMaxHeld", "max_held"),
        )

        for jd_key, max_glideinstatus_key in limits_keynames:
            fe_glideins_param = jobDescript.data[jd_key]

            if fe_glideins_param.find(";") != -1:
                for el in fe_glideins_param.split(","):
                    el_list = el.split(";")
                    try:
                        self.frontend_limits[el_list[0]][max_glideinstatus_key] = int(el_list[1])
                    except Exception:
                        log.warning(
                            "Invalid FrontendName:SecurityClassName combo '%s' encountered while finding '%s' from max_job_frontend"
                            % (el_list[0], max_glideinstatus_key)
                        )

        # Initialize frontend totals
        for fe_sec_class in self.frontend_limits:
            # Filter the queue for all glideins for this frontend:security_class (GLIDEIN_FRONTEND_NAME)
            fe_condorQ = condorMonitor.SubQuery(
                entry_condorQ, lambda d: (d[factoryConfig.frontend_name_attribute] == fe_sec_class)
            )
            fe_condorQ.schedd_name = entry_condorQ.schedd_name
            fe_condorQ.factory_name = entry_condorQ.factory_name
            fe_condorQ.glidein_name = entry_condorQ.glidein_name
            fe_condorQ.entry_name = entry_condorQ.entry_name
            fe_condorQ.load()

            # Count glideins by status
            qc_status = getQStatus(fe_condorQ)
            fe_running = 0
            fe_held = 0
            fe_idle = 0
            if 2 in qc_status:  # Running==Jobstatus(2)
                fe_running = qc_status[2]
            if 5 in qc_status:  # Held==JobStatus(5)
                fe_held = qc_status[5]
            sum_idle_count(qc_status)
            if 1 in qc_status:  # Idle==Jobstatus(1)
                fe_idle = qc_status[1]

            self.frontend_limits[fe_sec_class]["running"] = fe_running
            self.frontend_limits[fe_sec_class]["held"] = fe_held
            self.frontend_limits[fe_sec_class]["idle"] = fe_idle

    def can_add_idle_glideins(self, nr_glideins, frontend_name, log=logSupport.log, factoryConfig=factoryConfig):
        """
        Determines how many more glideins can be added.  Does not compare against request max_glideins.  Does not update totals.
        """

        if factoryConfig is None:
            factoryConfig = globals()["factoryConfig"]

        nr_allowed = nr_glideins

        # Check entry idle limit
        if self.entry_idle + nr_allowed > self.entry_max_idle:
            # adjust to under the limit
            nr_allowed = self.entry_max_idle - self.entry_idle

        # Check entry total glideins
        if self.entry_idle + nr_allowed + self.entry_running > self.entry_max_glideins:
            nr_allowed = self.entry_max_glideins - self.entry_idle - self.entry_running

        fe_limit = self.frontend_limits[frontend_name]

        # Check frontend:sec_class idle limit
        if fe_limit["idle"] + nr_allowed > fe_limit["max_idle"]:
            nr_allowed = fe_limit["max_idle"] - fe_limit["idle"]

        # Check frontend:sec_class total glideins
        if fe_limit["idle"] + nr_allowed + fe_limit["running"] > fe_limit["max_glideins"]:
            nr_allowed = fe_limit["max_glideins"] - fe_limit["idle"] - fe_limit["running"]

        # Return
        return nr_allowed

    def add_idle_glideins(self, nr_glideins, frontend_name):
        """
        Updates the totals with the additional glideins.
        """
        self.entry_idle += nr_glideins
        self.frontend_limits[frontend_name]["idle"] += nr_glideins

    def get_max_held(self, frontend_name):
        """
        Returns max held for the given frontend:sec_class.
        """
        return self.frontend_limits[frontend_name]["max_held"]

    def has_sec_class_exceeded_max_held(self, frontend_name):
        """
        Compares the current held for a security class to the security class limit.
        """
        return self.frontend_limits[frontend_name]["held"] >= self.frontend_limits[frontend_name]["max_held"]

    def has_entry_exceeded_max_held(self):
        return self.entry_held >= self.entry_max_held

    def has_entry_exceeded_max_idle(self):
        return self.entry_idle >= self.entry_max_idle

    def has_entry_exceeded_max_glideins(self):
        # max_glideins=total glidens for an entry.  Total is defined as idle+running+held
        return self.entry_idle + self.entry_running >= self.entry_max_glideins

    def __str__(self):
        """
        for testing purposes
        """
        output = ""
        output += "GlideinTotals ENTRY NAME = %s\n" % self.entry_name
        output += "GlideinTotals ENTRY VALUES\n"
        output += "     total idle=%s\n" % self.entry_idle
        output += "     total held=%s\n" % self.entry_held
        output += "     total running=%s\n" % self.entry_running
        output += "GlideinTotals ENTRY MAX VALUES\n"
        output += "     entry max_idle=%s\n" % self.entry_max_idle
        output += "     entry max_held=%s\n" % self.entry_max_held
        output += "     entry max_glideins=%s\n" % self.entry_max_glideins
        output += "GlideinTotals DEFAULT FE-SC MAX VALUES\n"
        output += "     default frontend-sec class max_idle=%s\n" % self.default_fesc_max_idle
        output += "     default frontend-sec class max_held=%s\n" % self.default_fesc_max_held
        output += "     default frontend-sec class max_glideins=%s\n" % self.default_fesc_max_glideins

        for frontend in list(self.frontend_limits.keys()):
            fe_limit = self.frontend_limits[frontend]
            output += "GlideinTotals FRONTEND NAME = %s\n" % frontend
            output += "     idle = %s\n" % fe_limit["idle"]
            output += "     max_idle = %s\n" % fe_limit["max_idle"]
            output += "     held = %s\n" % fe_limit["held"]
            output += "     max_held = %s\n" % fe_limit["max_held"]
            output += "     running = %s\n" % fe_limit["running"]
            output += "     max_glideins = %s\n" % fe_limit["max_glideins"]

        return output


#######################################################


def set_condor_integrity_checks():
    os.environ["_CONDOR_SEC_DEFAULT_INTEGRITY"] = "REQUIRED"
    os.environ["_CONDOR_SEC_CLIENT_INTEGRITY"] = "REQUIRED"
    os.environ["_CONDOR_SEC_READ_INTEGRITY"] = "REQUIRED"
    os.environ["_CONDOR_SEC_WRITE_INTEGRITY"] = "REQUIRED"


#######################################################


def which(program):
    """Implementation of which command in python.

    Returns:
        str: Path to the binary
    """

    def is_exe(fpath):
        return os.path.exists(fpath) and os.access(fpath, os.X_OK)

    fpath, fname = os.path.split(program)
    if fpath:
        if is_exe(program):
            return program
    else:
        for path in os.environ["PATH"].split(os.pathsep):
            exe_file = os.path.join(path, program)
            if is_exe(exe_file):
                return exe_file
    return None


def days2sec(days):
    return int(days * 24 * 60 * 60)


def hrs2sec(hrs):
    return int(hrs * 60 * 60)


def env_list2dict(env, sep="="):
    env_dict = {}
    for ent in env:
        tokens = ent.split(sep, 1)
        if len(tokens) == 2:
            env_dict[tokens[0]] = tokens[1]
    return env_dict<|MERGE_RESOLUTION|>--- conflicted
+++ resolved
@@ -801,15 +801,9 @@
     except RuntimeError as e:
         log.warning("%s" % e)
         return 0  # something is wrong... assume 0 and exit
-<<<<<<< HEAD
     except Exception as e:
-        log.warning(f"Unexpected error submiting glideins: {e}")
-        log.exception(f"Unexpected error submiting glideins: {e}")
-=======
-    except Exception:
-        log.warning("Unexpected error submitting glideins")
-        log.exception("Unexpected error submitting glideins")
->>>>>>> bdbb4ea7
+        log.warning(f"Unexpected error submitting glideins: {e}")
+        log.exception(f"Unexpected error submitting glideins: {e}")
         return 0  # something is wrong... assume 0 and exit
 
     return 0
@@ -2198,7 +2192,7 @@
         exe_env.append("ENTRY_DESCRIPT=%s" % entry_descript)
         exe_env.append("ENTRY_SIGN=%s" % entry_sign)
 
-        # Specify how the slots should be layed out
+        # Specify how the slots should be laid out
         slots_layout = jobDescript.data["SubmitSlotsLayout"]
         # Build the glidein pilot arguments
         glidein_arguments = str(
@@ -2236,7 +2230,7 @@
             # TODO: username, should this be only for batch or all key pair + username/password?
             try:
                 # is always there and not empty for batch (is optional w/ Key pair or Username/password
-                # otherways could not be there (KeyError), be empty (AttributeError), bad format (IndexError)
+                # otherwise could not be there (KeyError), be empty (AttributeError), bad format (IndexError)
                 remote_username = submit_credentials.parameters[ParameterName.REMOTE_USERNAME]
                 if remote_username:
                     exe_env.append("GLIDEIN_REMOTE_USERNAME=%s" % remote_username)
