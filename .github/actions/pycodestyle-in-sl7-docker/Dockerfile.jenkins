<<<<<<< HEAD
FROM mambelli/gwms-sl7
RUN /usr/bin/yumalldeps.sh -i -y "--enablerepo=osg-contrib" glideinwms-factory glideinwms-vofrontend
=======
FROM mambelli/gwms-ci-sl7
>>>>>>> c55f621f
COPY entrypoint.sh /entrypoint.sh
RUN groupadd -g 500 glideinwms-ci
RUN useradd -u 500 -g 500 glideinwms-ci
USER glideinwms-ci
ENTRYPOINT ["/entrypoint.sh"]<|MERGE_RESOLUTION|>--- conflicted
+++ resolved
@@ -1,9 +1,4 @@
-<<<<<<< HEAD
-FROM mambelli/gwms-sl7
-RUN /usr/bin/yumalldeps.sh -i -y "--enablerepo=osg-contrib" glideinwms-factory glideinwms-vofrontend
-=======
 FROM mambelli/gwms-ci-sl7
->>>>>>> c55f621f
 COPY entrypoint.sh /entrypoint.sh
 RUN groupadd -g 500 glideinwms-ci
 RUN useradd -u 500 -g 500 glideinwms-ci
