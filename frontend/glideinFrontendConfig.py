--- conflicted
+++ resolved
@@ -310,17 +310,10 @@
                 proxies += eval(data['Proxies'])
         self.merged_data['Proxies'] = proxies
 
-<<<<<<< HEAD
         proxy_descript_attrs=['ProxySecurityClasses','ProxyTrustDomains',
             'ProxyTypes','ProxyKeyFiles','ProxyPilotFiles','ProxyVMIds',
             'ProxyVMTypes','ProxyCreationScripts','ProxyUpdateFrequency',
             'ProxyVMIdFname', 'ProxyVMTypeFname', 'ProxyProjectIds']
-=======
-        proxy_descript_attrs=['ProxySecurityClasses', 'ProxyTrustDomains',
-            'ProxyTypes', 'ProxyKeyFiles', 'ProxyPilotFiles', 'ProxyVMIds',
-            'ProxyVMTypes', 'ProxyCreationScripts', 'ProxyUpdateFrequency',
-            'ProxyProjectIds']
->>>>>>> 6b1aee0e
 
         for attr in proxy_descript_attrs:
             proxy_descript_data={}
