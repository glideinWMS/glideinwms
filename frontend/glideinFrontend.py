#!/usr/bin/env python3
#
# Project:
#   glideinWMS
#
# File Version: 
#
# Description:
#   This is the main of the glideinFrontend
#
# Arguments:
#   $1 = work_dir
#
# Author:
#   Igor Sfiligoi
#


import os
import sys
import fcntl
import subprocess
import traceback
import signal
import time
import shutil
import logging

from glideinwms.lib import condorExe
from glideinwms.lib import logSupport
from glideinwms.lib import cleanupSupport
from glideinwms.lib import servicePerformance
from glideinwms.frontend import glideinFrontendPidLib
from glideinwms.frontend import glideinFrontendConfig
from glideinwms.frontend import glideinFrontendLib
from glideinwms.frontend import glideinFrontendInterface
from glideinwms.frontend import glideinFrontendMonitorAggregator
from glideinwms.frontend import glideinFrontendMonitoring
from glideinwms.frontend import glideinFrontendElement


############################################################
# KEL remove this method and just call the monitor aggregator method directly below?  we don't use the results
def aggregate_stats():
    return glideinFrontendMonitorAggregator.aggregateStatus()


############################################################
class FailureCounter:
    def __init__(self, my_name, max_lifetime):
        self.my_name = my_name
        self.max_lifetime = max_lifetime

        self.failure_times = []

    def add_failure(self, when=None):
        if when is None:
            when = time.time()

        self.clean_old()
        self.failure_times.append(when)

    def get_failures(self):
        self.clean_old()
        return self.failure_times

    def count_failures(self):
        return len(self.get_failures())

    # INTERNAL

    # clean out any old records
    def clean_old(self):
        min_time = time.time() - self.max_lifetime
        while (self.failure_times and (self.failure_times[0] < min_time)):
            # Assuming they are ordered
            self.failure_times.pop(0)


############################################################
def spawn_group(work_dir, group_name, action):
    command_list = [sys.executable,
                    glideinFrontendElement.__file__,
                    str(os.getpid()),
                    work_dir,
                    group_name,
                    action]
    child = subprocess.Popen(command_list, shell=False,
                             stdout=subprocess.PIPE,
                             stderr=subprocess.PIPE)

    # set it in non blocking mode
    for fd in (child.stdout.fileno(),
               child.stderr.fileno()):
        fl = fcntl.fcntl(fd, fcntl.F_GETFL)
        fcntl.fcntl(fd, fcntl.F_SETFL, fl | os.O_NONBLOCK)

    return child


############################################################
def poll_group_process(group_name, child):
    # empty stdout and stderr
    try:
        tempOut = child.stdout.read()
        if len(tempOut) != 0:
            logSupport.log.info("[%s]: %s" % (group_name, tempOut))
    except IOError:
        pass  # ignore
    try:
        tempErr = child.stderr.read()
        if len(tempErr) != 0:
            logSupport.log.warning("[%s]: %s" % (group_name, tempErr))
    except IOError:
        pass  # ignore

    return child.poll()


############################################################

# return the list of (group,walltime) pairs
def spawn_iteration(work_dir, frontendDescript, groups, max_active,
                    failure_dict, max_failures, action):
    childs = {}

    for group_name in groups:
        childs[group_name] = {'state': 'queued'}

    active_groups = 0
    groups_tofinish = len(groups)

    max_num_failures = 0
    logSupport.log.info("Starting iteration")
    try:
        while groups_tofinish > 0:
            done_something = False
            # check if any group finished by now
            for group_name in groups:
                if childs[group_name]['state'] == 'spawned':
                    group_rc = poll_group_process(group_name,
                                                  childs[group_name]['data'])
                    if not (group_rc is None):  # None means "still alive"
                        if group_rc == 0:
                            childs[group_name]['state'] = 'finished'
                        else:
                            childs[group_name]['state'] = 'failed'
                            failure_dict[group_name].add_failure()
                            num_failures = failure_dict[group_name].count_failures()
                            max_num_failures = max(max_num_failures,
                                                   num_failures)
                            logSupport.log.warning("Group %s terminated with exit code %i (%i recent failure)" % (
                                group_name, group_rc, num_failures))
                        childs[group_name]['end_time'] = time.time()
                        servicePerformance.endPerfMetricEvent(
                            'frontend', 'group_%s_iteration' % group_name)
                        active_groups -= 1
                        groups_tofinish -= 1
                        done_something = True

            # see if I can spawn more
            for group_name in groups:
                if active_groups < max_active:  # can spawn more
                    if childs[group_name]['state'] == 'queued':
                        childs[group_name]['data'] = spawn_group(work_dir, group_name, action)
                        childs[group_name]['state'] = 'spawned'
                        childs[group_name]['start_time'] = time.time()
                        servicePerformance.startPerfMetricEvent(
                            'frontend', 'group_%s_iteration' % group_name)
                        active_groups += 1
                        done_something = True
                else:
                    break

            if done_something:
                logSupport.log.info("Active groups = %i, Groups to finish = %i" % (active_groups, groups_tofinish))
            if groups_tofinish > 0:
                time.sleep(0.01)

        logSupport.log.info("All groups finished")

        logSupport.log.info("Aggregate monitoring data")
        # KEL - can we just call the monitor aggregator method directly?  see above
        servicePerformance.startPerfMetricEvent('frontend', 'aggregate_stats')
        stats = aggregate_stats()
        servicePerformance.endPerfMetricEvent('frontend', 'aggregate_stats')
        # logSupport.log.debug(stats)

        # Create the glidefrontendmonitor classad
        fm_advertiser = glideinFrontendInterface.FrontendMonitorClassadAdvertiser(
            multi_support=glideinFrontendInterface.frontendConfig.advertise_use_multi)
        fm_classad = glideinFrontendInterface.FrontendMonitorClassad(
            frontendDescript.data['FrontendName'])
        fm_classad.setFrontendDetails(
            frontendDescript.data['FrontendName'], ','.join(groups),
            glideinFrontendLib.getHAMode(frontendDescript.data))
        try:
            # pylint: disable=E1136
            #  (unsubscriptable-object, false positive)
            idle_jobs = {
                'Total': stats['total']['Jobs']['Idle'],
                '600': stats['total']['Jobs']['OldIdle'],
                '3600': stats['total']['Jobs']['Idle_3600'],
            }
            # pylint: enable=E1136
        except KeyError as err:
            idle_jobs = {'Total': 0, '600': 0, '3600': 0}
            logSupport.log.error(
                "Error in RRD Database. Setting idle_jobs[%s] Failed. Reconfig the frontend with -fix_rrd to fix this error" % (
<<<<<<< HEAD
                    err.message,))
=======
                    err,))
>>>>>>> b0184d34

        fm_classad.setIdleJobCount(idle_jobs)
        fm_classad.setPerfMetrics(servicePerformance.getPerfMetric('frontend'))
        # Gather performance stats from history file of each group
        for group_name in groups:
            gname = 'group_%s' % group_name
            try:
                history_obj = glideinFrontendConfig.HistoryFile(
                    work_dir, group_name, True, dict)
                pfm = servicePerformance.getPerfMetric(gname)
                pfm.metric = history_obj['perf_metrics'].metric

                fm_classad.setPerfMetrics(
                    servicePerformance.getPerfMetric(gname))
            except:
                pass  # Do not fail for non-critical actions

        fm_advertiser.addClassad(fm_classad.adParams['Name'], fm_classad)

        # Advertise glidefrontendmonitor classad to user pool
        logSupport.log.info(
            "Advertising %i %s classad(s) to the user pool" % (len(fm_advertiser.classads), fm_advertiser.adType))
        try:
            set_frontend_htcondor_env(work_dir, frontendDescript)
            fm_advertiser.advertiseAllClassads()
            logSupport.log.info("Done advertising %s classad(s) to the user pool" % fm_advertiser.adType)
        except condorExe.ExeError:
            logSupport.log.error(
                "Exception occurred trying to advertise %s classad(s) to the user pool" % fm_advertiser.adType)
        except:
            # Rethrow any other exception including stop signal
            raise
        finally:
            # Cleanup the env
            clean_htcondor_env()

        logSupport.log.info("Cleaning logs")
        cleanupSupport.cleaners.cleanup()

        if max_num_failures > max_failures:
            logSupport.log.info("Too many group failures, aborting")
            logSupport.log.debug("Failed %i times (limit %i), aborting" % (max_num_failures, max_failures))
            raise RuntimeError("Too many group failures, aborting")
    finally:
        # cleanup at exit
        # if anything goes wrong, hardkill the rest
        for group_name in childs:
            if childs[group_name]['state'] == 'spawned':
                logSupport.log.info("Hard killing group %s" % group_name)
                servicePerformance.endPerfMetricEvent(
                    'frontend', 'group_%s_iteration' % group_name)
                try:
                    os.kill(childs[group_name]['data'].pid, signal.SIGKILL)
                except OSError:
                    pass  # ignore failed kills of non-existent processes

    # at this point, all groups should have been run
    timings = []
    for group_name in groups:
        timings.append((group_name, childs[group_name]['end_time'] - childs[group_name]['start_time']))
    return timings


############################################################
def spawn_cleanup(work_dir, frontendDescript, groups, frontend_name, ha_mode):
    # Invalidate glidefrontendmonitor classad
    try:
        set_frontend_htcondor_env(work_dir, frontendDescript)
        fm_advertiser = glideinFrontendInterface.FrontendMonitorClassadAdvertiser()
        constraint = '(GlideFrontendName=="%s")&&(GlideFrontendHAMode=?="%s")' % (frontend_name, ha_mode)
        fm_advertiser.invalidateConstrainedClassads(constraint)
    except:
        # Do not fail in case of errors.
        logSupport.log.warning("Failed to deadvertise glidefrontendmonitor classad")

    for group_name in groups:
        try:
            command_list = [sys.executable,
                            glideinFrontendElement.__file__,
                            str(os.getpid()),
                            work_dir,
                            group_name,
                            "deadvertise"]
            # logSupport.log.debug("Command list: %s" % command_list)
            child = subprocess.Popen(command_list, shell=False,
                                     stdout=subprocess.PIPE,
                                     stderr=subprocess.PIPE)

            # set it in non blocking mode
            for fd in (child.stdout.fileno(),
                       child.stderr.fileno()):
                fl = fcntl.fcntl(fd, fcntl.F_GETFL)
                fcntl.fcntl(fd, fcntl.F_SETFL, fl | os.O_NONBLOCK)

            while poll_group_process(group_name, child) is None:
                # None means "still alive"
                time.sleep(0.01)
        except:
            # never fail on cleanup
            pass


############################################################
def spawn(sleep_time, advertize_rate, work_dir, frontendDescript,
          groups, max_parallel_workers, restart_interval, restart_attempts):
    num_groups = len(groups)

    # TODO: Get the ha_check_interval from the config
    ha = glideinFrontendLib.getHASettings(frontendDescript.data)
    ha_check_interval = glideinFrontendLib.getHACheckInterval(frontendDescript.data)
    mode = glideinFrontendLib.getHAMode(frontendDescript.data)
    master_frontend_name = ''
    if mode == 'slave':
        master_frontend_name = ha.get('ha_frontends')[0].get('frontend_name')

    active = (mode == 'master')
    hibernate = shouldHibernate(frontendDescript, work_dir, ha, mode, groups)

    logSupport.log.info('Frontend started with mode = %s' % mode)
    try:

        # Service will exit on signal only.
        # This infinite loop is for the slave to go back into hibernation
        # once the master becomes alive.
        # Master never loops infinitely here, but instead it does in
        # the inner loop while(mode=='master') ...
        while True:

            while hibernate:
                # If I am slave enter hibernation cycle while Master is alive
                logSupport.log.info('Master Frontend %s is online. Hibernating.' % master_frontend_name)
                time.sleep(ha_check_interval)
                hibernate = shouldHibernate(frontendDescript, work_dir,
                                            ha, mode, groups)

            # We broke out of hibernation cycle
            # Either Master has disappeared or I am the Master
            if mode == 'slave':
                logSupport.log.info("Master frontend %s is offline. Activating slave frontend." % master_frontend_name)
                active = True

            failure_dict = {}
            for group in groups:
                failure_dict[group] = FailureCounter(group, restart_interval)

            while ((mode == 'master') or ((mode == 'slave') and active)):
                servicePerformance.startPerfMetricEvent('frontend', 'iteration')
                start_time = time.time()
                timings = spawn_iteration(work_dir, frontendDescript, groups,
                                          max_parallel_workers, failure_dict,
                                          restart_attempts, "run")
                servicePerformance.endPerfMetricEvent('frontend', 'iteration')
                end_time = time.time()
                elapsed_time = servicePerformance.getPerfMetricEventLifetime('frontend', 'iteration')
                if elapsed_time < sleep_time:
                    real_sleep_time = sleep_time - elapsed_time
                    logSupport.log.info("Sleep %.1f sec" % real_sleep_time)
                    time.sleep(real_sleep_time)
                else:
                    logSupport.log.info("No sleeping this loop, took %.1f sec > %.1f sec" % (elapsed_time, sleep_time))

                # order the groups by walltime
                # longest walltime first
                timings.sort(key=lambda x: x[1])
                # recreate the groups list, with new ordering
                groups = [el[0] for el in timings]
                assert num_groups == len(groups), "Something went wrong, number of groups changed"

                if mode == 'slave':
                    # If we are slave, check if master is back and if so
                    # deadvertise my classads and hibernate
                    hibernate = shouldHibernate(frontendDescript, work_dir,
                                                ha, mode, groups)

                    if hibernate:
                        active = False
                        logSupport.log.info("Master frontend %s is back online" % master_frontend_name)
                        logSupport.log.info("Deadvertize my ads and enter hibernation cycle")
                        spawn_cleanup(work_dir, frontendDescript, groups,
                                      frontendDescript.data['FrontendName'],
                                      mode)
                    else:
                        logSupport.log.info("Master frontend %s is still offline" % master_frontend_name)


    finally:
        # We have been asked to terminate
        logSupport.log.info("Deadvertize my ads")
        spawn_cleanup(work_dir, frontendDescript, groups,
                      frontendDescript.data['FrontendName'], mode)


############################################################
def shouldHibernate(frontendDescript, work_dir, ha, mode, groups):
    """
    Check if the frontend is running in HA mode. If run in master mode never
    hibernate. If run in slave mode, hiberate if master is active.

    @rtype: bool
    @return: True if we should hibernate else False
    """

    servicePerformance.startPerfMetricEvent('frontend', 'ha_check')
    if mode == 'slave':
        master_frontend_name = str(ha.get('ha_frontends')[0].get('frontend_name'))

        for group in groups:
            element = glideinFrontendElement.glideinFrontendElement(
                os.getpid(), work_dir, group, "run"
            )
            # Set environment required to query factory collector
            set_frontend_htcondor_env(work_dir, frontendDescript, element)

            for factory_pool in element.factory_pools:
                try:
                    factory_pool_node = factory_pool[0]
                    master_classads = glideinFrontendInterface.findMasterFrontendClassads(factory_pool_node,
                                                                                          master_frontend_name)

                    if master_classads:
                        # Found some classads in one of the collectors
                        # Cleanup the env and return True
                        clean_htcondor_env()
                        servicePerformance.endPerfMetricEvent(
                            'frontend', 'ha_check')
                        return True
                except RuntimeError:
                    # Failed to talk
                    if not factory_pool_node:
                        factory_pool_node = ''
                    msg = "Failed to talk to the factory_pool %s to get the status of Master frontend %s" % (
                        factory_pool_node, master_frontend_name)
                    logSupport.log.warn(msg)
                    msg = "Exception talking to the factory_pool %s to get the status of Master frontend %s: " % (
                        factory_pool_node, master_frontend_name)
                    logSupport.log.exception(msg)

        # Cleanup the env
        clean_htcondor_env()

        # NOTE:
        # If we got this far with no errors then we could not find
        # active master frontend. We should not hibernate as slave
        # However, if there were errors checking with factory pool
        # then the master frontend could be down so its safe to wake
        # up and start advertising.

    servicePerformance.endPerfMetricEvent('frontend', 'ha_check')
    return False


def clear_diskcache_dir(work_dir):
    """Clear the cache by removing the directory used for the cachedir, and recreate it.
    """
    cache_dir = os.path.join(work_dir, glideinFrontendConfig.frontendConfig.cache_dir)
    try:
        shutil.rmtree(cache_dir)
    except OSError as ose:
        if ose.errno is not 2:  # errno 2 is ok, dir is missing. Maybe it's the first execution?
            logSupport.log.exception("Error removing cache directory %s" % cache_dir)
            raise
    os.mkdir(cache_dir)


def set_frontend_htcondor_env(work_dir, frontendDescript, element=None):
    # Collector DN is only in the group's mapfile. Just get first one.
    groups = frontendDescript.data['Groups'].split(',')
    if groups:
        if element is None:
            element = glideinFrontendElement.glideinFrontendElement(
                os.getpid(), work_dir, groups[0], "run"
            )
        htc_env = {
            'CONDOR_CONFIG': frontendDescript.data['CondorConfig'],
            'X509_USER_PROXY': frontendDescript.data['ClassAdProxy'],
            '_CONDOR_CERTIFICATE_MAPFILE': element.elementDescript.element_data['MapFile']
        }
        set_env(htc_env)


def set_env(env):
    for var in env:
        os.environ[var] = env[var]


def clean_htcondor_env():
    for v in ('CONDOR_CONFIG', '_CONDOR_CERTIFICATE_MAPFILE', 'X509_USER_PROXY'):
        if os.environ.get(v):
            del os.environ[v]


############################################################

def spawn_removal(work_dir, frontendDescript, groups,
                  max_parallel_workers, removal_action):
    failure_dict = {}
    for group in groups:
        failure_dict[group] = FailureCounter(group, 3600)

    spawn_iteration(work_dir, frontendDescript, groups,
                    max_parallel_workers, failure_dict, 1, removal_action)


############################################################
def cleanup_environ():
    for val in list(os.environ.keys()):
        val_low = val.lower()
        if val_low[:8] == "_condor_":
            # remove any CONDOR environment variables
            # don't want any surprises
            del os.environ[val]
        elif val_low[:5] == "x509_":
            # remove any X509 environment variables
            # don't want any surprises
            del os.environ[val]


############################################################
def main(work_dir, action):
    startup_time = time.time()

    glideinFrontendConfig.frontendConfig.frontend_descript_file = os.path.join(work_dir,
                                                                               glideinFrontendConfig.frontendConfig.frontend_descript_file)
    frontendDescript = glideinFrontendConfig.FrontendDescript(work_dir)

    # the log dir is shared between the frontend main and the groups, so use a subdir
    logSupport.log_dir = os.path.join(frontendDescript.data['LogDir'],
                                      "frontend")

    # Configure frontend process logging
    process_logs = eval(frontendDescript.data['ProcessLogs'])
    for plog in process_logs:
        logSupport.add_processlog_handler("frontend", logSupport.log_dir,
                                          plog['msg_types'], plog['extension'],
                                          int(float(plog['max_days'])),
                                          int(float(plog['min_days'])),
                                          int(float(plog['max_mbytes'])),
                                          int(float(plog['backup_count'])),
                                          plog['compression'])
    logSupport.log = logging.getLogger("frontend")
    logSupport.log.info("Logging initialized")
    logSupport.log.debug("Frontend startup time: %s" % str(startup_time))

    clear_diskcache_dir(work_dir)

    try:
        cleanup_environ()
        # we use a dedicated config... ignore the system-wide
        os.environ['CONDOR_CONFIG'] = frontendDescript.data['CondorConfig']

        sleep_time = int(frontendDescript.data['LoopDelay'])
        advertize_rate = int(frontendDescript.data['AdvertiseDelay'])
        max_parallel_workers = int(frontendDescript.data['GroupParallelWorkers'])
        restart_attempts = int(frontendDescript.data['RestartAttempts'])
        restart_interval = int(frontendDescript.data['RestartInterval'])

        groups = sorted(frontendDescript.data['Groups'].split(','))

        glideinFrontendMonitorAggregator.monitorAggregatorConfig.config_frontend(os.path.join(work_dir, "monitor"),
                                                                                 groups)
    except:
        logSupport.log.exception("Exception occurred configuring monitoring: ")
        raise

    glideinFrontendMonitoring.write_frontend_descript_xml(
        frontendDescript, os.path.join(work_dir, 'monitor/'))

    logSupport.log.info("Enabled groups: %s" % groups)

    # create lock file
    pid_obj = glideinFrontendPidLib.FrontendPidSupport(work_dir)

    # start
    try:
        pid_obj.register(action)
    except  glideinFrontendPidLib.pidSupport.AlreadyRunning as err:
        pid_obj.load_registered()
        logSupport.log.exception(
            "Failed starting Frontend with action %s. Instance with pid %s is aready running for action %s. Exception during pid registration: %s" % (
                action, pid_obj.mypid, str(pid_obj.action_type), err))
        raise

    try:
        try:
            if action == "run":
                spawn(sleep_time, advertize_rate, work_dir,
                      frontendDescript, groups, max_parallel_workers,
                      restart_interval, restart_attempts)
            elif action in (
                'removeWait', 'removeIdle', 'removeAll', 'removeWaitExcess', 'removeIdleExcess', 'removeAllExcess'):
                spawn_removal(work_dir, frontendDescript, groups,
                              max_parallel_workers, action)
            else:
                raise ValueError("Unknown action: %s" % action)
        except KeyboardInterrupt:
            logSupport.log.info("Received signal...exit")
        except HUPException:
            logSupport.log.info("Received SIGHUP, reload config")
            pid_obj.relinquish()
            os.execv(
                os.path.join(glideinFrontendLib.__file__, "../creation/reconfig_frontend"),
                ['reconfig_frontend', '-sighupreload', '-xml', '/etc/gwms-frontend/frontend.xml']
            )
        except:
            logSupport.log.exception("Exception occurred trying to spawn: ")
    finally:
        pid_obj.relinquish()


############################################################
#
# S T A R T U P
#
############################################################

class HUPException(Exception):
    pass


def termsignal(signr, frame):
    raise KeyboardInterrupt("Received signal %s" % signr)


def hupsignal(signr, frame):
    signal.signal(signal.SIGHUP, signal.SIG_IGN)
    raise HUPException("Received signal %s" % signr)


if __name__ == '__main__':
    signal.signal(signal.SIGTERM, termsignal)
    signal.signal(signal.SIGQUIT, termsignal)
    signal.signal(signal.SIGHUP, hupsignal)

    if len(sys.argv) == 2:
        action = "run"
    else:
        action = sys.argv[2]

    main(sys.argv[1], action)<|MERGE_RESOLUTION|>--- conflicted
+++ resolved
@@ -207,11 +207,7 @@
             idle_jobs = {'Total': 0, '600': 0, '3600': 0}
             logSupport.log.error(
                 "Error in RRD Database. Setting idle_jobs[%s] Failed. Reconfig the frontend with -fix_rrd to fix this error" % (
-<<<<<<< HEAD
-                    err.message,))
-=======
                     err,))
->>>>>>> b0184d34
 
         fm_classad.setIdleJobCount(idle_jobs)
         fm_classad.setPerfMetrics(servicePerformance.getPerfMetric('frontend'))
