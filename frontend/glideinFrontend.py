--- conflicted
+++ resolved
@@ -3,7 +3,7 @@
 # Project:
 #   glideinWMS
 #
-# File Version:
+# File Version: 
 #
 # Description:
 #   This is the main of the glideinFrontend
@@ -36,15 +36,9 @@
 from glideinwms.frontend import glideinFrontendInterface
 from glideinwms.frontend import glideinFrontendMonitorAggregator
 from glideinwms.frontend import glideinFrontendMonitoring
-<<<<<<< HEAD
-from glideinwms.frontend.glideinFrontendElement import glideinFrontendElement
-
-FRONTEND_DIR = os.path.dirname(glideinFrontendLib.__file__)
-
-
-=======
 from glideinwms.frontend import glideinFrontendElement
->>>>>>> 697521c3
+
+
 ############################################################
 # KEL remove this method and just call the monitor aggregator method directly below?  we don't use the results
 def aggregate_stats():
@@ -85,7 +79,6 @@
 
 ############################################################
 def spawn_group(work_dir, group_name, action):
-
     command_list = [sys.executable,
                     glideinFrontendElement.__file__,
                     str(os.getpid()),
@@ -157,7 +150,7 @@
                             max_num_failures = max(max_num_failures,
                                                    num_failures)
                             logSupport.log.warning("Group %s terminated with exit code %i (%i recent failure)" % (
-                            group_name, group_rc, num_failures))
+                                group_name, group_rc, num_failures))
                         childs[group_name]['end_time'] = time.time()
                         servicePerformance.endPerfMetricEvent(
                             'frontend', 'group_%s_iteration' % group_name)
@@ -211,7 +204,7 @@
             idle_jobs = {'Total': 0, '600': 0, '3600': 0}
             logSupport.log.error(
                 "Error in RRD Database. Setting idle_jobs[%s] Failed. Reconfig the frontend with -fix_rrd to fix this error" % (
-                err.message,))
+                    err.message,))
 
         fm_classad.setIdleJobCount(idle_jobs)
         fm_classad.setPerfMetrics(servicePerformance.getPerfMetric('frontend'))
@@ -277,7 +270,6 @@
 
 ############################################################
 def spawn_cleanup(work_dir, frontendDescript, groups, frontend_name, ha_mode):
-
     # Invalidate glidefrontendmonitor classad
     try:
         set_frontend_htcondor_env(work_dir, frontendDescript)
@@ -444,10 +436,10 @@
                     if not factory_pool_node:
                         factory_pool_node = ''
                     msg = "Failed to talk to the factory_pool %s to get the status of Master frontend %s" % (
-                    factory_pool_node, master_frontend_name)
+                        factory_pool_node, master_frontend_name)
                     logSupport.log.warn(msg)
                     msg = "Exception talking to the factory_pool %s to get the status of Master frontend %s: " % (
-                    factory_pool_node, master_frontend_name)
+                        factory_pool_node, master_frontend_name)
                     logSupport.log.exception(msg)
 
         # Cleanup the env
@@ -592,7 +584,7 @@
         pid_obj.load_registered()
         logSupport.log.exception(
             "Failed starting Frontend with action %s. Instance with pid %s is aready running for action %s. Exception during pid registration: %s" % (
-            action, pid_obj.mypid, str(pid_obj.action_type), err))
+                action, pid_obj.mypid, str(pid_obj.action_type), err))
         raise
 
     try:
@@ -602,7 +594,7 @@
                       frontendDescript, groups, max_parallel_workers,
                       restart_interval, restart_attempts)
             elif action in (
-            'removeWait', 'removeIdle', 'removeAll', 'removeWaitExcess', 'removeIdleExcess', 'removeAllExcess'):
+                'removeWait', 'removeIdle', 'removeAll', 'removeWaitExcess', 'removeIdleExcess', 'removeAllExcess'):
                 spawn_removal(work_dir, frontendDescript, groups,
                               max_parallel_workers, action)
             else:
@@ -612,15 +604,10 @@
         except HUPException:
             logSupport.log.info("Received SIGHUP, reload config")
             pid_obj.relinquish()
-<<<<<<< HEAD
-            os.execv(os.path.join(FRONTEND_DIR, "../creation/reconfig_frontend"),
-                     ['reconfig_frontend', '-sighupreload', '-xml', '/etc/gwms-frontend/frontend.xml'])
-=======
             os.execv(
                 os.path.join(glideinFrontendLib.__file__, "../creation/reconfig_frontend"),
                 ['reconfig_frontend', '-sighupreload', '-xml', '/etc/gwms-frontend/frontend.xml']
             )
->>>>>>> 697521c3
         except:
             logSupport.log.exception("Exception occurred trying to spawn: ")
     finally:
