#
# Project:
#   glideinWMS
#
# File Version: 
#
# Description:
#   This module implements the functions needed to keep the
#   required number of idle glideins
#   plus other miscelaneous functions
#
# Author:
#   Igor Sfiligoi (Sept 19th 2006)
#

import os
import pickle
import os.path
import math
import sys
import traceback

from glideinwms.lib.util import safe_boolcomp
from glideinwms.lib import condorMonitor, logSupport

from glideinwms.lib.xmlParse import OrderedDict # needed for eval


#############################################################################################
#
# Return a dictionary of schedds containing interesting jobs
# Each element is a condorQ
#
# If not all the jobs of the schedd has to be considered,
# specify the appropriate constraint
#
def getCondorQ(schedd_names, constraint=None, format_list=None,
               want_format_completion=True, job_status_filter=(1, 2)):
    """Return a dictionary of schedds containing interesting jobs
    Each element is a condorQ
    
    If not all the jobs of the schedd has to be considered,
    specify the appropriate constraint
    
    Args:
        schedd_names: 
        constraint (str): constraint string or None
        format_list: 
        want_format_completion (bool): 
        job_status_filter: 

    Returns:

    """
    if format_list is not None:
        if want_format_completion:
            format_list = condorMonitor.complete_format_list(
                format_list,
                [('JobStatus', 'i'), ('EnteredCurrentStatus', 'i'),
                 ('ServerTime', 'i'), ('RemoteHost', 's')])

    if not job_status_filter:
        # if nothing specified, assume it wants all of them
        js_constraint="True"
    else:
        js_arr = []
        for n in job_status_filter:
            js_arr.append('(JobStatus=?=%i)'%n)
        js_constraint = '||'.join(js_arr)

    return getCondorQConstrained(schedd_names, js_constraint, constraint, format_list)


def getIdleVomsCondorQ(condorq_dict):
    out={}
    for schedd_name in list(condorq_dict.keys()):
        sq=condorMonitor.SubQuery(condorq_dict[schedd_name], lambda el:((el.get('JobStatus')==1) and ('x509UserProxyFirstFQAN' in el)))
        sq.load()
        out[schedd_name]=sq
    return out


<<<<<<< HEAD
def getIdleProxyCondorQ(condorq_dict):
    out={}
    for schedd_name in list(condorq_dict.keys()):
        sq=condorMonitor.SubQuery(condorq_dict[schedd_name], lambda el:((el.get('JobStatus')==1) and ('x509userproxy' in el)))
        sq.load()
        out[schedd_name]=sq
    return out


=======
>>>>>>> c8dae69b
#
# Return a dictionary of schedds containing idle jobs
# Each element is a condorQ
#
# Use the output of getCondorQ
#
def getIdleCondorQ(condorq_dict):
    out = {}
    for schedd_name in list(condorq_dict.keys()):
        sq = condorMonitor.SubQuery(condorq_dict[schedd_name], lambda el:('JobStatus' in el and (el['JobStatus'] == 1)))
        sq.load()
        out[schedd_name] = sq
    return out


#
# Return a dictionary of schedds containing running jobs
# Each element is a condorQ
#
# Use the output of getCondorQ
#
def getRunningCondorQ(condorq_dict):
    out = {}
    for schedd_name in list(condorq_dict.keys()):
        sq = condorMonitor.SubQuery(condorq_dict[schedd_name], lambda el:('JobStatus' in el and (el['JobStatus'] == 2)))
        sq.load()
        out[schedd_name] = sq
    return out


def appendRealRunning(condorq_dict, status_dict):
    """Adds provenance information from condor_status to the condor_q dictionary
    The name of static or pslots is the value of RemoteHost
    NOTE: HTC 8.5 may change RemoteHost to be the DynamicSlot name

    :param condorq_dict: adding 'RunningOn' to each job
    :param status_dict: running jobs from condor_status
    :return:
    """
    for schedd_name in condorq_dict:
        condorq = condorq_dict[schedd_name].fetchStored()

        for jid in condorq:
            found = False

            if 'RemoteHost' in condorq[jid]:
                remote_host = condorq[jid]['RemoteHost']

                for collector_name in status_dict:
                    condor_status = status_dict[collector_name].fetchStored()
                    if remote_host in condor_status:
                        # there is currently no way to get the factory
                        # collector from condor status so this hack grabs
                        # the hostname of the schedd
                        schedd = condor_status[remote_host]['GLIDEIN_Schedd'].split('@')

                        # split by : to remove port number if there
                        fact_pool = schedd[-1].split(':')[0]

                        condorq[jid]['RunningOn'] = "%s@%s@%s@%s" % (
                            condor_status[remote_host]['GLIDEIN_Entry_Name'],
                            condor_status[remote_host]['GLIDEIN_Name'],
                            condor_status[remote_host]['GLIDEIN_Factory'],
                            fact_pool)
                        found = True
                        break

            if not found:
                condorq[jid]['RunningOn'] = 'UNKNOWN'


#
# Return a dictionary of schedds containing old jobs
# Each element is a condorQ
#
# Use the output of getCondorQ
#
def getOldCondorQ(condorq_dict, min_age):
    out = {}
    for schedd_name in list(condorq_dict.keys()):
        sq = condorMonitor.SubQuery(condorq_dict[schedd_name], lambda el:('ServerTime' in el and 'EnteredCurrentStatus' in el and ((el['ServerTime'] - el['EnteredCurrentStatus']) >= min_age)))
        sq.load()
        out[schedd_name] = sq
    return out


#
# Return the number of jobs in the dictionary
# Use the output of getCondorQ
#
def countCondorQ(condorq_dict):
    count = 0
    for schedd_name in list(condorq_dict.keys()):
        count += len(condorq_dict[schedd_name].fetchStored())
    return count


#
# Return a set of users present in the dictionary
# Needs "User" attribute
#
def getCondorQUsers(condorq_dict):
    users_set = set()
    for schedd_name in list(condorq_dict.keys()):
        condorq_data = condorq_dict[schedd_name].fetchStored()
        for jid in list(condorq_data.keys()):
            job = condorq_data[jid]
            users_set.add(job['User'])

    return users_set


# This function has been used for profiling reasons (to get a better result with cProfile)
#Keeping it around just in case we need it again in the future
#def countMatchInnerLoop(cq_dict_clusters_el, procid_mul, nr_schedds, scheddIdx, first_jid, sjobs_arr, all_jobs_clusters, jh, job):
#    cluster_arr=[]
#    schedd_count = 0
#    cpu_schedd_count = 0
#    for jid in cq_dict_clusters_el[jh]:
#        cluster_arr.append(jid[2])
#        schedd_count+=1
#
#    # Since all jobs are same figure out how many cpus
#    # are required for this cluster based on one job
#    cpu_schedd_count += job.get('RequestCpus', 1) * len(cq_dict_clusters_el[jh])
#    first_t=(first_jid[0]*procid_mul+first_jid[1])*nr_schedds+scheddIdx
#    all_jobs_clusters[first_t]=cluster_arr
#    sjobs_arr+=[first_t]
#    return schedd_count, cpu_schedd_count, first_t

def countMatch(match_obj, condorq_dict, glidein_dict, attr_dict, ignore_down_entries,
               condorq_match_list=None, match_policies=[], group_name=None):
    """
    Get the number of jobs that match each glidein
    
    :param match_obj: output of re.compile(match string,'<string>','eval')
    :type condorq_dict: dictionary: sched_name->CondorQ object
    :param condorq_dict: output of getidleCondorQ
    :type glidein_dict: dictionary: glidein_name->dictionary of params and attrs
    :param glidein_dict: output of interface.findGlideins
    :param attr_dict:  dictionary of constant attributes
    :param condorq_match_list: list of job attributes from the XML file

    :return: tuple of 4 elements, where first 3 are a dictionary of
        glidein name where elements are number of jobs matching
        First tuple  : Straight match
        Second tuple : The entry proportion based on unique subsets
        Third tuple  : Elements that can only run on this site
        Forth tuple  : The entry proportion glideins to be requested based
                       on unique subsets after considering multicore
                       jobs, GLIDEIN_CPUS/GLIDEIN_ESTIMATED_CPUS (cores in glideins)
                       GLIDEIN_NODES (number of nodes in multinode submissions)
        A special 'glidein name' of (None, None, None) is used for jobs
        that don't match any 'real glidein name' in all 4 tuples above
    """

    # The following lines are executed only if the corresponding line is uncommented in glideinFrontendElement.subprocess_count_dt
    # This is intended for experts/developers only, that's why we do not have a corresponding parameter in the configuration file
    # This was used to save real data from the CMS frontend and improve the speed of this function
    # See https://cdcvs.fnal.gov/redmine/issues/20302
    if group_name:
        mydir = "/tmp/frontend_dump/" + group_name
        try:
            os.mkdir(mydir)
        except:
            pass
        with open(mydir+'/glidein_dict.pickle', 'wb') as fd:
            pickle.dump(glidein_dict, fd)
        with open(mydir+'/attr_dict.pickle', 'wb') as fd:
            pickle.dump(attr_dict, fd)
        with open(mydir+'/condorq_match_list.pickle', 'wb') as fd:
            pickle.dump(condorq_match_list, fd)
        for schedd in list(condorq_dict.keys()):
            pickle.dump(condorq_dict[schedd].fetchStored(), open(mydir+'/condorq_dict_%s.pickle' % schedd, 'wb'))

    out_glidein_counts={}
    out_cpu_counts={}

    # new_out_counts
    # keys: are site indexes(numbers)
    # elements: number of real idle jobs associated with each site
    new_out_counts = {}
    glideindex = 0

    #
    # To speed up dictionary lookup
    # we will convert Schedd_Name#ClusterId.ProcID into a number
    # Since we have to convert a 3 dimensional entity into a linear number
    # we have to pick two ranges to use as multipliers
    # len(schedds) is the first obvious one, since it is fixed
    # between ClusterId and ProcId, we select max(ProcId) 
    # since it is the smaller of the two the formula thus becomes
    #  (ClusterId*max_ProcId+ProcId)*len(schedds)+scheddIdx
    #

    schedds = list(condorq_dict.keys())
    nr_schedds = len(schedds)

    # Find max ProcId by searching through condorq output for all schedds
    #   This is needed to linearize the dictionary as per above
    #   The max ProcId will be stored in procid_mul
    max_procid = 0
    for scheddIdx in range(nr_schedds):
        schedd=schedds[scheddIdx]
        condorq=condorq_dict[schedd]
        condorq_data=condorq.fetchStored()
        for jid in condorq_data:
          procid = jid[1]
          if procid > max_procid:
           max_procid = procid
    procid_mul = int(max_procid+1)

    # Group jobs into clusters of similar attributes

    # Results will be stored in the variables:
    #  cq_dict_clusters - dict of clusters (= list of job ids)
    #  cq_jobs - full set of job ids
    cq_dict_clusters = {}
    cq_jobs = set()
    for scheddIdx in range(nr_schedds):
        # For each schedd, look through all its job from condorq results
        schedd = schedds[scheddIdx]
        cq_dict_clusters[scheddIdx] = {}
        cq_dict_clusters_el = cq_dict_clusters[scheddIdx]
        condorq = condorq_dict[schedd]
        condorq_data = condorq.fetchStored()
        for jid in condorq_data:
            # For each job, hash the job using the attributes
            #  listed from xml under match_attrs
            # Jobs that hash to the same value should
            #  be considered equivalent and part of the same
            #  cluster for matching purposes
            jh = hashJob(condorq_data[jid], condorq_match_list)
            if jh not in cq_dict_clusters_el:
                cq_dict_clusters_el[jh] = []
            # Add the job to the correct cluster according to the
            #   linearization scheme above
            t=(jid[0]*procid_mul+jid[1])*nr_schedds+scheddIdx
            cq_dict_clusters_el[jh].append((jid[0], jid[1], t))
            # Add jobs
            cq_jobs.add(t)

    # Now, loop through all glideins (ie. entries)
    # match the clusters to these glideins
    # Results:
    # list_of_all_jobs: a list containing the set of jobs that match
    #                   a gliedin (i.e. entry) the position in the list
    #                   identifies the glidein and each element is a set of 
    #                   indexes representing a job cluster each
    #  all_jobs_clusters: dictionary of cluster index -> list of jobs in
    #                     the cluster (represented each by its own index)
    list_of_all_jobs = []
    all_jobs_clusters = {}
    
    for glidename in glidein_dict:
        glidein = glidein_dict[glidename]
        # Number of glideins to request
        glidein_count = 0
        # Number of cpus required by the jobs on a glidein
        cpu_count = 0
        jobs_arr = []

        # Clusters are organized by schedd,
        #  so loop through each schedd
        for scheddIdx in range(nr_schedds):
            #logSupport.log.debug("****** Loop schedds ******")
            # Now, go through each unique hash in the cluster
            # and match clusters individually
            schedd = schedds[scheddIdx]
            cq_dict_clusters_el=cq_dict_clusters[scheddIdx]
            condorq = condorq_dict[schedd]
            condorq_data = condorq.fetchStored()
            # Number of jobs in this schedd to request glidein
            schedd_count = 0
            # Number of cpus to request for jobs on this schedd
            cpu_schedd_count = 0
            sjobs_arr = []

            missing_keys = set()
            tb_count = 0
            recent_tb = None

            for jh in list(cq_dict_clusters_el.keys()):
                # get the first job... they are all the same
                first_jid = cq_dict_clusters_el[jh][0]
                job = condorq_data[(first_jid[0], first_jid[1])]

                try:
                    # Do not match downtime entries
                    if ignore_down_entries and safe_boolcomp(glidein_dict[glidename]['attrs'].get('GLIDEIN_In_Downtime', False), True):
                        match = False
                    else:
                        # Evaluate the Compiled object first.
                        # Evaluation order does not really matter.
                        match = eval(match_obj)
                        for policy in match_policies:
                            if match is True:
                                # Policies are supposed to be ANDed: match AND policy == policy because match is True
                                match = policy.pyObject.match(job, glidein)
                            else:
                                if match != False:
                                    # Non boolean results should be discarded
                                    # and logged
                                    logSupport.log.warning("Match expression from policy file '%s' evaluated to non boolean result; assuming False" % policy.file)
                                break

                    if match == True:
                        # The lines inside this 'if' can be replaced with the following three commented lines for profiling
                        # sc, csc, first_t = do_match(cq_dict_clusters_el, procid_mul, nr_schedds, scheddIdx, first_jid, sjobs_arr, all_jobs_clusters, jh, job)
                        # schedd_count += sc
                        # cpu_schedd_count += csc

                        # the first matched... add all jobs in the cluster
                        cluster_arr = []
                        for jid in cq_dict_clusters_el[jh]:
                            cluster_arr.append(jid[2])
                            schedd_count += 1

                        # Since all jobs are same figure out how many cpus
                        # are required for this cluster based on one job
                        cpu_schedd_count += job.get('RequestCpus', 1) * len(cq_dict_clusters_el[jh])
                        first_t = (first_jid[0]*procid_mul+first_jid[1])*nr_schedds+scheddIdx
                        all_jobs_clusters[first_t] = cluster_arr
                        sjobs_arr += [first_t]
                except KeyError as e:
                    tb = traceback.format_exception(sys.exc_info()[0],
                                                    sys.exc_info()[1],
                                                    sys.exc_info()[2])
                    key = ((tb[-1].split(':'))[1]).strip()
                    missing_keys.add(key)

                except Exception as e:
                    tb_count = tb_count + 1
                    recent_tb = traceback.format_exception(sys.exc_info()[0],
                                                           sys.exc_info()[1],
                                                           sys.exc_info()[2])

            if missing_keys:
                logSupport.log.debug("Failed to evaluate resource match in countMatch. Possibly match_expr has errors and trying to reference job or site attribute(s) '%s' in an inappropriate way." % (','.join(missing_keys)))
            if tb_count > 0:
                logSupport.log.debug("There were %s exceptions in countMatch subprocess. Most recent traceback: %s " % (tb_count, recent_tb))

            # END LOOP: for jh in cq_dict_clusters_el.keys()

            jobs_arr += sjobs_arr
            del sjobs_arr
            glidein_count += schedd_count
            cpu_count += cpu_schedd_count

        # END LOOP: for scheddIdx in range(nr_schedds)

        jobs = set(jobs_arr)
        del jobs_arr
        list_of_all_jobs.append(jobs)
        out_glidein_counts[glidename] = glidein_count
        out_cpu_counts[glidename] = cpu_count

    # END LOOP: for glidename in glidein_dict

    # Now split the list of sets into unique sets
    # We will use this to count how many Entries each job matches against
    # outvals_cl contains the new list of unique sets:
    #  each element is a tuple: (set of Entries with the same jobs, set of jobs)
    # jrange_cl contains the set of all the job clusters
    (outvals_cl, jrange_cl) = uniqueSets(list_of_all_jobs)
    del list_of_all_jobs

    # Convert from clusters back to jobs
    #   Now that we are done matching, we no longer
    #   need the clusters (needed for more efficient matching)
    #   convert all_jobs_clusters back to jobs_arr (list of jobs)
    outvals = []
    for vtuple in outvals_cl:
        jobs_arr = []
        for ct in vtuple[1]:
            cluster_arr = all_jobs_clusters[ct]
            jobs_arr += cluster_arr
        outvals.append((vtuple[0], set(jobs_arr)))
    jobs_arr = []
    for ct in jrange_cl:
        cluster_arr = all_jobs_clusters[ct]
        jobs_arr += cluster_arr
    jrange = set(jobs_arr)

    count_unmatched = len(cq_jobs-jrange)

    # unique_to_site: keys are sites, elements are num of unique jobs
    unique_to_site = {}
    # each tuple is ([list of site_indexes],jobs associated with those sites)
    # this loop necessary to avoid key error
    for vtuple in outvals:
        for site_index in vtuple[0]:
            new_out_counts[site_index] = 0.0
            unique_to_site[site_index] = 0
    # for every tuple of([site_index],jobs), cycle through each site index
    # new_out_counts[site_index] is the number of jobs over the number
    # of indexes, may not be an integer.
    for vtuple in outvals:
        for site_index in vtuple[0]:
            new_out_counts[site_index] = new_out_counts[site_index]+(1.0*len(vtuple[1])/len(vtuple[0]))
        # if the site has jobs unique to it
        if len(vtuple[0]) == 1:
            temp_sites = vtuple[0]
            unique_to_site[temp_sites.pop()] = len(vtuple[1])
    # create a list of all sites, list_of_sites[site_index]=site
    list_of_sites = []
    i = 0
    for glidename in glidein_dict:
        list_of_sites.append(0)
        list_of_sites[i] = glidename
        i = i+1
    final_out_counts = {}
    final_out_cpu_counts = {}
    final_unique = {}
    # new_out_counts to final_out_counts
    # unique_to_site to final_unique
    # keys go from site indexes to sites
    for glidename in glidein_dict:
        final_out_counts[glidename] = 0
        final_out_cpu_counts[glidename] = 0
        final_unique[glidename] = 0
    for site_index in new_out_counts:
        site = list_of_sites[site_index]
        final_out_counts[site] = math.ceil(new_out_counts[site_index])
        if out_glidein_counts[site] > 0:
            glidein_cpus_nodes = 1.0 * getGlideinCpusNum(glidein_dict[site]) * getGlideinNodesNum(glidein_dict[site])
            # new_out_counts is based on 1 cpu jobs
            # For a site, out_glidein_counts translates to out_cpu_counts
            # Figure out corresponding out_cpu_counts for new_out_counts
            # Scale the number based on the total cpus required &
            # that provided by the individual submission on the site
            # this is the cores on the worker node multiplied for the number
            # of nodes in one submission if multi-node submissions are enabled
            
            # rounding only the result, prop_out_count and prop_cpus are float
            prop_cpus = (out_cpu_counts[site] * new_out_counts[site_index]) / out_glidein_counts[site]
            prop_out_count = prop_cpus / glidein_cpus_nodes
            final_out_cpu_counts[site] = math.ceil(prop_out_count)  # math.ceil(float) returns a float (N.0)

        final_unique[site] = unique_to_site[site_index]

    out_glidein_counts[(None, None, None)] = count_unmatched
    out_cpu_counts[(None, None, None)] = count_unmatched
    final_out_counts[(None, None, None)] = count_unmatched
    final_out_cpu_counts[(None, None, None)] = count_unmatched
    final_unique[(None, None, None)] = count_unmatched
    # Return tuple: count, prop, hereonly, prop_mc
    return (out_glidein_counts, final_out_counts,
            final_unique, final_out_cpu_counts)


def countRealRunning(match_obj, condorq_dict, glidein_dict,
                     attr_dict, condorq_match_list=None, match_policies=[]):
    """Counts all the running jobs on an entry

    Args:
        match_obj: selection for the jobs
        condorq_dict: result of condor_q, keyed by schedd name
        glidein_dict: glideins, keyed by entry (glidename)
        attr_dict: entry attributes, NOT USED
        condorq_match_list: match attributes used for clustering
        match_policies:

    Returns: Tuple with the job counts (used for stats) and glidein counts (used for glidein_max_run)
      Both are dictionaries keyed by glidename (entry)

    """
    out_job_counts = {}
    out_glidein_counts = {}

    if condorq_match_list is not None:
        condorq_match_list = condorq_match_list + ['RunningOn']
    # add an else branch in case the initial list is None? Probably should never happen
    # else:
    #     condorq_match_list = ['RunningOn']

    schedds = list(condorq_dict.keys())
    nr_schedds = len(schedds)

    # dict of job clusters
    # group together those that have the same attributes
    cq_dict_clusters = {}
    for scheddIdx in range(nr_schedds):
        schedd = schedds[scheddIdx]
        cq_dict_clusters[scheddIdx] = {}
        cq_dict_clusters_el = cq_dict_clusters[scheddIdx]
        condorq = condorq_dict[schedd]
        condorq_data = condorq.fetchStored()
        for jid in list(condorq_data.keys()):
            jh = hashJob(condorq_data[jid], condorq_match_list)
            if jh not in cq_dict_clusters_el:
                cq_dict_clusters_el[jh] = []
            cq_dict_clusters_el[jh].append(jid)

    for glidename in glidein_dict:
        # split by : to remove port number if there
        glide_str = "%s@%s" % (glidename[1], glidename[0].split(':')[0])
        glidein = glidein_dict[glidename]
        glidein_count = 0
        # Sets are necessary to remove duplicates
        # job_ids counts all the jobs running on the current entry (Running here stats)
        #   job_ID+schedd_ID identifies a job, set() is used to merge jobs matched by multiple auto-clusters
        # glidein_ids counts the glideins: multiple jobs could run on the same glidein, RemoteHost
        #   (without the initial slotN@ part) identifies the glidein
        #   i.e. multiple jobs with same RemoteHost run on the same slot, removing slotN@ gives all the slots
        #        running on the same glidein
        #   The slot part will change in HTCondor 8.5, where dynamic slots will have their name instead of the
        #   pslot name but removing slotN_N@ will still identify the glidein (so this code is robust to the change)
        job_ids = set()
        glidein_ids = set()
        for scheddIdx in range(nr_schedds):
            schedd = schedds[scheddIdx]
            cq_dict_clusters_el = cq_dict_clusters[scheddIdx]
            condorq = condorq_dict[schedd]
            condorq_data = condorq.fetchStored()
            schedd_count = 0

            missing_keys = set()
            tb_count = 0
            recent_tb = None

            for jh in list(cq_dict_clusters_el.keys()):
                # get the first job... they are all the same
                first_jid = cq_dict_clusters_el[jh][0]
                job = condorq_data[first_jid]
                try:
                    # Evaluate the Compiled object first.
                    # Evaluation order does not really matter.
                    match = ((job['RunningOn']==glide_str) and eval(match_obj))
                    for policy in match_policies:
                        if match == True:
                            # Policies are supposed to be ANDed
                            match = (match and policy.pyObject.match(job, glidein))
                        else:
                            if match != False:
                                # Non boolean results should be discarded
                                # and logged
                                logSupport.log.warning("Match expression from policy file '%s' evaluated to non boolean result; assuming False" % policy.file)
                            break

                    if match == True:
                        schedd_count+=len(cq_dict_clusters_el[jh])
                        for jid in cq_dict_clusters_el[jh]:
                            job = condorq_data[jid]
                            job_ids.add("%d %s" % (scheddIdx, jid))
                            # glidein ID is just glidein_XXXXX_XXXXX@fqdn
                            # RemoteHost has following valid formats
                            #
                            # Static slots
                            # ------------
                            # 1 core: glidein_XXXXX_XXXXX@fqdn
                            # N core: slotN@glidein_XXXXX_XXXXX@fqdn
                            #
                            # Dynamic slots
                            # -------------
                            # N core: slotN_M@glidein_XXXXX_XXXXX@fqdn
                            try:
                                token = job['RemoteHost'].split('@')
                                glidein_id = '%s@%s' % (token[-2], token[-1])
                            except (KeyError, IndexError):
                                # If RemoteHost is missing or has a different
                                # format just identify it with the uniq jobid
                                # for accounting purposes. Here we assume that
                                # the job is running in a glidein with 1 slot
                                glidein_id = "%d %s" % (scheddIdx, jid)
                            glidein_ids.add(glidein_id)
                except KeyError as e:
                    tb = traceback.format_exception(sys.exc_info()[0],
                                                    sys.exc_info()[1],
                                                    sys.exc_info()[2])
                    key = ((tb[-1].split(':'))[1]).strip()
                    missing_keys.add(key)
                except Exception as e:
                    tb_count = tb_count + 1
                    recent_tb = traceback.format_exception(sys.exc_info()[0],
                                                           sys.exc_info()[1],
                                                           sys.exc_info()[2])
            if missing_keys:
                logSupport.log.debug("Failed to evaluate resource match in countRealRunning. Possibly match_expr has errors and trying to reference job or site attribute(s) '%s' in an inappropriate way." % (','.join(missing_keys)))
            if tb_count > 0:
                logSupport.log.debug("There were %s exceptions in countRealRunning subprocess. Most recent traceback: %s" % (tb_count, recent_tb))
            glidein_count += schedd_count
        logSupport.log.debug("Running glidein ids at %s (total glideins: %d, total jobs %d, cluster matches: %d): %s" %
                             (glidename, len(glidein_ids), len(job_ids), glidein_count, ", ".join(list(glidein_ids)[:5])))
        out_job_counts[glidename] = len(job_ids)
        out_glidein_counts[glidename] = len(glidein_ids)
    return out_job_counts, out_glidein_counts

#
# Convert frontend param expression in a value
#
# expr_obj = compile('glidein["MaxTimeout"]+frontend["MaxTimeout"]+600',"<string>","eval")
# frontend = the frontend const parameters
# glidein  = glidein factory parameters
#
# Returns:
#  The evaluated value
def evalParamExpr(expr_obj, frontend, glidein):
    return eval(expr_obj)


def getCondorStatus(collector_names, constraint=None, format_list=None,
                    want_format_completion=True, want_glideins_only=True):
    """
    Return a dictionary of collectors containing interesting classads
    Each element is a condorStatus
    @param collector_names:
    @param constraint:
    @param format_list:
    @param want_format_completion:
    @param want_glideins_only:
    @return:
    """
    type_constraint = '(True)'
    if format_list is not None:
        if want_format_completion:
            format_list = condorMonitor.complete_format_list(
                format_list,
                [('State', 's'), ('Activity', 's'),
                 ('EnteredCurrentState', 'i'), ('EnteredCurrentActivity', 'i'),
                 ('LastHeardFrom', 'i'), ('GLIDEIN_Factory', 's'),
                 ('GLIDEIN_Name', 's'), ('GLIDEIN_Entry_Name', 's'),
                 ('GLIDECLIENT_Name', 's'), ('GLIDECLIENT_ReqNode', 's'),
                 ('GLIDEIN_Schedd', 's')])

    ###########################################################################
    # Parag: Nov 24, 2014
    # To get accounting info related to idle/running/total cores, you need to
    # get the partitionable slot (ie parent slot) classads as well.
    # Move the type_constraint below to individual getCondorStatus* filtering
    #
    # Partitionable slots are *always* idle 
    # The frontend only counts them when all the subslots have been
    # reclaimed (HTCondor sets TotalSlots == 1)
    # type_constraint = '(PartitionableSlot =!= True || TotalSlots =?= 1)'
    ###########################################################################

    if want_glideins_only:
        type_constraint += '&&(IS_MONITOR_VM=!=True)&&(GLIDEIN_Factory=!=UNDEFINED)&&(GLIDEIN_Name=!=UNDEFINED)&&(GLIDEIN_Entry_Name=!=UNDEFINED)'

    return getCondorStatusConstrained(collector_names, type_constraint, constraint, format_list)


def getCondorStatusNonDynamic(status_dict):
    """
    Return a dictionary of collectors containing static+partitionable slots
    and exclude any dynamic slots

    Each element is a condorStatus
    Use the output of getCondorStatus
    """
    out = {}
    for collector_name in list(status_dict.keys()):
        # Exclude partitionable slots with no free memory/cpus
        sq = condorMonitor.SubQuery(
            status_dict[collector_name],
            lambda el: (
                (el.get('SlotType') != 'Dynamic')
            )
        )
        sq.load()
        out[collector_name] = sq
    return out


#
# Return a dictionary of collectors containing idle(unclaimed) vms
# Each element is a condorStatus
#
# Use the output of getCondorStatus
#
def getIdleCondorStatus(status_dict):
    out = {}
    for collector_name in list(status_dict.keys()):

        # Exclude partitionable slots with no free memory/cpus
        # Minimum memory required by CMS is 2500 MB
        #
        # 1. (el.get('PartitionableSlot') != True)
        # Includes static slots irrespective of the free cpu/mem
        #
        # 2. (el.get('TotalSlots') == 1)
        # p-slots not yet partitioned
        #
        # 3. (el.get('Cpus', 0) > 0 and el.get('Memory', 2501) > 2500)
        # p-slots that have enough idle resources.

        sq = condorMonitor.SubQuery(
            status_dict[collector_name],
            lambda el: (
                (el.get('State') == 'Unclaimed') and
                (el.get('Activity') == 'Idle') and
                (
                    (el.get('PartitionableSlot') != True) or
                    (el.get('TotalSlots') == 1) or
                    (el.get('Cpus', 0) > 0 and el.get('Memory', 2501) > 2500)
                )
            )
        )
        sq.load()
        out[collector_name] = sq
    return out


def getRunningCondorStatus(status_dict):
    """Return a dictionary of collectors containing running(claimed) slots
    Each element is a condorStatus

    :param status_dict: output of getCondorStatus
    :return: dictionary of collectors containing running(claimed) slots
    """
    out = {}
    for collector_name in status_dict:
        # Consider following slots
        # 1. Static - running slots
        # 2. Dynamic slots (They are always running)
        # 3. p-slot with one or more dynamic slots
        #    We get them here so we can use them easily in appendRealRunning()

        sq = condorMonitor.SubQuery(
                status_dict[collector_name],
                lambda el: (
                    ((el.get('State') == 'Claimed') and
                     (el.get('Activity') in ('Busy', 'Retiring'))
                    ) or
                    ((el.get('PartitionableSlot') == True) and
                     (el.get('TotalSlots', 1) > 1)
                    )
                )
        )
        sq.load()
        out[collector_name] = sq
    return out


def getRunningPSlotCondorStatus(status_dict):
    """Return a dictionary of collectors containing running(claimed) partitionable slots
    Each element is a condorStatus

    :param status_dict: output of getCondorStatus
    :return: collectors containing running(claimed) partitionable slots
    """
    out = {}
    for collector_name in list(status_dict.keys()):
        # Get p-slot where there is atleast one dynamic slot
        sq = condorMonitor.SubQuery(
                 status_dict[collector_name],
                 lambda el:(
                     (el.get('PartitionableSlot') == True) and
                     (el.get('TotalSlots', 1) > 1)
                 )
             )

        sq.load()
        out[collector_name] = sq
    return out


def getRunningJobsCondorStatus(status_dict):
    """Return a dictionary of collectors containing running(claimed) slots
    This includes Fixed slots and Dynamic slots (no partitionable slots)
    Each one is matched with a single job (gives number of running jobs)
    Each element is a condorStatus

    :param status_dict: output of getCondorStatus
    :return: dictionary of collectors containing running(claimed) slots
    """
    out = {}
    for collector_name in list(status_dict.keys()):
        # This counts the running slots: fixed (static/not partitionable) or dynamic
        # It may give problems when matching with RemoteHost in the jobs
        # since dynamic slots report the parent partitionable slot in GLIDEIN_SiteWMS_Slot

        sq = condorMonitor.SubQuery(
            status_dict[collector_name],
            lambda el: (
                ((el.get('State') == 'Claimed') and
                 (el.get('Activity') in ('Busy', 'Retiring'))
                 )
            )
        )
        sq.load()
        out[collector_name] = sq
    return out


def getFailedCondorStatus(status_dict):
    out = {}
    for collector_name in list(status_dict.keys()):
        sq = condorMonitor.SubQuery(
            status_dict[collector_name],
            lambda el: (
                (el.get('State') == "Drained") and
                (el.get('Activity') == "Retiring")
            )
        )
        sq.load()
        out[collector_name] = sq
    return out


#
# Return a dictionary of collectors containing idle(unclaimed) cores
# Each element is a condorStatus
#
# Same as getIdleCondorStatus - the dictionaries with the Machines/Glideins are the same
#
def getIdleCoresCondorStatus(status_dict):
    return getIdleCondorStatus(status_dict)


#
# Return a dictionary of collectors containing running(claimed) cores
# Each element is a condorStatus
#
# Use the output of getCondorStatus
#
def getRunningCoresCondorStatus(status_dict):
    return getRunningCondorStatus(status_dict)


#
# Return a dictionary of collectors containing idle(unclaimed) vms
# Each element is a condorStatus
#
# Use the output of getCondorStatus
#
def getClientCondorStatus(status_dict, frontend_name, group_name, request_name):
    client_name_old = "%s@%s.%s" % (request_name, frontend_name, group_name)
    client_name_new = "%s.%s" % (frontend_name, group_name)
    out = {}
    for collector_name in list(status_dict.keys()):
        sq = condorMonitor.SubQuery(
                 status_dict[collector_name],
                 lambda el:('GLIDECLIENT_Name' in el and ((el['GLIDECLIENT_Name'] == client_name_old) or ((el['GLIDECLIENT_Name'] == client_name_new) and (("%s@%s@%s" % (el['GLIDEIN_Entry_Name'], el['GLIDEIN_Name'], el['GLIDEIN_Factory'])) == request_name)))))
        sq.load()
        out[collector_name] = sq
    return out


#
# Return a dictionary of collectors containing vms of a specific cred
#  Input should be the output of getClientCondorStatus or equivalent
# Each element is a condorStatus
#
# Use the output of getCondorStatus
#
def getClientCondorStatusCredIdOnly(status_dict, cred_id):
    out = {}
    for collector_name, collector_status in status_dict.items():
        sq = condorMonitor.SubQuery(
            collector_status,
            lambda el: (
                'GLIDEIN_CredentialIdentifier' in el and
                (el['GLIDEIN_CredentialIdentifier'] == cred_id)
            )
        )
        sq.load()
        out[collector_name] = sq
    return out


#
# Return a dictionary of collectors containing vms at a client split by creds
# Each element is a condorStatus
#
# Use the output of getCondorStatus
#
def getClientCondorStatusPerCredId(status_dict, frontend_name, group_name,
                                   request_name, cred_id):
    step1 = getClientCondorStatus(status_dict, frontend_name, group_name,
                                  request_name)
    out = getClientCondorStatusCredIdOnly(step1, cred_id)
    return out


#
# Return the number of vms in the dictionary
# Use the output of getCondorStatus
#
def countCondorStatus(status_dict):
    count = 0
    for collector_name in list(status_dict.keys()):
        count += len(status_dict[collector_name].fetchStored())
    return count


#
# Return the number of running slots in the dictionary
# Use the output of getCondorStatus
#
def countRunningCondorStatus(status_dict):
    count = 0
    # Running sstatus dict has p-slot corresponding to the dynamic slots
    # The loop will skip elements where slot is p-slot
    for collector_name in status_dict:
        for glidein_name, glidein_details in status_dict[collector_name].fetchStored().items():
            if not glidein_details.get('PartitionableSlot', False):
                count += 1
    return count


#
# Return the number of glideins in the dictionary
#
def countGlideinsCondorStatus(status_dict):
    """Return the number of glideins in the dictionary

    :param status_dict: the output of getCondorStatus
    :return: number of glideins in the dictionary (integer)

    A Glidein is an execution of the glidein_startup.sh script
     - may be different from job submitted by the factory (for multinode jobs - future)
     - is different from a slot (or schedd or vm)
    It defines GLIDEIN_MASTER_NAME which is the part after '@' in the slot name
    Sets from different collectors are assumed disjunct
    """
    count = 0
    for collector_name in status_dict:
        slots_dict = status_dict[collector_name].fetchStored()
        count += len({i.split('@', 1)[1] for i in list(slots_dict.keys())})
    return count


#
# Return the number of cores in the dictionary based on the status_type
# Use the output of getCondorStatus
#
def countCoresCondorStatus(status_dict, state='TotalCores'):
    count = 0
    if state == 'TotalCores':
        count = countTotalCoresCondorStatus(status_dict)
    elif state == 'IdleCores':
        count = countIdleCoresCondorStatus(status_dict)
    elif state == 'RunningCores':
        count = countRunningCoresCondorStatus(status_dict)
    return count


#
# Return the number of cores in the dictionary
# Use the output of getCondorStatus
#
def countTotalCoresCondorStatus(status_dict):
    """
    Counts the cores in the status dictionary
    The status is redundant in part but necessary to handle
    correctly partitionable slots which are
    1 glidein but may have some running cores and some idle cores
    @param status_dict: a dictionary with the Machines to count
    @type status_dict: str
    """
    count = 0
    # The loop will skip elements where Cpus or TotalSlotCpus are not defined
    for collector_name in status_dict:
        for glidein_name, glidein_details in status_dict[collector_name].fetchStored().items():
            # TotalSlotCpus should always be the correct number but
            # is not defined pre partitionable slots
            if glidein_details.get('PartitionableSlot', False):
                count += glidein_details.get('TotalSlotCpus', 0)
            else:
                count += glidein_details.get('Cpus', 0)
    return count


def countIdleCoresCondorStatus(status_dict):
    """
    Counts the cores in the status dictionary
    The status is redundant in part but necessary to handle
    correctly partitionable slots which are
    1 glidein but may have some running cores and some idle cores
    @param status_dict: a dictionary with the Machines to count
    @type status_dict: str
    """
    count = 0
    # The loop will skip elements where Cpus or TotalSlotCpus are not defined
    for collector_name in status_dict:
        for glidein_name, glidein_details in status_dict[collector_name].fetchStored().items():
            count += glidein_details.get('Cpus', 0)
    return count


def countRunningCoresCondorStatus(status_dict):
    """
    Counts the cores in the status dictionary
    The status is redundant in part but necessary to handle
    correctly partitionable slots which are
    1 glidein but may have some running cores and some idle cores
    @param status_dict: a dictionary with the Machines to count
    @type status_dict: str
    """
    count = 0
    # The loop will skip elements where Cpus or TotalSlotCpus are not defined
    for collector_name in status_dict:
        for glidein_name, glidein_details in status_dict[collector_name].fetchStored().items():
            if not glidein_details.get('PartitionableSlot', False):
                count += glidein_details.get('Cpus', 0)
    return count


#
# Given startd classads, return the list of all the factory entries
# Each element in the list is (req_name, node_name)
#
def getFactoryEntryList(status_dict):
    out = set()
    for c in list(status_dict.keys()):
        coll_status_dict = status_dict[c].fetchStored()
        for n in list(coll_status_dict.keys()):
            el = coll_status_dict[n]
            if not ('GLIDEIN_Entry_Name' in el and 'GLIDEIN_Name' in el and
                        'GLIDEIN_Factory' in el and 'GLIDECLIENT_ReqNode' in el):
                continue  # ignore this glidein... no factory info
            entry_str = "%s@%s@%s" % (el['GLIDEIN_Entry_Name'], el['GLIDEIN_Name'], el['GLIDEIN_Factory'])
            factory_pool = str(el['GLIDECLIENT_ReqNode'])
            out.add((entry_str, factory_pool))

    return list(out)
        

#
# Return a dictionary of collectors containing interesting classads
# Each element is a condorStatus
#
# Return the schedd classads
#
def getCondorStatusSchedds(collector_names, constraint=None, format_list=None,
                           want_format_completion=True):
    if format_list is not None:
        if want_format_completion:
            format_list = condorMonitor.complete_format_list(
                              format_list,
                              [('TotalRunningJobs', 'i'),
                               ('TotalSchedulerJobsRunning', 'i'),
                               ('TransferQueueNumUploading', 'i'),
                               ('MaxJobsRunning', 'i'),
                               ('TransferQueueMaxUploading', 'i'),
                               ('CurbMatchmaking', 'i')])

    type_constraint = 'True'
    return getCondorStatusConstrained(collector_names, type_constraint,
                                      constraint, format_list,
                                      subsystem_name="schedd")


############################################################
#
# I N T E R N A L - Do not use
#
############################################################

#
# Return a dictionary of schedds containing jobs of a certain type 
# Each element is a condorQ
#
# If not all the jobs of the schedd has to be considered,
# specify the appropriate additional constraint
#
def getCondorQConstrained(schedd_names, type_constraint, constraint=None, format_list=None):
    out_condorq_dict = {}
    for schedd in schedd_names:
        if schedd == '':
            logSupport.log.warning("Skipping empty schedd name")
            continue
        full_constraint = type_constraint[0:]  # make copy
        if constraint is not None:
            full_constraint = "(%s) && (%s)" % (full_constraint, constraint)

        try:
            condorq = condorMonitor.CondorQ(schedd)
            condorq.load(full_constraint, format_list)
            if len(condorq.fetchStored()) > 0:
                out_condorq_dict[schedd] = condorq
        except condorMonitor.QueryError:
            logSupport.log.exception("Condor Error. Failed to talk to schedd: ")
            # If schedd not found it is equivalent to no jobs in the queue
            continue
        except RuntimeError:
            logSupport.log.exception("Runtime Error. Failed to talk to schedd %s" % schedd)
            continue
        except Exception:
            logSupport.log.exception("Unknown Exception. Failed to talk to schedd %s" % schedd)
            
    return out_condorq_dict


#
# Return a dictionary of collectors containing classads of a certain kind 
# Each element is a condorStatus
#
# If not all the jobs of the schedd has to be considered,
# specify the appropriate additional constraint
#
def getCondorStatusConstrained(collector_names, type_constraint, constraint=None,
                               format_list=None, subsystem_name=None):
    out_status_dict = {}
    for collector in collector_names:
        full_constraint = type_constraint[0:]  # make copy
        if constraint is not None:
            full_constraint = "(%s) && (%s)" % (full_constraint, constraint)

        try:
            status = condorMonitor.CondorStatus(subsystem_name=subsystem_name,
                                                pool_name=collector)
            status.load(full_constraint, format_list)
        except condorMonitor.QueryError:
            if collector is not None:
                msg = "Condor Error. Failed to talk to collector %s: " % collector
            else:
                msg = "Condor Error. Failed to talk to collector: "
            logSupport.log.exception(msg)
            # If collector not found it is equivalent to no classads
            continue
        except RuntimeError:
            logSupport.log.exception("Runtime error. Failed to talk to collector: ")
            continue
        except Exception:
            logSupport.log.exception("Unknown error. Failed to talk to collector: ")
            continue

        if len(status.fetchStored()) > 0:
            out_status_dict[collector] = status
            
    return out_status_dict


#############################################
#
# Extract unique subsets from a list of sets
# by Benjamin Hass @ UCSD (working under Igor Sfiligoi)
#
# Input: list of sets
# Output: list of (index set, value subset) pairs + a set that is the union of all input sets
#
# Example in:
#   [set([1, 2, 3, 4, 5, 6, 7, 8, 9, 10]), set([1, 2, 3, 4, 5, 6, 7, 8, 9, 10]),
#    set([1, 2, 3, 4, 5, 6, 7, 8, 9, 10, 11, 12, 13, 14, 15, 16, 17, 18, 19, 20,
#         21, 22, 23, 24, 25, 26, 27, 28, 29, 30, 31, 32, 33, 34, 35]),
#    set([11, 12, 13, 14, 15, 16, 17, 18, 19, 20, 21, 22, 23, 24, 25, 26, 27, 28, 29, 30])]
# Example out:
#   ([(set([2]), set([32, 33, 34, 35, 31])),
#     (set([0, 1, 2]), set([1, 2, 3, 4, 5, 6, 7, 8, 9, 10])),
#     (set([2, 3]), set([11, 12, 13, 14, 15, 16, 17, 18, 19, 20,
#                        21, 22, 23, 24, 25, 26, 27, 28, 29, 30]))],
#    set([1, 2, 3, 4, 5, 6, 7, 8, 9, 10, 11, 12, 13, 14, 15, 16, 17, 18, 19, 20,
#         21, 22, 23, 24, 25, 26, 27, 28, 29, 30, 31, 32, 33, 34, 35]))
#
def uniqueSets(in_sets):
    # sets is a list of sets
    sorted_sets = []
    for i in in_sets:
        common_list = []
        common = set()
        new_unique = set()
        old_unique_list = []
        old_unique = set()
        new = []
        # make a list of the elements common to i
        # (current iteration of sets) and the existing
        # sorted sets
        for k in sorted_sets:
            # for now, old unique is a set with all elements of
            # sorted_sets
            old_unique = old_unique | k
            common = k & i
            if common:
                common_list.append(common)
            else:
                pass
        # figure out which elements in i
        # and which elements in old_uniques are unique
        for j in common_list:
            i = i - j
            old_unique = old_unique - j
        # make a list of all the unique elements in sorted_sets
        for k in sorted_sets:
            old_unique_list.append(k & old_unique)
        new_unique = i
        if new_unique:
            new.append(new_unique)
        for o in old_unique_list:
            if o:
                new.append(o)
        for c in common_list:
            if c:
                new.append(c)
        sorted_sets = new

    # set with all unique elements
    sum_set = set()
    for s in sorted_sets:
        sum_set = sum_set | s


    sorted_sets.append(sum_set)

    # index_list is a list of lists. Each list corresponds to 
    # an element in sorted_sets, and contains the indexes of 
    # that elements shared elements in the initial list of sets
    index_list = []
    for s in sorted_sets:
        indexes = []
        temp_sets = in_sets[:]
        for t in temp_sets:
            if s & t:
                indexes.append(temp_sets.index(t))
                temp_sets[temp_sets.index(t)] = set()
        index_list.append(indexes)

    # create output
    outvals = []
    for i in range(len(index_list) - 1): # last one contains all the values
        outvals.append((set(index_list[i]), sorted_sets[i]))
    return (outvals, sorted_sets[-1])

def hashJob(condorq_el, condorq_match_list=None):
    out=[]
    keys=sorted(condorq_el.keys())
    if condorq_match_list is not None:
        # whitelist... keep only the ones listed
        allkeys=keys
        keys=[]
        for k in allkeys:
            if k in condorq_match_list:
                keys.append(k)
    for k in keys:
        out.append((k, condorq_el[k]))
    return tuple(out)


def getGlideinCpusNum(glidein, estimate_cpus=True):
    """
    Given the glidein data structure, get the GLIDEIN_CPUS and GLIDEIN_ESTIMATED_CPUS configured.
    If estimate_cpus is false translate keywords to numerical equivalent (auto/slot -> -1, node -> 0),
    otherwise estimate CPUs
    If GLIDEIN_CPUS is not configured ASSUME it to be 1, if it is set to auto/slot/-1 or node/0,
    use GLIDEIN_ESTIMATED_CPUS if provided, otherwise ASSUME it to be 1
    In the future there should be better guesses
    """
    # TODO: better estimation of cpus available on resources (e.g. average of obtained ones)
   
    cpus = str(glidein['attrs'].get('GLIDEIN_CPUS', 1))
    try:
        glidein_cpus = int(cpus)
        if estimate_cpus and glidein_cpus <= 0:
            cpus = str(glidein['attrs'].get('GLIDEIN_ESTIMATED_CPUS', 1))
            return int(cpus)
        else:
            return glidein_cpus
    except ValueError:
        if estimate_cpus:
            cpus = str(glidein['attrs'].get('GLIDEIN_ESTIMATED_CPUS', 1))
            return int(cpus)
        else:
            cpus_upper = cpus.upper()
            if cpus_upper == 'AUTO' or cpus_upper == 'SLOT':
                return -1
            if cpus_upper == 'NODE':
                return 0
            raise ValueError


def getGlideinNodesNum(glidein, estimate_nodes=True):
    """
    Given the glidein data structure, get the GLIDEIN_NODES configured.
    If estimate_nodes is false translate keywords to numerical equivalent (and raise ValueError if no valid keyword),
    otherwise estimate nodes.
    If GLIDEIN_NODES is not configured, ASSUME it to be 1
    Currently no keyword is allowed. estimate_nodes is there for future expansions.
    """
    # TODO: Allow estimation of nodes available on resources? Could the Site decide for it?

    nodes = str(glidein['attrs'].get('GLIDEIN_NODES', 1))
    try:
        glidein_nodes = int(nodes)
        return max(glidein_nodes, 1)
    except ValueError:
        if estimate_nodes:
            # Value must be a number, but protecting the numerical expressions
            return 1
        else:
            # There is no automatic discovery of th enumber of nodes
            raise ValueError


def getHAMode(frontend_data):
    """
    Given the frontendDescript return if this frontend is to be run
    in 'master' or 'slave' mode
    """

    mode = 'master'
    ha = getHASettings(frontend_data)
    if ha and (safe_boolcomp(ha.get('enabled'), True)):
        mode = 'slave'
    return mode


def getHACheckInterval(frontend_data):
    """
    Given the frontendDescript return if this frontend is to be run
    in 'master' or 'slave' mode
    """
    interval = 0
    ha = getHASettings(frontend_data)
    if ha and ha.get('check_interval'):
        interval = int(ha.get('check_interval'))
    return interval


def getHASettings(frontend_data):
    ha = None
    if frontend_data.get('HighAvailability'):
        ha = eval(frontend_data.get('HighAvailability'))
    return ha<|MERGE_RESOLUTION|>--- conflicted
+++ resolved
@@ -80,18 +80,6 @@
     return out
 
 
-<<<<<<< HEAD
-def getIdleProxyCondorQ(condorq_dict):
-    out={}
-    for schedd_name in list(condorq_dict.keys()):
-        sq=condorMonitor.SubQuery(condorq_dict[schedd_name], lambda el:((el.get('JobStatus')==1) and ('x509userproxy' in el)))
-        sq.load()
-        out[schedd_name]=sq
-    return out
-
-
-=======
->>>>>>> c8dae69b
 #
 # Return a dictionary of schedds containing idle jobs
 # Each element is a condorQ
