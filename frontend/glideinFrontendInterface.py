--- conflicted
+++ resolved
@@ -285,15 +285,11 @@
         proxy_vm_types = elementDescript.merged_data['ProxyVMTypes']
         proxy_creation_scripts = elementDescript.merged_data['ProxyCreationScripts']
         proxy_update_frequency = elementDescript.merged_data['ProxyUpdateFrequency']
-<<<<<<< HEAD
-        proxy_vmid_fname=elementDescript.merged_data['ProxyVMIdFname']
-        proxy_vmtype_fname=elementDescript.merged_data['ProxyVMTypeFname']
-
-        proxy_project_id=elementDescript.merged_data['ProxyProjectIds']
-=======
+        proxy_vmid_fname = elementDescript.merged_data['ProxyVMIdFname']
+        proxy_vmtype_fname = elementDescript.merged_data['ProxyVMTypeFname']
+
         proxy_project_id = elementDescript.merged_data['ProxyProjectIds']
 
->>>>>>> 6b1aee0e
         self.proxy_id = proxy_id
         # self.filename (absfname) always contains component of credential
         # used to submit glidein and based on the type contains following:
@@ -1121,37 +1117,25 @@
                     if "key_pair" in credential_el.type:
                         glidein_params_to_encrypt['PublicKey']=file_id_cache.file_id(credential_el, credential_el.filename)
                         glidein_params_to_encrypt['PrivateKey']=file_id_cache.file_id(credential_el, credential_el.key_fname)
-<<<<<<< HEAD
-                    if credential_el.pilot_fname:
-                        glidein_params_to_encrypt['GlideinProxy']=file_id_cache.file_id(credential_el, credential_el.pilot_fname)
-                    
-
-=======
                     if "auth_file" in credential_el.type:
                         glidein_params_to_encrypt['AuthFile']=file_id_cache.file_id(credential_el, credential_el.filename)
->>>>>>> 6b1aee0e
                     if "vm_id" in credential_el.type:
                         if credential_el.vm_id_fname:
-                            glidein_params_to_encrypt['VMId']=self.vm_attribute_from_file( credential_el.vm_id_fname, 'VM_ID' )
+                            glidein_params_to_encrypt['VMId']=self.vm_attribute_from_file(credential_el.vm_id_fname, 'VM_ID')
                         else:
                             glidein_params_to_encrypt['VMId']=str(credential_el.vm_id)
-
                     if "vm_type" in credential_el.type:
-<<<<<<< HEAD
                         if credential_el.vm_type_fname:
                             glidein_params_to_encrypt['VMType']=self.vm_attribute_from_file( credential_el.vm_type_fname, 'VM_TYPE' )
                         else:
                             glidein_params_to_encrypt['VMType']=str(credential_el.vm_type)
 
-                        
-=======
                         glidein_params_to_encrypt['VMType']=str(credential_el.vm_type)
 
                     # Process additional information of the credential
                     if credential_el.pilot_fname:
                         glidein_params_to_encrypt['GlideinProxy']=file_id_cache.file_id(credential_el, credential_el.pilot_fname)
 
->>>>>>> 6b1aee0e
                     if credential_el.project_id:
                         glidein_params_to_encrypt['ProjectId']=str(credential_el.project_id)
 
