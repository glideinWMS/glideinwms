#
# Project:
#   glideinWMS
#
# File Version: 
#
# Description:
#   This module implements the functions needed to advertize
#   and get resources from the Collector
#
# Author:
#   Igor Sfiligoi (Sept 15th 2006)
#

import os
import sys
import copy
import calendar
import time
import string
import re

STARTUP_DIR = sys.path[0]
sys.path.append(os.path.join(STARTUP_DIR, "../lib"))

from glideinwms.lib import pubCrypto,symCrypto
from glideinwms.lib import condorExe
from glideinwms.lib import condorMonitor
from glideinwms.lib import condorManager
from glideinwms.lib import classadSupport
from glideinwms.lib import logSupport
from glideinwms.lib import x509Support

############################################################
#
# Configuration
#
############################################################

class FrontendConfig:
    def __init__(self):
        # set default values
        # user should modify if needed

        # The name of the attribute that identifies the glidein
        self.factory_id = "glidefactory"
        self.factory_global = "glidefactoryglobal"
        self.client_id = "glideclient"
        self.client_global = "glideclientglobal"
        self.factoryclient_id = "glidefactoryclient"

        #Default the glideinWMS version string
        self.glideinwms_version = "glideinWMS UNKNOWN"

        # String to prefix for the attributes
        self.glidein_attr_prefix = ""

        # String to prefix for the parameters
        self.glidein_param_prefix = "GlideinParam"
        self.encrypted_param_prefix = "GlideinEncParam"

        # String to prefix for the monitors
        self.glidein_monitor_prefix = "GlideinMonitor"

        # String to prefix for the configured limits
        self.glidein_config_prefix = "GlideinConfig"

        # String to prefix for the requests
        self.client_req_prefix = "Req"

        # The name of the signtype
        self.factory_signtype_id = "SupportedSignTypes"


        # Should we use TCP for condor_advertise?
        self.advertise_use_tcp = False
        # Should we use the new -multiple for condor_advertise?
        self.advertise_use_multi = False

        self.condor_reserved_names = ("MyType", "TargetType", "GlideinMyType", "MyAddress", 'UpdatesHistory', 'UpdatesTotal', 'UpdatesLost', 'UpdatesSequenced', 'UpdateSequenceNumber', 'DaemonStartTime')


# global configuration of the module
frontendConfig = FrontendConfig()

#####################################################
# Exception thrown when multiple executions are used
# Helps handle partial failures

class MultiExeError(condorExe.ExeError):
    def __init__(self, arr):
        """
        arr is a list of ExeError exceptions
        """
        self.arr = arr

        # First approximation of implementation, can be improved
        str_arr = []
        for e in arr:
            str_arr.append('%s' % e)

        str = string.join(str_arr, '\\n')

        condorExe.ExeError.__init__(self, str)

############################################################
#
# Global Variables
#
############################################################

# Advertize counter for glideclient
advertizeGCCounter = {}

# Advertize counter for glideclientglobal
advertizeGCGounter = {}

# Advertize counter for glideresource
advertizeGRCounter = {}

# Advertize counter for glidefrontendmonitor
advertizeGFMCounter = {}

############################################################
#
# User functions
#
############################################################
def findGlobals(pool_name, auth_identity, classad_type,
                additional_constraint=None): 
    """
    Query the given pool to find the globals classad.
    Can be used to query glidefactoryglobal and glidefrontendglobal classads.
    """

    status_constraint = '(GlideinMyType=?="%s")' % classad_type

    # identity checking can be disabled, if really wanted
    if not ((auth_identity is None) or (auth_identity=='*')):
        # filter based on AuthenticatedIdentity
        status_constraint += ' && (AuthenticatedIdentity=?="%s")' % auth_identity

    if additional_constraint is not None:
        status_constraint = '%s && (%s)' % (status_constraint,
                                            additional_constraint)

    status = condorMonitor.CondorStatus('any', pool_name=pool_name)
    #important, especially for proxy passing
    status.require_integrity(True)
    status.load(status_constraint)
    data = status.fetchStored()

    return format_condor_dict(data)
    

def findMasterFrontendClassads(pool_name, frontend_name):
    """
    Query the given pool to find master frontend classads
    """

    status_constraint = '(GlideinMyType=?="%s")||(GlideinMyType=?="%s")' % ('glideclientglobal', 'glideclient')
    frontend_constraint = '(FrontendName=?="%s")&&(FrontendHAMode=!="slave")' % frontend_name

    status = condorMonitor.CondorStatus('any', pool_name=pool_name)
    #important, especially for proxy passing
    status.require_integrity(True)
    status.load('(%s)&&(%s)' % (status_constraint, frontend_constraint))
    data = status.fetchStored()

    return format_condor_dict(data)


# can throw condorMonitor.QueryError
def findGlideins(factory_pool, factory_identity,
                 signtype, additional_constraint=None):
    global frontendConfig

    status_constraint = '(GlideinMyType=?="%s")' % frontendConfig.factory_id

    # identity checking can be disabled, if really wanted
    if not ((factory_identity is None) or (factory_identity == '*')):
        # filter based on AuthenticatedIdentity
        status_constraint += ' && (AuthenticatedIdentity=?="%s")' % factory_identity

    if signtype is not None:
        status_constraint += ' && stringListMember("%s",%s)' % (signtype, frontendConfig.factory_signtype_id)

    # Note that Require and Allow x509_Proxy has been replaced by credential
    # type and trust domain

    if additional_constraint is not None:
        status_constraint += ' && (%s)' % additional_constraint

    status = condorMonitor.CondorStatus("any", pool_name=factory_pool)
    status.require_integrity(True) #important, especially for proxy passing
    status.load(status_constraint)

    data = status.fetchStored()
    return format_condor_dict(data)


def findGlideinClientMonitoring(factory_pool, factory_identity,
                                my_name, additional_constraint=None):
    global frontendConfig

    status_constraint = '(GlideinMyType=?="%s")' % frontendConfig.factoryclient_id

    # identity checking can be disabled, if really wanted
    if not ((factory_identity is None) or (factory_identity == '*')):
        # filter based on AuthenticatedIdentity
        status_constraint += ' && (AuthenticatedIdentity=?="%s")' % factory_identity

    if my_name is not None:
        status_constraint += ' && (ReqClientName=?="%s")' % my_name

    if additional_constraint is not None:
        status_constraint += ' && (%s)' % additional_constraint
    status = condorMonitor.CondorStatus("any", pool_name=factory_pool)
    status.load(status_constraint)

    data = status.fetchStored()
    return format_condor_dict(data)


def format_condor_dict(data):
    """
    Formats the data from the condor call.
    """

    reserved_names = frontendConfig.condor_reserved_names
    for k in reserved_names:
        if data.has_key(k):
            del data[k]

    out = {}

    for k in data.keys():
        kel = data[k].copy()

        el = {"params":{}, "monitor":{}}

        # first remove reserved anmes
        for attr in reserved_names:
            if kel.has_key(attr):
                del kel[attr]

        # then move the parameters and monitoring
        for (prefix, eldata) in ((frontendConfig.glidein_param_prefix, el["params"]),
                              (frontendConfig.glidein_monitor_prefix, el["monitor"])):
            plen = len(prefix)
            for attr in kel.keys():
                if attr[:plen] == prefix:
                    eldata[attr[plen:]] = kel[attr]
                    del kel[attr]

        # what is left are glidein attributes
        el["attrs"] = kel

        out[k] = el

    return out


## ###########################################

# TODO: PM
# At some point we should change this class to watch for credential file 
# updates and cache the contents/info between updates. This should further 
# reduce calls to openssl and maintain consistency of credential info
# between cycles. If the file does not change the info in it remains same.
# This also means that the credential objects should be created much before
# and not for every iteration.

class Credential:
    def __init__(self, proxy_id, proxy_fname, elementDescript):
<<<<<<< HEAD
        self.req_idle=0
        self.req_max_run=0
        self.advertize=False

        proxy_security_classes=elementDescript.merged_data['ProxySecurityClasses']
=======
        self.req_idle = 0
        self.req_max_run = 0
        self.advertize = False

        proxy_security_classes = elementDescript.merged_data['ProxySecurityClasses']
>>>>>>> cf3a80c0
        proxy_trust_domains = elementDescript.merged_data['ProxyTrustDomains']
        proxy_types = elementDescript.merged_data['ProxyTypes']
        proxy_keyfiles = elementDescript.merged_data['ProxyKeyFiles']
        proxy_pilotfiles = elementDescript.merged_data['ProxyPilotFiles']
        proxy_vm_ids = elementDescript.merged_data['ProxyVMIds']
        proxy_vm_types = elementDescript.merged_data['ProxyVMTypes']
        proxy_creation_scripts = elementDescript.merged_data['ProxyCreationScripts']
        proxy_update_frequency = elementDescript.merged_data['ProxyUpdateFrequency']
<<<<<<< HEAD
        proxy_vmid_fname = elementDescript.merged_data['ProxyVMIdFname']
        proxy_vmtype_fname = elementDescript.merged_data['ProxyVMTypeFname']

        proxy_project_id = elementDescript.merged_data['ProxyProjectIds']

=======
        proxy_remote_username = elementDescript.merged_data['ProxyRemoteUsernames']
        proxy_project_id = elementDescript.merged_data['ProxyProjectIds']
>>>>>>> cf3a80c0
        self.proxy_id = proxy_id
        # self.filename (absfname) always contains component of credential
        # used to submit glidein and based on the type contains following:
        # grid_proxy: x509 proxy (also used by pilot to talk to User collector 
        # key_pair: public/access key
        # cert_pair: public cert
        # auth_file: auth file used
        self.filename = proxy_fname
        self.type = proxy_types.get(proxy_fname, "Unknown")
        self.security_class = proxy_security_classes.get(proxy_fname, proxy_id)
        self.trust_domain = proxy_trust_domains.get(proxy_fname, "None")
        self.update_frequency = int(proxy_update_frequency.get(proxy_fname, -1))

        # Following items can be None
        self.vm_id_fname   = proxy_vmid_fname.get(proxy_fname)
        self.vm_type_fname = proxy_vmtype_fname.get(proxy_fname)
        self.vm_id = proxy_vm_ids.get(proxy_fname)
        self.vm_type = proxy_vm_types.get(proxy_fname)
        self.creation_script = proxy_creation_scripts.get(proxy_fname)
        self.key_fname = proxy_keyfiles.get(proxy_fname)
        self.pilot_fname = proxy_pilotfiles.get(proxy_fname)
        self.remote_username = proxy_remote_username.get(proxy_fname)
        self.project_id = proxy_project_id.get(proxy_fname)

        # Will be initialized when getId() is called
        self._id = None


    def getId(self, recreate=False):
        """
        Generate the Credential id if we do not have one already
        Since the Id is dependent on the credential content for proxies
        recreate them if asked to do so
        """

        if (not self._id) or recreate:
            # Create the credential id
            self.create()
            self._id = self.file_id(self.getIdFilename())
        return self._id
   

    def getIdFilename(self):
        """
        Get credential file used to generate the credential id
        """

        # This checks seem hacky. Ideally checking against the credetnial type
        # to get the filename is right thing to do

        cred_file = None
        if self.filename:
            cred_file = self.filename
        elif self.key_fname:
            cred_file = self.key_fname
        elif self.pilot_fname:
            cred_file = self.pilot_fname
        return cred_file


    def create(self):
        """
        Generate the credential
        """

        if self.creation_script:
            logSupport.log.debug("Creating credential using %s" % (self.creation_script))
            try:
                condorExe.iexe_cmd(self.creation_script)
            except:
                logSupport.log.exception("Creating credential using %s failed" % (self.creation_script))
                self.advertize = False

            # Recreating the credential can result in ID change
            self._id = self.file_id(self.getIdFilename())


    def createIfNotExist(self):
        """
        Generate the credential if it does not exists.
        """

        if self.filename and (not os.path.exists(self.filename)):
            logSupport.log.debug("Credential %s does not exist." % (self.filename))
            self.create()


    def getString(self, cred_file=None):
        """
        Based on the type of credentials read appropriate files and return
        the credentials to advertise as a string. The output should be
        encrypted by the caller as required.
        """

        cred_data = ''
        if not cred_file:
            # If not file specified, assume the file used to generate Id
            cred_file = self.getIdFilename()
        try:
            data_fd = open(cred_file)
            cred_data = data_fd.read()
            data_fd.close()
        except:
            # This credential should not be advertised
            self.advertize = False
            logSupport.log.exception("Failed to read credential %s: " % cred_file)
        return cred_data


    # PM: Why are the usage details part of Credential Class?
    #     This is overloading the purpose of Credential Class
    def add_usage_details(self,req_idle=0,req_max_run=0):
        self.req_idle=req_idle
        self.req_max_run=req_max_run
        

    def get_usage_details(self):
        return (self.req_idle,self.req_max_run)
    

    def file_id(self,filename,ignoredn=False):
        if (("grid_proxy" in self.type) and not ignoredn):
            dn = x509Support.extract_DN(filename)
            hash_str = filename+dn
        else:
            hash_str = filename
        #logSupport.log.debug("Using hash_str=%s (%d)"%(hash_str,abs(hash(hash_str))%1000000))
        return str(abs(hash(hash_str))%1000000)


    def time_left(self):
        """
        Returns the time left if a grid proxy
        If missing, returns 0
        If not a grid proxy or other unidentified error, return -1
        """
        if (not os.path.exists(self.filename)):
            return 0

        if ("grid_proxy" in self.type) or ("cert_pair" in self.type):
            time_list = condorExe.iexe_cmd("openssl x509 -in %s -noout -enddate" % self.filename)
            if "notAfter=" in time_list[0]:
                time_str = time_list[0].split("=")[1].strip()
                timeleft = calendar.timegm(time.strptime(time_str,"%b %d %H:%M:%S %Y %Z"))-int(time.time())
            return timeleft
        else:
            return -1


    def renew(self):
        """
        Renews credential if time_left()<update_frequency
        Only works if type is grid_proxy or creation_script is provided
        """
        remaining=self.time_left()
        if ( (remaining !=-1) and (self.update_frequency!=-1) and 
             (remaining<self.update_frequency) ): 
            self.create()


    def supports_auth_method(self, auth_method):
        """
        Check if this credential has all the necessary info to support
        auth_method for a given factory entry
        """
        type_set = set(self.type.split('+'))
        am_set = set(auth_method.split('+'))
        return am_set.issubset(type_set)


    def __str__(self):
        output = ""
        output += "id = %s\n" % self.getId()
        output += "proxy_id = %s\n" % self.proxy_id
        output += "req_idle = %s\n" % self.req_idle
        output += "req_max_run = %s\n" % self.req_max_run
        output += "filename = %s\n" % self.filename
        output += "type = %s\n" % self.type
        output += "security_class = %s\n" % self.security_class
        output += "trust_domain = %s\n" % self.trust_domain
        #output += "proxy_data = %s\n" % self.getString(cred_file=self.filename)
        try:
            output += "key_fname = %s\n" % self.key_fname
            #output += "key_data = %s\n" % self.getString(cred_file=self.key_fname)
            #output += "key_data = %s\n" % self.key_data
            output += "pilot_fname = %s\n" % self.pilot_fname
            #output += "pilot_data = %s\n" % self.getString(cred_file=self.pilot_fname)
        except:
            pass
        output += "vm_id = %s\n" % self.vm_id
        output += "vm_type = %s\n" % self.vm_type
        output += "remote_username = %s\n" % self.remote_username
        output += "project_id = %s\n" % self.project_id
        
        return output

# PM: Credential.getId() should be much faster way of geting the Id
#     Maybe CredentialCache is now obsolete? Can we get rid of it?

class CredentialCache:
    def __init__(self):
        self.file_id_cache={}

    def file_id(self,credential_el,filename):
        k=(credential_el.type,filename)
        if not (k in self.file_id_cache):
            self.file_id_cache[k] = credential_el.file_id(filename)
        return self.file_id_cache[k]

class FrontendDescript:
    def __init__(self,
                 my_name,frontend_name,group_name,
                 web_url, main_descript, group_descript,
                 signtype, main_sign, group_sign,
                 x509_proxies_plugin=None, ha_mode='master'):
        self.my_name=my_name
        self.frontend_name=frontend_name
        self.web_url=web_url
        self.monitoring_web_url=web_url.replace("stage","monitor")
        self.main_descript=main_descript
        self.signtype=signtype
        self.main_sign=main_sign
        self.x509_proxies_plugin=x509_proxies_plugin
        self.group_name=group_name
        self.group_descript=group_descript
        self.group_sign=group_sign
        self.ha_mode=ha_mode

    # Accessor method for monitoring web url
    def add_monitoring_url(self, monitoring_web_url):
        self.monitoring_web_url=monitoring_web_url 

    def need_encryption(self):
        return self.x509_proxies_plugin is not None

    # return a list of strings
    def get_id_attrs(self):
        return ('ClientName = "%s"'%self.my_name,
                'FrontendName = "%s"'%self.frontend_name,
                'FrontendHAMode = "%s"'%self.ha_mode,
                'GroupName = "%s"'%self.group_name)

    def get_web_attrs(self):
        return ('WebURL = "%s"'%self.web_url,
                'WebSignType = "%s"'%self.signtype,
                'WebDescriptFile = "%s"'%self.main_descript,
                'WebDescriptSign = "%s"'%self.main_sign,
                'WebGroupURL = "%s"'%os.path.join(self.web_url,"group_%s"%self.group_name),
                'WebGroupDescriptFile = "%s"'%self.group_descript,
                'WebGroupDescriptSign = "%s"'%self.group_sign)


class FactoryKeys4Advertize:
    def __init__(self,
                 classad_identity,
                 factory_pub_key_id, factory_pub_key,
                 glidein_symKey=None): # if a symkey is not provided, or is not initialized, one will be generated
        self.classad_identity = classad_identity
        self.factory_pub_key_id = factory_pub_key_id
        self.factory_pub_key = factory_pub_key

        if glidein_symKey is None:
            glidein_symKey = symCrypto.SymAES256Key()
        if not glidein_symKey.is_valid():
            glidein_symKey = copy.deepcopy(glidein_symKey)
            glidein_symKey.new()
        self.glidein_symKey = glidein_symKey

    # returns a list of strings
    def get_key_attrs(self):
        glidein_symKey_str = self.glidein_symKey.get_code()
        return ('ReqPubKeyID = "%s"' % self.factory_pub_key_id,
                'ReqEncKeyCode = "%s"' % self.factory_pub_key.encrypt_hex(glidein_symKey_str),
                # this attribute will be checked against the AuthenticatedIdentity
                # this will prevent replay attacks, as only who knows the symkey can change this field
                # no other changes needed, as Condor provides integrity of the whole classAd
                'ReqEncIdentity = "%s"' % self.encrypt_hex(str(self.classad_identity)))

    def encrypt_hex(self, str):
        return self.glidein_symKey.encrypt_hex(str)

# class for creating FactoryKeys4Advertize objects
# will reuse the symkey as much as possible
class Key4AdvertizeBuilder:
    def __init__(self):
        self.keys_cache = {} # will contain a tuple of (key_obj,creation_time, last_access_time)

    def get_key_obj(self,
                    classad_identity,
                    factory_pub_key_id, factory_pub_key,
                    glidein_symKey=None): # will use one, if provided, but better to leave it blank and let the Builder create one
        # whoever can decrypt the pub key can anyhow get the symkey
        cache_id = factory_pub_key.get()

        if glidein_symKey is not None:
            # when a key is explicitly given, cannot reuse a cached one
            key_obj = FactoryKeys4Advertize(classad_identity,
                                        factory_pub_key_id, factory_pub_key,
                                          glidein_symKey)
            # but I can use it for others
            if not self.keys_cache.has_key(cache_id):
                now = time.time()
                self.keys_cache[cache_id] = [key_obj, now, now]
            return key_obj
        else:
            if self.keys_cache.has_key(cache_id):
                self.keys_cache[cache_id][2] = time.time()
                return  self.keys_cache[cache_id][0]
            else:
                key_obj = FactoryKeys4Advertize(classad_identity,
                                              factory_pub_key_id, factory_pub_key,
                                             glidein_symKey=None)
                now = time.time()
                self.keys_cache[cache_id] = [key_obj, now, now]
                return key_obj

    # clear the cache
    def clear(self,
              created_after=None, # if not None, only clear entries older than this
              accessed_after=None): # if not None, only clear entries not accessed recently
        if (created_after is None) and (accessed_after is None):
            # just delete everything
            self.keys_cache = {}
            return

        for cache_id in self.keys_cache.keys():
            # if at least one criteria is not satisfied, delete the entry
            delete_entry = False

            if created_after is not None:
                delete_entry = delete_entry or (self.keys_cache[cache_id][1] < created_after)

            if accessed_after is not None:
                delete_entry = delete_entry or (self.keys_cache[cache_id][2] < accessed_after)

            if delete_entry:
                del self.keys_cache[cache_id]

#######################################
# INTERNAL, do not use directly

class AdvertizeParams:
    def __init__(self,
                 request_name, glidein_name,
                 min_nr_glideins, max_run_glideins,
                 glidein_params={}, glidein_monitors={},
                 glidein_monitors_per_cred={},
                 glidein_params_to_encrypt=None,  # params_to_encrypt needs key_obj
                 security_name=None,  # needs key_obj
                 remove_excess_str=None):
        self.request_name = request_name
        self.glidein_name = glidein_name
        self.min_nr_glideins = min_nr_glideins
        self.max_run_glideins = max_run_glideins
        if remove_excess_str is None:
            remove_excess_str = "NO"
        elif not (remove_excess_str in ("NO", "WAIT", "IDLE", "ALL", "UNREG")):
            raise RuntimeError, 'Invalid remove_excess_str(%s), valid values are "NO","WAIT","IDLE","ALL","UNREG"' % remove_excess_str
        self.remove_excess_str = remove_excess_str
        self.glidein_params = glidein_params
        self.glidein_monitors = glidein_monitors
        self.glidein_monitors_per_cred = glidein_monitors_per_cred
        self.glidein_params_to_encrypt = glidein_params_to_encrypt
        self.security_name = security_name

    def __str__(self):
        output = "\nAdvertizeParams\n"        
        output += "request_name = %s\n" % self.request_name
        output += "glidein_name = %s\n" % self.glidein_name
        output += "min_nr_glideins = %s\n" % self.min_nr_glideins
        output += "max_run_glideins = %s\n" % self.max_run_glideins
        output += "remove_excess_str = %s\n" % self.remove_excess_str
        output += "glidein_params = %s\n" % self.glidein_params
        output += "glidein_monitors = %s\n" % self.glidein_monitors
        output += "glidein_monitors_per_cred = %s\n" % self.glidein_monitors_per_cred
        output += "glidein_params_to_encrypt = %s\n" % self.glidein_params_to_encrypt
        output += "security_name = %s\n" % self.security_name
        
        return output

# Given a file, advertize
# Can throw a CondorExe/ExeError exception
def advertizeWorkFromFile(factory_pool,
                          fname,
                          remove_file=True,
                          is_multi=False):
    try:
        exe_condor_advertise(fname, "UPDATE_MASTER_AD", factory_pool, is_multi=is_multi)
    finally:
        if remove_file:
            os.remove(fname)



# END INTERNAL
########################################


class MultiAdvertizeWork:
    def __init__(self,
                 descript_obj):        # must be of type FrontendDescript
        self.descript_obj = descript_obj
        self.factory_queue = {}          # will have a queue x factory, each element is list of tuples (params_obj, key_obj)
        self.global_pool = []
        self.global_key = {}
        self.global_params = {}
        self.factory_constraint = {}

        # set a few defaults
        self.unique_id = 1
        self.adname = None
        self.x509_proxies_data = []
        self.ha_mode = 'master'
        self.glidein_config_limits = {}

    # add a request to the list
    def add(self,
            factory_pool,
            request_name, glidein_name,
            min_nr_glideins, max_run_glideins,
            glidein_params={}, glidein_monitors={},
            glidein_monitors_per_cred={},
            key_obj=None,                     # must be of type FactoryKeys4Advertize
            glidein_params_to_encrypt=None,   # params_to_encrypt needs key_obj
            security_name=None,               # needs key_obj
            remove_excess_str=None,
            trust_domain="Any",
            auth_method="Any",
            ha_mode='master'):

        params_obj=AdvertizeParams(request_name, glidein_name,
                                   min_nr_glideins, max_run_glideins,
                                   glidein_params, glidein_monitors,
                                   glidein_monitors_per_cred,
                                   glidein_params_to_encrypt, security_name,
                                   remove_excess_str)

        if not self.factory_queue.has_key(factory_pool):
            self.factory_queue[factory_pool] = []
        self.factory_queue[factory_pool].append((params_obj, key_obj))
        self.factory_constraint[params_obj.request_name]=(trust_domain, auth_method)
        self.ha_mode = ha_mode


    def add_global(self,factory_pool,request_name,security_name,key_obj):
        self.global_pool.append(factory_pool)
        self.global_key[factory_pool]=key_obj
        self.global_params[factory_pool]=(request_name,security_name)


    # return the queue depth
    def get_queue_len(self):
        count = 0
        #for factory_pool in self.factory_queue:
        for factory_pool in self.factory_queue.keys():
            count += len(self.factory_queue[factory_pool])
        return count


    def renew_and_load_credentials(self):
            """
            Get the list of proxies,
            invoke the renew scripts if any,
            and read the credentials in memory.
            Modifies the self.x509_proxies_data variable.
            """
            self.x509_proxies_data=[]
            if self.descript_obj.x509_proxies_plugin is not None:
                self.x509_proxies_data=self.descript_obj.x509_proxies_plugin.get_credentials()
                nr_credentials=len(self.x509_proxies_data)
            else:
                nr_credentials=0

            nr_good_credentials=nr_credentials
            for i in range(nr_credentials):
                cred_el=self.x509_proxies_data[i]
                cred_el.advertize=True
                cred_el.renew()
                cred_el.createIfNotExist()

                cred_el.loaded_data=[]
                for cred_file in (cred_el.filename, cred_el.key_fname, cred_el.pilot_fname):
                    if cred_file:
                        cred_data = cred_el.getString(cred_file)
                        if cred_data:
                            cred_el.loaded_data.append((cred_file, cred_data))
                        else:
                            # We encountered error with this credential
                            # Move onto next credential
                            break

            return nr_credentials

    def initialize_advertize_batch(self, adname_prefix='gfi_ad_batch'):
        """
        Initialize the variables that are used for batch avertizement
        Returns the adname to pass to do*advertize methods
        (will have to set reset_unique_id=False there, too)
        """
        self.unique_id=1
        return classadSupport.generate_classad_filename(prefix=adname_prefix)

    def do_advertize_batch(self, filename_dict, remove_files=True):
        """
        Advertize the classad files in the dictionary provided
         The keys are the factory names, while the elements are lists of files
        Safe to run in parallel, guaranteed to not modify the self object state.
        """
        for factory_pool in filename_dict:
            self.do_advertize_batch_one(factory_pool, filename_dict[factory_pool], remove_files)

    def do_advertize_batch_one(self, factory_pool, filename_arr, remove_files=True):
        """
        Advertize to a factory the clasad files provided
        Safe to run in parallel, guaranteed to not modify the self object state.
        """
        # Advertize all the files 
        for filename in filename_arr:
            try:
                advertizeWorkFromFile(factory_pool, filename, remove_file=remove_files, is_multi=frontendConfig.advertise_use_multi)
            except condorExe.ExeError:
                logSupport.log.exception("Advertising failed for factory pool %s: " % factory_pool)

    def get_advertize_factory_list(self):
        return tuple(set(self.global_pool).union(set(self.factory_queue.keys())))
            
    def do_global_advertize(self, adname=None, create_files_only=False, reset_unique_id=True):
        """
        Advertize globals with credentials
        Returns a dictionary of files that still need to be advertised.
          The key is the factory pool, while the element is a list of file names
        Expects that the credentials have been already loaded.
        """
        unpublished_files={}
        if reset_unique_id:
            self.unique_id=1
        for factory_pool in self.global_pool:
            self.unique_id+=1 # make sure ads for different factories don't end in the same file
            unpublished_files[factory_pool]=self.do_global_advertize_one(factory_pool, adname, create_files_only, False)
        return unpublished_files

    def do_global_advertize_one(self, factory_pool, adname=None, create_files_only=False, reset_unique_id=True):
        """
        Advertize globals with credentials to one factory
        Returns the list of files that still need to be advertised.
        Expects that the credentials have been already loaded.
        """
        if not (factory_pool in self.global_pool):
            # nothing to be done, prevent failure
            return []

        if adname is None:
            tmpname=classadSupport.generate_classad_filename(prefix='gfi_ad_gcg')
        else:
            tmpname=adname 

        if reset_unique_id:
            self.unique_id=1
        self.adname=tmpname
        filename_arr = self.createGlobalAdvertizeWorkFile(factory_pool)
        if create_files_only:
            return filename_arr
        
        # Else, advertize all the files (if multi, should only be one) 
        for filename in filename_arr:
            try:
                advertizeWorkFromFile(factory_pool, filename, remove_file=True, is_multi=frontendConfig.advertise_use_multi)
            except condorExe.ExeError:
                logSupport.log.exception("Advertising globals failed for factory pool %s: " % factory_pool)
        return [] # no files left to be advertised
    
    def createGlobalAdvertizeWorkFile(self, factory_pool):
            """
            Create the advertize file for globals with credentials
            Expects the object variables
             adname and x509_proxies_data
            to be set.
            """
            # the different indentation is due to code refactoring
            # this way the diff was minimized
            global advertizeGCGounter

            tmpname=self.adname
            glidein_params_to_encrypt={}
            fd=file(tmpname,"a")
            nr_credentials=len(self.x509_proxies_data)
            if nr_credentials>0:
                glidein_params_to_encrypt['NumberOfCredentials']="%s"%nr_credentials

            request_name="Global"
            if (factory_pool in self.global_params):
                request_name,security_name=self.global_params[factory_pool]
                glidein_params_to_encrypt['SecurityName']=security_name
            classad_name="%s@%s"%(request_name,self.descript_obj.my_name)
            fd.write('MyType = "%s"\n'%frontendConfig.client_global)
            fd.write('GlideinMyType = "%s"\n'%frontendConfig.client_global)
            fd.write('GlideinWMSVersion = "%s"\n'%frontendConfig.glideinwms_version)
            fd.write('Name = "%s"\n'%classad_name)
            fd.write('FrontendName = "%s"\n'%self.descript_obj.frontend_name)
            fd.write('FrontendHAMode = "%s"\n'%self.ha_mode)
            fd.write('GroupName = "%s"\n'%self.descript_obj.group_name)
            fd.write('ClientName = "%s"\n'%self.descript_obj.my_name)
            for i in range(nr_credentials):
                cred_el=self.x509_proxies_data[i]
                if cred_el.advertize==False:
                    continue # we already determined it cannot be used
                for ld_el in cred_el.loaded_data:
                    ld_fname,ld_data=ld_el
                    glidein_params_to_encrypt[cred_el.file_id(ld_fname)]=ld_data
                    if (hasattr(cred_el,'security_class')):
                        # Convert the sec class to a string so the Factory can interpret the value correctly
                        glidein_params_to_encrypt["SecurityClass"+cred_el.file_id(ld_fname)]=str(cred_el.security_class)

            if (factory_pool in self.global_key):
                key_obj=self.global_key[factory_pool]
            if key_obj is not None:
                fd.write(string.join(key_obj.get_key_attrs(),'\n')+"\n")
                for attr in glidein_params_to_encrypt.keys():
                    el = key_obj.encrypt_hex(glidein_params_to_encrypt[attr])
                    escaped_el = string.replace(string.replace(str(el), '"', '\\"'), '\n', '\\n')
                    fd.write('%s%s = "%s"\n' % (frontendConfig.encrypted_param_prefix, attr, escaped_el))

            # Update Sequence number information
            if advertizeGCGounter.has_key(classad_name):
                advertizeGCGounter[classad_name] += 1
            else:
                advertizeGCGounter[classad_name] = 0
            fd.write('UpdateSequenceNumber = %s\n' % advertizeGCGounter[classad_name]) 
 
            # add a final empty line... useful when appending
            fd.write('\n')
            fd.close()

            return [tmpname]

    def do_advertize(self, file_id_cache=None, adname=None, create_files_only=False, reset_unique_id=True):
        """
        Do the advertizing of the requests
        Returns a dictionary of files that still need to be advertised.
          The key is the factory pool, while the element is a list of file names
        Expects that the credentials have already been loaded.
        """
        if file_id_cache is None:
            file_id_cache=CredentialCache()

        unpublished_files={}
        if reset_unique_id:
            self.unique_id=1
        for factory_pool in self.factory_queue.keys():
            self.unique_id+=1 # make sure ads for different factories don't end in the same file
            unpublished_files[factory_pool]=self.do_advertize_one(factory_pool, file_id_cache, adname, create_files_only, False)
        return unpublished_files

    def do_advertize_one(self, factory_pool, file_id_cache=None, adname=None, create_files_only=False, reset_unique_id=True):
            """
            Do the advertizing of requests for one factory
            Returns the list of files that still need to be advertised.
            Expects that the credentials have already been loaded.
            """
            # the different indentation is due to code refactoring
            # this way the diff was minimized
            if not (factory_pool in self.factory_queue.keys()):
                # nothing to be done, prevent failure
                return []

            if file_id_cache is None:
                file_id_cache=CredentialCache()

            if reset_unique_id:
                self.unique_id=1
            if adname is None:
                self.adname = classadSupport.generate_classad_filename(prefix='gfi_ad_gc')
            else:
                self.adname = adname

            # this should be done in parallel, but keep it serial for now
            filename_arr=[]
            if (frontendConfig.advertise_use_multi==True):
                filename_arr.append(self.adname)
            for el in self.factory_queue[factory_pool]:
                params_obj, key_obj = el
                try:
                    filename_arr_el=self.createAdvertizeWorkFile(factory_pool,params_obj,key_obj,file_id_cache=file_id_cache)
                    for f in filename_arr_el:
                        if f not in filename_arr:
                            filename_arr.append(f)
                except NoCredentialException:
                    filename_arr = [] # don't try to advertise
                    logSupport.log.warning("No security credentials match for factory pool %s, not advertising request;"
                                           " if this is not intentional, check for typos frontend's credential "
                                           "trust_domain and type, vs factory's pool trust_domain and auth_method" %
                                           factory_pool)
                except condorExe.ExeError:
                    filename_arr = [] # don't try to advertise
                    logSupport.log.exception("Error creating request files for factory pool %s, unable to advertise: " % factory_pool)
                    logSupport.log.error("Error creating request files for factory pool %s, unable to advertise" % factory_pool)
                
            del self.factory_queue[factory_pool] # clean queue for this factory

            if create_files_only:
                return filename_arr

            # Else, advertize all the files (if multi, should only be one) 
            for filename in filename_arr:
                try:
                    advertizeWorkFromFile(factory_pool, filename, remove_file=True, is_multi=frontendConfig.advertise_use_multi)
                except condorExe.ExeError:
                    logSupport.log.exception("Advertising request failed for factory pool %s: " % factory_pool)

            return [] # No files left to be advertized

    def vm_attribute_from_file(self, filename, prefix):
        """
        Expected syntax: VM_ID=<ami id> or VM_TYPE=<instance type>

        Note: This method does not check if the string that follows VM_ID
              is meaningful AMI or the string that follows VM_TYPE is one
              of AWS instance types.
        """

        values = []
        try:
            vmfile = open(filename, 'r')
            for line in vmfile.readlines():
                sep_idx = line.find('=')
                if (sep_idx > 0):
                    key = (line[:sep_idx]).strip()
                    if (key.upper() == prefix.upper()):
                        value = (line[sep_idx+1:]).strip()
                        if value != '':
                            values.append(value)
        except:
            logSupport.log.exception('Failed to read the file %s' % (filename))
            raise NoCredentialException

        if len(values) > 1:
            logSupport.log.error("Found multiple lines that contain %s in %s" % (prefix, filename))
            raise NoCredentialException
        elif len(values) == 0:
            logSupport.log.error("File %s does not contain %s" % (filename, prefix))
            raise NoCredentialException

        logSupport.log.debug("Found %s = %s from file %s" % (prefix, values[0], filename))
        return values[0]

    def createAdvertizeWorkFile(self, factory_pool, params_obj, key_obj=None, file_id_cache=None): 
        """
        Create the advertize file
        Expects the object variables
          adname, unique_id and x509_proxies_data
        to be set.
        """
        global frontendConfig
        global advertizeGCCounter
        
        descript_obj=self.descript_obj
        
        logSupport.log.debug("In create Advertize work")

        factory_trust,factory_auth=self.factory_constraint[params_obj.request_name]

        total_nr_credentials = len(self.x509_proxies_data)

        cred_filename_arr=[]

        if total_nr_credentials == 0:
            raise NoCredentialException

        # get_credentials will augment the needed credentials with the requests
        # A little weird, but that's how it works right now
        # The credential objects are also persistent, so this will be a subset of self.x509_proxies_data
        credentials_with_requests = \
            descript_obj.x509_proxies_plugin.get_credentials(
                params_obj=params_obj, credential_type=factory_auth,
                trust_domain=factory_trust)
        nr_credentials = len(credentials_with_requests)
        if nr_credentials == 0:
            raise NoCredentialException

        if file_id_cache is None:
            # create a local cache, if no global provided
            file_id_cache=CredentialCache()

        for i in range(nr_credentials):
            fd=None
            glidein_monitors_this_cred = {}
            try:
                encrypted_params={} # none by default
                glidein_params_to_encrypt=params_obj.glidein_params_to_encrypt
                if glidein_params_to_encrypt is None:
                    glidein_params_to_encrypt={}
                else:
                    glidein_params_to_encrypt=copy.deepcopy(glidein_params_to_encrypt)
                classad_name="%s@%s"%(params_obj.request_name,descript_obj.my_name)
               
                req_idle=0
                req_max_run=0
                if True: # for historical reasons... to preserve indentation
                    credential_el=credentials_with_requests[i]
                    logSupport.log.debug("Checking Credential file %s ..."%(credential_el.filename))
                    if credential_el.advertize==False:
                        # We already determined it cannot be used
                        #if hasattr(credential_el,'filename'):
                        #    filestr=credential_el.filename
                        #logSupport.log.warning("Credential file %s had some earlier problem in loading so not advertizing, skipping..."%(filestr))
                        continue

                    if (params_obj.request_name in self.factory_constraint):
                        if (factory_auth != "Any") and (not credential_el.supports_auth_method(factory_auth)):
                            logSupport.log.warning("Credential %s does not match auth method %s (for %s), skipping..."%(credential_el.type,factory_auth,params_obj.request_name))
                            continue
                        if (credential_el.trust_domain!=factory_trust) and (factory_trust!="Any"):
                            logSupport.log.warning("Credential %s does not match %s (for %s) domain, skipping..."%(credential_el.trust_domain,factory_trust,params_obj.request_name))
                            continue
<<<<<<< HEAD
                    # Convert the sec class to a string so the Factory can
                    # interpret the value correctly
                    glidein_params_to_encrypt['SecurityClass']=str(credential_el.security_class)
                    classad_name=credential_el.file_id(credential_el.filename,ignoredn=True)+"_"+classad_name
=======
                    # Convert the sec class to a string so the Factory can interpret the value correctly
                    glidein_params_to_encrypt['SecurityClass'] = str(credential_el.security_class)
                    classad_name = credential_el.file_id(credential_el.filename, ignoredn=True) + "_"+classad_name
>>>>>>> cf3a80c0
                    if "username_password"in credential_el.type:
                        glidein_params_to_encrypt['Username'] = file_id_cache.file_id(credential_el, credential_el.filename)
                        glidein_params_to_encrypt['Password'] = file_id_cache.file_id(credential_el, credential_el.key_fname)
                    if "grid_proxy" in credential_el.type:
                        glidein_params_to_encrypt['SubmitProxy'] = file_id_cache.file_id(credential_el, credential_el.filename)
                    if "cert_pair" in credential_el.type:
                        glidein_params_to_encrypt['PublicCert'] = file_id_cache.file_id(credential_el, credential_el.filename)
                        glidein_params_to_encrypt['PrivateCert'] = file_id_cache.file_id(credential_el, credential_el.key_fname)
                    if "key_pair" in credential_el.type:
<<<<<<< HEAD
                        glidein_params_to_encrypt['PublicKey']=file_id_cache.file_id(credential_el, credential_el.filename)
                        glidein_params_to_encrypt['PrivateKey']=file_id_cache.file_id(credential_el, credential_el.key_fname)
                    if "auth_file" in credential_el.type:
                        glidein_params_to_encrypt['AuthFile']=file_id_cache.file_id(credential_el, credential_el.filename)
                    if "vm_id" in credential_el.type:
                        if credential_el.vm_id_fname:
                            glidein_params_to_encrypt['VMId']=self.vm_attribute_from_file(credential_el.vm_id_fname, 'VM_ID')
                        else:
                            glidein_params_to_encrypt['VMId']=str(credential_el.vm_id)
                    if "vm_type" in credential_el.type:
                        if credential_el.vm_type_fname:
                            glidein_params_to_encrypt['VMType']=self.vm_attribute_from_file( credential_el.vm_type_fname, 'VM_TYPE' )
                        else:
                            glidein_params_to_encrypt['VMType']=str(credential_el.vm_type)

                        glidein_params_to_encrypt['VMType']=str(credential_el.vm_type)

                    # Process additional information of the credential
                    if credential_el.pilot_fname:
                        glidein_params_to_encrypt['GlideinProxy']=file_id_cache.file_id(credential_el, credential_el.pilot_fname)

                    if credential_el.project_id:
                        glidein_params_to_encrypt['ProjectId']=str(credential_el.project_id)

=======
                        glidein_params_to_encrypt['PublicKey'] = file_id_cache.file_id(credential_el, credential_el.filename)
                        glidein_params_to_encrypt['PrivateKey'] = file_id_cache.file_id(credential_el, credential_el.key_fname)
                    if credential_el.pilot_fname:
                        glidein_params_to_encrypt['GlideinProxy'] = file_id_cache.file_id(credential_el, credential_el.pilot_fname)
                    
                    if "vm_id" in credential_el.type:
                        glidein_params_to_encrypt['VMId'] = str(credential_el.vm_id)
                    if "vm_type" in credential_el.type:
                        glidein_params_to_encrypt['VMType'] = str(credential_el.vm_type)
                        
                    if credential_el.remote_username:  # MMDB or "username" in credential_el.type
                        glidein_params_to_encrypt['RemoteUsername'] = str(credential_el.remote_username)
                    if credential_el.project_id:
                        glidein_params_to_encrypt['ProjectId'] = str(credential_el.project_id)
                        
>>>>>>> cf3a80c0
                    (req_idle,req_max_run)=credential_el.get_usage_details()
                    logSupport.log.debug("Advertizing credential %s with (%d idle, %d max run) for request %s"%(credential_el.filename, req_idle, req_max_run, params_obj.request_name))

                    glidein_monitors_this_cred = params_obj.glidein_monitors_per_cred.get(credential_el.getId(), {})

                if (frontendConfig.advertise_use_multi is True):
                    fname = self.adname
                    cred_filename_arr.append(fname)
                else:
                    fname = self.adname + "_" + str(self.unique_id)
                    self.unique_id += 1
                    cred_filename_arr.append(fname)
                logSupport.log.debug("Writing %s" % fname)
                fd = file(fname, "a")
            
                fd.write('MyType = "%s"\n'%frontendConfig.client_id)
                fd.write('GlideinMyType = "%s"\n'%frontendConfig.client_id)
                fd.write('GlideinWMSVersion = "%s"\n'%frontendConfig.glideinwms_version)
                fd.write('Name = "%s"\n'%classad_name)
                fd.write(string.join(descript_obj.get_id_attrs(),'\n')+"\n")
                fd.write('ReqName = "%s"\n'%params_obj.request_name)
                fd.write('ReqGlidein = "%s"\n'%params_obj.glidein_name)

                fd.write(string.join(descript_obj.get_web_attrs(),'\n')+"\n")

                if params_obj.security_name is not None:
                    glidein_params_to_encrypt['SecurityName']=params_obj.security_name
                                  
                if key_obj is not None:
                    fd.write(string.join(key_obj.get_key_attrs(),'\n')+"\n")
                    for attr in glidein_params_to_encrypt.keys():
                        encrypted_params[attr]=key_obj.encrypt_hex(glidein_params_to_encrypt[attr])
                    

                fd.write('ReqIdleGlideins = %i\n'%req_idle)
                fd.write('ReqMaxGlideins = %i\n'%req_max_run)
                fd.write('ReqRemoveExcess = "%s"\n'%params_obj.remove_excess_str)
                fd.write('WebMonitoringURL = "%s"\n'%descript_obj.monitoring_web_url)
                         
                # write out both the params 
                classad_info_tuples = (
                    (frontendConfig.glidein_param_prefix, params_obj.glidein_params),
                    (frontendConfig.encrypted_param_prefix, encrypted_params),
                    (frontendConfig.glidein_config_prefix, self.glidein_config_limits)
                )
                for (prefix, data) in classad_info_tuples:
                    for attr in data.keys():
                        writeTypedClassadAttrToFile(fd,
                                                    '%s%s' % (prefix, attr),
                                                    data[attr])

                for attr_name in params_obj.glidein_monitors:
                    prefix = frontendConfig.glidein_monitor_prefix
                    #attr_value = params_obj.glidein_monitors[attr_name] 
                    if (attr_name == 'RunningHere') and glidein_monitors_this_cred:
                        # This double check is for backward compatibility
                        attr_value = glidein_monitors_this_cred.get(
                                         'GlideinsRunning', 0)
                    elif (attr_name == 'Running') and glidein_monitors_this_cred:
                        # This double check is for backward compatibility
                        attr_value = glidein_monitors_this_cred.get(
                                         'ScaledRunning', 0)
                    else:
                        attr_value = glidein_monitors_this_cred.get(
                                         attr_name,
                                         params_obj.glidein_monitors[attr_name])
                    writeTypedClassadAttrToFile(fd,
                                                '%s%s' % (prefix, attr_name),
                                                attr_value)

                # Update Sequence number information
                if advertizeGCCounter.has_key(classad_name):
                    advertizeGCCounter[classad_name] += 1
                else:
                    advertizeGCCounter[classad_name] = 0
                fd.write('UpdateSequenceNumber = %s\n' % advertizeGCCounter[classad_name])
                            
                # add a final empty line... useful when appending
                fd.write('\n')
                fd.close()
            except:
                logSupport.log.exception("Exception writing advertisement file: ")
                # remove file in case of problems
                if (fd is not None):
                    fd.close()
                    os.remove(fname)
                raise
        return cred_filename_arr


    def set_glidein_config_limits(self, limits_data):
        """
        Set various limits and curbs configured in the frontend config
        into the glideresource classad
        """

        self.glidein_config_limits = limits_data
       

def writeTypedClassadAttrToFile(fd, attr_name, attr_value):
    """
    Given the FD, type check the value and write the info the classad file
    """
    if type(attr_value) == type(1):
        # don't quote ints
        fd.write('%s = %s\n' % (attr_name, attr_value))
    else:
        escaped_value = string.replace(string.replace(str(attr_value), '"', '\\"'), '\n', '\\n')
        fd.write('%s = "%s"\n' % (attr_name, escaped_value))


# Remove ClassAd from Collector
def deadvertizeAllWork(factory_pool, my_name, ha_mode='master'):
    """
    Removes all work requests for the client in the factory.
    """
    global frontendConfig

    tmpnam = classadSupport.generate_classad_filename(prefix='gfi_de_gc')
    fd = file(tmpnam, "w")
    try:
        try:
            fd.write('MyType = "Query"\n')
            fd.write('TargetType = "%s"\n' % frontendConfig.client_id)
            fd.write('Requirements = (ClientName == "%s") && (GlideinMyType == "%s") && (FrontendHAMode == "%s")\n' % (my_name, frontendConfig.client_id, ha_mode))
        finally:
            fd.close()

        exe_condor_advertise(tmpnam, "INVALIDATE_MASTER_ADS", factory_pool)
    finally:
        os.remove(tmpnam)

def deadvertizeAllGlobals(factory_pool, my_name, ha_mode='master'):
    """
    Removes all globals classads for the client in the factory.
    """
    global frontendConfig

    tmpnam = classadSupport.generate_classad_filename(prefix='gfi_de_gcg')
    fd = file(tmpnam, "w")
    try:
        try:
            fd.write('MyType = "Query"\n')
            fd.write('TargetType = "%s"\n' % frontendConfig.client_global)
            fd.write('Requirements = (ClientName == "%s") && (GlideinMyType == "%s") && (FrontendHAMode == "%s")\n' % (my_name, frontendConfig.client_global, ha_mode))
        finally:
            fd.close()

        exe_condor_advertise(tmpnam, "INVALIDATE_MASTER_ADS", factory_pool)
    finally:
        os.remove(tmpnam)

###############################################################################
# Code to advertise glideresource classads to the User Pool
###############################################################################

class ResourceClassad(classadSupport.Classad):
    """
    This class describes the resource classad. Frontend advertises the 
    resource classad to the user pool as an UPDATE_AD_GENERIC type classad
    """
    

    def __init__(self, factory_ref, frontend_ref):
        """
        Class Constructor

        @type factory_ref: string 
        @param factory_ref: Name of the resource in the glidefactory classad
        @type frontend_ref: string 
        @param type: Name of the resource in the glideclient classad
        """

        global advertizeGRCounter
        
        classadSupport.Classad.__init__(self, 'glideresource',
                                        'UPDATE_AD_GENERIC',
                                        'INVALIDATE_ADS_GENERIC')
        
        self.adParams['GlideinWMSVersion'] = frontendConfig.glideinwms_version
        self.adParams['GlideFactoryName'] = "%s" % factory_ref
        self.adParams['GlideClientName'] = "%s" % frontend_ref
        self.adParams['Name'] = "%s@%s" % (factory_ref, frontend_ref)
        self.adParams['GLIDEIN_In_Downtime'] = 'False'
        
        if advertizeGRCounter.has_key(self.adParams['Name']):
            advertizeGRCounter[self.adParams['Name']] += 1
        else:       
            advertizeGRCounter[self.adParams['Name']] = 0
        self.adParams['UpdateSequenceNumber'] = advertizeGRCounter[self.adParams['Name']]


    def setFrontendDetails(self, frontend_name, group_name, ha_mode):
        """
        Add the detailed description of the frontend.
        @type frontend_name: string
        @param frontend_name: A representation of the  frontend MatchExpr
        @type group_name: string
        @param group_name: Representation of the job query_expr
        """
        self.adParams['GlideFrontendName'] = "%s" % frontend_name
        self.adParams['GlideGroupName'] = "%s" % group_name
        self.adParams['GlideFrontendHAMode'] = "%s" % ha_mode
        

    def setMatchExprs(self, match_expr, job_query_expr,
                      factory_query_expr, start_expr):
        """
        Sets the matching expressions for the resource classad
        Thus, it would be possible to find out why a job
        is not matching.
        @type match_expr: string
        @param match_expr: A representation of the  frontend MatchExpr
        @type job_query_expr: string
        @param job_query_expr: Representation of the job query_expr
        @type factory_query_expr: string
        @param factory_query_expr: Representation of the factory query_expr
        @type start_expr: string
        @param start_expr: Representation of the match start expr (on the glidein)
        """
        self.adParams['GlideClientMatchingGlideinCondorExpr'] = "%s" % match_expr
        self.adParams['GlideClientConstraintJobCondorExpr'] = "%s" % job_query_expr
        self.adParams['GlideClientMatchingInternalPythonExpr'] = "%s" % factory_query_expr
        self.adParams['GlideClientConstraintFactoryCondorExpr'] = "%s" % start_expr
        

    def setInDownTime(self, downtime):
        """
        Set the downtime flag for the resource in the classad

        @type downtime: bool
        @param downtime: True if the entry is in down time.
        """
        self.adParams['GLIDEIN_In_Downtime'] = str(downtime)


    def setGlideClientMonitorInfo(self, monitorInfo):
        """
        Set the GlideClientMonitor* for the resource in the classad

        @type monitorInfo: list
        @param monitorInfo: GlideClientMonitor information.
        """

        if len(monitorInfo) == 17:
            self.adParams['GlideClientMonitorJobsIdle'] = monitorInfo[0]
            self.adParams['GlideClientMonitorJobsIdleMatching'] = monitorInfo[1]
            self.adParams['GlideClientMonitorJobsIdleEffective'] = monitorInfo[2]
            self.adParams['GlideClientMonitorJobsIdleOld'] = monitorInfo[3]
            self.adParams['GlideClientMonitorJobsIdleUnique'] = monitorInfo[4]
            self.adParams['GlideClientMonitorJobsRunning'] = monitorInfo[5]
            self.adParams['GlideClientMonitorJobsRunningHere'] = monitorInfo[6]
            self.adParams['GlideClientMonitorJobsRunningMax'] = monitorInfo[7]
            self.adParams['GlideClientMonitorGlideinsTotal'] = monitorInfo[8]
            self.adParams['GlideClientMonitorGlideinsIdle'] = monitorInfo[9]
            self.adParams['GlideClientMonitorGlideinsRunning'] = monitorInfo[10]
            self.adParams['GlideClientMonitorGlideinsFailed'] = monitorInfo[11]
            self.adParams['GlideClientMonitorGlideinsTotalCores'] = monitorInfo[12]
            self.adParams['GlideClientMonitorGlideinsIdleCores'] = monitorInfo[13]
            self.adParams['GlideClientMonitorGlideinsRunningCores'] = monitorInfo[14]
            self.adParams['GlideClientMonitorGlideinsRequestIdle'] = monitorInfo[15]
            self.adParams['GlideClientMonitorGlideinsRequestMaxRun'] = monitorInfo[16]
        else:
            raise RuntimeError, 'Glide client monitoring structure changed. Resource ad may have incorrect GlideClientMonitor values'


    def setEntryInfo(self, info):
        """
        Set the useful entry specific info for the resource in the classad

        @type info: dict 
        @param info: Useful info from the glidefactory classad  
        """
        
        eliminate_attrs = set([
                 'CurrentTime', 'PubKeyValue', 'PubKeyType',
                 'AuthenticatedIdentity', 'GlideinName', 'FactoryName', 
                 'EntryName', 'GlideinWMSVersion', 'PubKeyObj', 
                 'LastHeardFrom', 'PubKeyID', 'SupportedSignTypes',
                 'GLIDEIN_In_Downtime'
                ])
        available_attrs = set(info.keys())
        publish_attrs = available_attrs - eliminate_attrs
        for attr in publish_attrs:
            ad_key = attr
            if attr.startswith(frontendConfig.glidein_config_prefix):
                # Condvert GlideinConfig -> GlideFactoryConfig
                ad_key = attr.replace(frontendConfig.glidein_config_prefix,
                                      'GlideFactoryConfig', 1)
            self.adParams[ad_key] = info[attr]

    
    def setEntryMonitorInfo(self, info):
        """
        Set the useful entry specific monitoring info for the resource in the classad
        Monitoring info from the glidefactory classad (e.g. CompletedJobs )

        @type info: dict
        @param info: Useful monitoring info from the glidefactory classad
        """

        # Monitoring Prefixes are considering format_condor_dict that strips "GlideinMonitor"
        for k in info:
            if k.startswith('CompletedJobs'):
                self.adParams['GlideFactoryMonitor'+k] = info[k]


    def setGlideFactoryMonitorInfo(self, info):
        """
        Set the GlideinFactoryMonitor* for the resource in the classad

        @type info: dict
        @param info: Useful information from the glidefactoryclient classad
        """

        # Required keys do not start with TotalClientMonitor but only
        # start with Total or Status or Requested. Append GlideFactoryMonitor
        # to these keys and put them in the classad

        for key in info:
            ad_key = key
            if not key.startswith('TotalClientMonitor'):
                if key.startswith('Total') or key.startswith('Status') or key.startswith('Requested'):
                    ad_key = 'GlideFactoryMonitor' + key
                    self.adParams[ad_key] = info[key]


    def setGlideClientConfigLimits(self, info):
        """
        Set the GlideClientConfig* for the resource in the classad

        @type info: dict
        @param info: Useful config information
        """

        for key in info:
            self.adParams['GlideClientConfig%s' % key] = info[key]


    def setCurbsAndLimits(self, limits_triggered):
        """
        Set descriptive messages about which limits and curbs
            have been triggered in deciding number of glideins to request
        @type  limits_triggered: dictionary
        @param limits_triggered: limits and curbs that have been triggered
        """
        for k,v in limits_triggered.iteritems():
            if k.startswith('Curb'):
                classadmessage = "GlideClientCurb"+k
            else:
                classadmessage = "GlideClientLimit"+k
                
            self.adParams[classadmessage] = v


class ResourceClassadAdvertiser(classadSupport.ClassadAdvertiser):
    """
    Class to handle the advertisement of resource classads to the user pool
    """


    def __init__(self, pool=None, multi_support=False):
        """
        Constructor

        @type pool: string 
        @param pool: Collector address
        @type multi_support: bool 
        @param multi_support: True if the installation support advertising multiple classads with one condor_advertise command. Defaults to False.
        """

        classadSupport.ClassadAdvertiser.__init__(self, pool=pool, 
                                                  multi_support=multi_support,
                                                  tcp_support=frontendConfig.advertise_use_tcp)
        
        self.adType = 'glideresource'
        self.adAdvertiseCmd = 'UPDATE_AD_GENERIC'
        self.adInvalidateCmd = 'INVALIDATE_ADS_GENERIC'
        self.advertiseFilePrefix = 'gfi_ar'


class FrontendMonitorClassad(classadSupport.Classad):
    """
    This class describes the resource classad. Frontend advertises the 
    resource classad to the user pool as an UPDATE_AD_GENERIC type classad
    """
    

    def __init__(self, frontend_ref):
        """
        Class Constructor

        @type frontend_ref: string 
        @param type: Name of the resource in the glideclient classad
        """

        global advertizeGFMCounter
        
        classadSupport.Classad.__init__(self, 'glidefrontendmonitor',
                                        'UPDATE_AD_GENERIC',
                                        'INVALIDATE_ADS_GENERIC')
        
        self.adParams['GlideinWMSVersion'] = frontendConfig.glideinwms_version
        self.adParams['Name'] = '%s' % (frontend_ref)
        #self.adParams['GlideFrontend_In_Downtime'] = 'False'
        
        if self.adParams['Name'] in advertizeGFMCounter:
            advertizeGFMCounter[self.adParams['Name']] += 1
        else:       
            advertizeGFMCounter[self.adParams['Name']] = 0
        self.adParams['UpdateSequenceNumber'] = advertizeGFMCounter[self.adParams['Name']]


    def setFrontendDetails(self, frontend_name, groups, ha_mode):
        """
        Add the detailed description of the frontend.
        @type frontend_name: string
        @param frontend_name: A representation of the  frontend MatchExpr
        @type group_name: string
        @param group_name: Representation of the job query_expr
        """
        self.adParams['GlideFrontendName'] = "%s" % frontend_name
        self.adParams['GlideFrontendGroups'] = "%s" % groups
        self.adParams['GlideFrontendHAMode'] = "%s" % ha_mode


    def setIdleJobCount(self, idle_jobs):
        """
        Set the idle jobs info in the classad

        @type idle_jobs: dict 
        @param idle_jobs: Dictionary of idle jobs keyed on idle duration.
                          For example - Total for all idle jobs,
                                        3600 for jobs idle more than 1 Hour
        """

        for key in idle_jobs:
            k = '%s' % key
            self.adParams['GlideFrontend_IdleJobs_%s' % k.title()] = idle_jobs[key]


class FrontendMonitorClassadAdvertiser(classadSupport.ClassadAdvertiser):
    """
    Class to handle the advertisement of frontend monitor classads
    to the user pool
    """


    def __init__(self, pool=None, multi_support=False):
        """
        Constructor

        @type pool: string 
        @param pool: Collector address
        @type multi_support: bool 
        @param multi_support: True if the installation support advertising multiple classads with one condor_advertise command. Defaults to False.
        """

        classadSupport.ClassadAdvertiser.__init__(self, pool=pool, 
                                                  multi_support=multi_support,
                                                  tcp_support=frontendConfig.advertise_use_tcp)
        
        self.adType = 'glidefrontendmonitor'
        self.adAdvertiseCmd = 'UPDATE_AD_GENERIC'
        self.adInvalidateCmd = 'INVALIDATE_ADS_GENERIC'
        self.advertiseFilePrefix = 'gfi_afm'



############################################################
#
# I N T E R N A L - Do not use
#
############################################################

def exe_condor_advertise(fname,command, pool, is_multi=False):
    logSupport.log.debug("CONDOR ADVERTISE %s %s %s %s" % (fname, command,
                                                           pool, is_multi))
    return condorManager.condorAdvertise(fname, command, 
                                         frontendConfig.advertise_use_tcp,
                                         is_multi, pool)

class NoCredentialException(Exception):
    pass<|MERGE_RESOLUTION|>--- conflicted
+++ resolved
@@ -273,19 +273,11 @@
 
 class Credential:
     def __init__(self, proxy_id, proxy_fname, elementDescript):
-<<<<<<< HEAD
-        self.req_idle=0
-        self.req_max_run=0
-        self.advertize=False
-
-        proxy_security_classes=elementDescript.merged_data['ProxySecurityClasses']
-=======
         self.req_idle = 0
         self.req_max_run = 0
         self.advertize = False
 
         proxy_security_classes = elementDescript.merged_data['ProxySecurityClasses']
->>>>>>> cf3a80c0
         proxy_trust_domains = elementDescript.merged_data['ProxyTrustDomains']
         proxy_types = elementDescript.merged_data['ProxyTypes']
         proxy_keyfiles = elementDescript.merged_data['ProxyKeyFiles']
@@ -294,16 +286,10 @@
         proxy_vm_types = elementDescript.merged_data['ProxyVMTypes']
         proxy_creation_scripts = elementDescript.merged_data['ProxyCreationScripts']
         proxy_update_frequency = elementDescript.merged_data['ProxyUpdateFrequency']
-<<<<<<< HEAD
         proxy_vmid_fname = elementDescript.merged_data['ProxyVMIdFname']
         proxy_vmtype_fname = elementDescript.merged_data['ProxyVMTypeFname']
-
-        proxy_project_id = elementDescript.merged_data['ProxyProjectIds']
-
-=======
         proxy_remote_username = elementDescript.merged_data['ProxyRemoteUsernames']
         proxy_project_id = elementDescript.merged_data['ProxyProjectIds']
->>>>>>> cf3a80c0
         self.proxy_id = proxy_id
         # self.filename (absfname) always contains component of credential
         # used to submit glidein and based on the type contains following:
@@ -1118,16 +1104,9 @@
                         if (credential_el.trust_domain!=factory_trust) and (factory_trust!="Any"):
                             logSupport.log.warning("Credential %s does not match %s (for %s) domain, skipping..."%(credential_el.trust_domain,factory_trust,params_obj.request_name))
                             continue
-<<<<<<< HEAD
-                    # Convert the sec class to a string so the Factory can
-                    # interpret the value correctly
-                    glidein_params_to_encrypt['SecurityClass']=str(credential_el.security_class)
-                    classad_name=credential_el.file_id(credential_el.filename,ignoredn=True)+"_"+classad_name
-=======
                     # Convert the sec class to a string so the Factory can interpret the value correctly
                     glidein_params_to_encrypt['SecurityClass'] = str(credential_el.security_class)
-                    classad_name = credential_el.file_id(credential_el.filename, ignoredn=True) + "_"+classad_name
->>>>>>> cf3a80c0
+                    classad_name = credential_el.file_id(credential_el.filename, ignoredn=True) + "_" + classad_name
                     if "username_password"in credential_el.type:
                         glidein_params_to_encrypt['Username'] = file_id_cache.file_id(credential_el, credential_el.filename)
                         glidein_params_to_encrypt['Password'] = file_id_cache.file_id(credential_el, credential_el.key_fname)
@@ -1137,54 +1116,38 @@
                         glidein_params_to_encrypt['PublicCert'] = file_id_cache.file_id(credential_el, credential_el.filename)
                         glidein_params_to_encrypt['PrivateCert'] = file_id_cache.file_id(credential_el, credential_el.key_fname)
                     if "key_pair" in credential_el.type:
-<<<<<<< HEAD
-                        glidein_params_to_encrypt['PublicKey']=file_id_cache.file_id(credential_el, credential_el.filename)
-                        glidein_params_to_encrypt['PrivateKey']=file_id_cache.file_id(credential_el, credential_el.key_fname)
+                        glidein_params_to_encrypt['PublicKey'] = file_id_cache.file_id(credential_el, credential_el.filename)
+                        glidein_params_to_encrypt['PrivateKey'] = file_id_cache.file_id(credential_el, credential_el.key_fname)
                     if "auth_file" in credential_el.type:
-                        glidein_params_to_encrypt['AuthFile']=file_id_cache.file_id(credential_el, credential_el.filename)
+                        glidein_params_to_encrypt['AuthFile'] = file_id_cache.file_id(credential_el, credential_el.filename)
                     if "vm_id" in credential_el.type:
                         if credential_el.vm_id_fname:
-                            glidein_params_to_encrypt['VMId']=self.vm_attribute_from_file(credential_el.vm_id_fname, 'VM_ID')
+                            glidein_params_to_encrypt['VMId'] = self.vm_attribute_from_file(credential_el.vm_id_fname, 'VM_ID')
                         else:
-                            glidein_params_to_encrypt['VMId']=str(credential_el.vm_id)
+                            glidein_params_to_encrypt['VMId'] = str(credential_el.vm_id)
                     if "vm_type" in credential_el.type:
                         if credential_el.vm_type_fname:
-                            glidein_params_to_encrypt['VMType']=self.vm_attribute_from_file( credential_el.vm_type_fname, 'VM_TYPE' )
+                            glidein_params_to_encrypt['VMType'] = self.vm_attribute_from_file(credential_el.vm_type_fname, 'VM_TYPE')
                         else:
-                            glidein_params_to_encrypt['VMType']=str(credential_el.vm_type)
-
-                        glidein_params_to_encrypt['VMType']=str(credential_el.vm_type)
+                            glidein_params_to_encrypt['VMType'] = str(credential_el.vm_type)
+                        # removing this, was here by mistake? glidein_params_to_encrypt['VMType']=str(credential_el.vm_type)
 
                     # Process additional information of the credential
                     if credential_el.pilot_fname:
-                        glidein_params_to_encrypt['GlideinProxy']=file_id_cache.file_id(credential_el, credential_el.pilot_fname)
-
+                        glidein_params_to_encrypt['GlideinProxy'] = file_id_cache.file_id(credential_el, credential_el.pilot_fname)
+
+                    if credential_el.remote_username:  # MM: or "username" in credential_el.type
+                        glidein_params_to_encrypt['RemoteUsername'] = str(credential_el.remote_username)
                     if credential_el.project_id:
                         glidein_params_to_encrypt['ProjectId']=str(credential_el.project_id)
 
-=======
-                        glidein_params_to_encrypt['PublicKey'] = file_id_cache.file_id(credential_el, credential_el.filename)
-                        glidein_params_to_encrypt['PrivateKey'] = file_id_cache.file_id(credential_el, credential_el.key_fname)
-                    if credential_el.pilot_fname:
-                        glidein_params_to_encrypt['GlideinProxy'] = file_id_cache.file_id(credential_el, credential_el.pilot_fname)
-                    
-                    if "vm_id" in credential_el.type:
-                        glidein_params_to_encrypt['VMId'] = str(credential_el.vm_id)
-                    if "vm_type" in credential_el.type:
-                        glidein_params_to_encrypt['VMType'] = str(credential_el.vm_type)
-                        
-                    if credential_el.remote_username:  # MMDB or "username" in credential_el.type
-                        glidein_params_to_encrypt['RemoteUsername'] = str(credential_el.remote_username)
-                    if credential_el.project_id:
-                        glidein_params_to_encrypt['ProjectId'] = str(credential_el.project_id)
-                        
->>>>>>> cf3a80c0
-                    (req_idle,req_max_run)=credential_el.get_usage_details()
-                    logSupport.log.debug("Advertizing credential %s with (%d idle, %d max run) for request %s"%(credential_el.filename, req_idle, req_max_run, params_obj.request_name))
+                    (req_idle, req_max_run) = credential_el.get_usage_details()
+                    logSupport.log.debug("Advertizing credential %s with (%d idle, %d max run) for request %s" %
+                                         (credential_el.filename, req_idle, req_max_run, params_obj.request_name))
 
                     glidein_monitors_this_cred = params_obj.glidein_monitors_per_cred.get(credential_el.getId(), {})
 
-                if (frontendConfig.advertise_use_multi is True):
+                if frontendConfig.advertise_use_multi is True:
                     fname = self.adname
                     cred_filename_arr.append(fname)
                 else:
