--- conflicted
+++ resolved
@@ -125,16 +125,16 @@
 ############################################################
 
 # Advertise counter for glideclient
-advertizeGCCounter = {}
+advertiseGCCounter = {}
 
 # Advertise counter for glideclientglobal
-advertizeGCGounter = {}
+advertiseGCGCounter = {}
 
 # Advertise counter for glideresource
-advertizeGRCounter = {}
+advertiseGRCounter = {}
 
 # Advertise counter for glidefrontendmonitor
-advertizeGFMCounter = {}
+advertiseGFMCounter = {}
 
 
 ############################################################
@@ -568,7 +568,7 @@
         )
 
 
-class FactoryKeys4Advertize:
+class FactoryKeys4Advertise:
     def __init__(self, classad_identity, factory_pub_key_id, factory_pub_key, glidein_symKey=None):
         """
 
@@ -619,8 +619,8 @@
         return self.glidein_symKey.encrypt_hex(data)
 
 
-class Key4AdvertizeBuilder:
-    """Class for creating FactoryKeys4Advertize objects
+class Key4AdvertiseBuilder:
+    """Class for creating FactoryKeys4Advertise objects
     will reuse the symkey as much as possible
     """
 
@@ -644,7 +644,7 @@
 
         if glidein_symKey is not None:
             # when a key is explicitly given, cannot reuse a cached one
-            key_obj = FactoryKeys4Advertize(classad_identity, factory_pub_key_id, factory_pub_key, glidein_symKey)
+            key_obj = FactoryKeys4Advertise(classad_identity, factory_pub_key_id, factory_pub_key, glidein_symKey)
             # but I can use it for others
             if cache_id not in self.keys_cache:
                 now = time.time()
@@ -655,7 +655,7 @@
                 self.keys_cache[cache_id][2] = time.time()
                 return self.keys_cache[cache_id][0]
             else:
-                key_obj = FactoryKeys4Advertize(
+                key_obj = FactoryKeys4Advertise(
                     classad_identity, factory_pub_key_id, factory_pub_key, glidein_symKey=None
                 )
                 now = time.time()
@@ -692,7 +692,7 @@
 # INTERNAL, do not use directly
 
 
-class AdvertizeParams:
+class AdvertiseParams:
     def __init__(
         self,
         request_name,
@@ -728,7 +728,7 @@
         self.security_name = security_name
 
     def __str__(self):
-        output = "\nAdvertizeParams\n"
+        output = "\nAdvertiseParams\n"
         output += "request_name = %s\n" % self.request_name
         output += "glidein_name = %s\n" % self.glidein_name
         output += "min_nr_glideins = %s\n" % self.min_nr_glideins
@@ -747,7 +747,7 @@
 
 # Given a file, advertise
 # Can throw a CondorExe/ExeError exception
-def advertizeWorkFromFile(factory_pool, fname, remove_file=True, is_multi=False):
+def advertiseWorkFromFile(factory_pool, fname, remove_file=True, is_multi=False):
     try:
         exe_condor_advertise(fname, "UPDATE_MASTER_AD", factory_pool, is_multi=is_multi)
     finally:
@@ -759,7 +759,7 @@
 ########################################
 
 
-class MultiAdvertizeWork:
+class MultiAdvertiseWork:
     def __init__(self, descript_obj):  # must be of type FrontendDescript
         self.descript_obj = descript_obj
         self.factory_queue = {}  # will have a queue x factory, each element is list of tuples (params_obj, key_obj)
@@ -787,7 +787,7 @@
         glidein_params={},
         glidein_monitors={},
         glidein_monitors_per_cred={},
-        key_obj=None,  # must be of type FactoryKeys4Advertize
+        key_obj=None,  # must be of type FactoryKeys4Advertise
         glidein_params_to_encrypt=None,  # params_to_encrypt needs key_obj
         security_name=None,  # needs key_obj
         remove_excess_str=None,
@@ -796,7 +796,7 @@
         auth_method="Any",
         ha_mode="master",
     ):
-        params_obj = AdvertizeParams(
+        params_obj = AdvertiseParams(
             request_name,
             glidein_name,
             min_nr_glideins,
@@ -844,56 +844,55 @@
         else:
             nr_credentials = 0
 
-<<<<<<< HEAD
         for cred_el in self.request_credentials:
-            cred_el.advertize = True
+            cred_el.advertise = True
             cred_el.credential.renew()
             cred_el.credential.save_to_file(overwrite=False, continue_if_no_path=True)
-=======
-        for i in range(nr_credentials):
-            cred_el = self.x509_proxies_data[i]
-            cred_el.advertise = True
-            cred_el.renew()
-            cred_el.createIfNotExist()
-
-            cred_el.loaded_data = []
-            for cred_file in (cred_el.filename, cred_el.key_fname, cred_el.pilot_fname):
-                if cred_file:
-                    try:
-                        cred_data = cred_el.generated_data
-                    except AttributeError:
-                        # TODO: credential parsing form file could fail (wrong permission, not found, ...)
-                        #  Add message? Handle here or declare raising
-                        cred_data = cred_el.getString(cred_file)
-                    if cred_data:
-                        cred_el.loaded_data.append((cred_file, cred_data))
-                    else:
-                        # We encountered error with this credential
-                        # Move onto next credential
-                        break
->>>>>>> bdbb4ea7
+
+        # TODO: Bruno to check. This commented section (re-added by the merge) can be removed, correct?
+        # for i in range(nr_credentials):
+        #     cred_el = self.x509_proxies_data[i]
+        #     cred_el.advertise = True
+        #     cred_el.renew()
+        #     cred_el.createIfNotExist()
+        #
+        #     cred_el.loaded_data = []
+        #     for cred_file in (cred_el.filename, cred_el.key_fname, cred_el.pilot_fname):
+        #         if cred_file:
+        #             try:
+        #                 cred_data = cred_el.generated_data
+        #             except AttributeError:
+        #                 # TODO: credential parsing form file could fail (wrong permission, not found, ...)
+        #                 #  Add message? Handle here or declare raising
+        #                 cred_data = cred_el.getString(cred_file)
+        #             if cred_data:
+        #                 cred_el.loaded_data.append((cred_file, cred_data))
+        #             else:
+        #                 # We encountered error with this credential
+        #                 # Move onto next credential
+        #                 break
 
         return nr_credentials
 
-    def initialize_advertize_batch(self, adname_prefix="gfi_ad_batch"):
-        """
-        Initialize the variables that are used for batch avertizement
+    def initialize_advertise_batch(self, adname_prefix="gfi_ad_batch"):
+        """
+        Initialize the variables that are used for batch advertisement
         Returns the adname to pass to do*advertise methods
         (will have to set reset_unique_id=False there, too)
         """
         self.unique_id = 1
         return classadSupport.generate_classad_filename(prefix=adname_prefix)
 
-    def do_advertize_batch(self, filename_dict, remove_files=True):
+    def do_advertise_batch(self, filename_dict, remove_files=True):
         """
         Advertise the classad files in the dictionary provided
          The keys are the factory names, while the elements are lists of files
         Safe to run in parallel, guaranteed to not modify the self object state.
         """
         for factory_pool in filename_dict:
-            self.do_advertize_batch_one(factory_pool, filename_dict[factory_pool], remove_files)
-
-    def do_advertize_batch_one(self, factory_pool, filename_arr, remove_files=True):
+            self.do_advertise_batch_one(factory_pool, filename_dict[factory_pool], remove_files)
+
+    def do_advertise_batch_one(self, factory_pool, filename_arr, remove_files=True):
         """
         Advertise to a Factory the ClassAd files provided
         Safe to run in parallel, guaranteed to not modify the self object state.
@@ -901,16 +900,16 @@
         # Advertise all the files
         for filename in filename_arr:
             try:
-                advertizeWorkFromFile(
+                advertiseWorkFromFile(
                     factory_pool, filename, remove_file=remove_files, is_multi=frontendConfig.advertise_use_multi
                 )
             except condorExe.ExeError:
                 logSupport.log.exception("Advertising failed for factory pool %s: " % factory_pool)
 
-    def get_advertize_factory_list(self):
+    def get_advertise_factory_list(self):
         return tuple(set(self.global_pool).union(set(self.factory_queue.keys())))
 
-    def do_global_advertize(self, adname=None, create_files_only=False, reset_unique_id=True):
+    def do_global_advertise(self, adname=None, create_files_only=False, reset_unique_id=True):
         """
         Advertise globals with credentials
         Returns a dictionary of files that still need to be advertised.
@@ -922,12 +921,12 @@
             self.unique_id = 1
         for factory_pool in self.global_pool:
             self.unique_id += 1  # make sure ads for different factories don't end in the same file
-            unpublished_files[factory_pool] = self.do_global_advertize_one(
+            unpublished_files[factory_pool] = self.do_global_advertise_one(
                 factory_pool, adname, create_files_only, False
             )
         return unpublished_files
 
-    def do_global_advertize_one(self, factory_pool, adname=None, create_files_only=False, reset_unique_id=True):
+    def do_global_advertise_one(self, factory_pool, adname=None, create_files_only=False, reset_unique_id=True):
         """
         Advertise globals with credentials to one factory
         Returns the list of files that still need to be advertised.
@@ -945,28 +944,28 @@
         if reset_unique_id:
             self.unique_id = 1
         self.adname = tmpname
-        filename_arr = self.createGlobalAdvertizeWorkFile(factory_pool)
+        filename_arr = self.createGlobalAdvertiseWorkFile(factory_pool)
         if create_files_only:
             return filename_arr
 
         # Else, advertise all the files (if multi, should only be one)
         for filename in filename_arr:
             try:
-                advertizeWorkFromFile(
+                advertiseWorkFromFile(
                     factory_pool, filename, remove_file=True, is_multi=frontendConfig.advertise_use_multi
                 )
             except condorExe.ExeError:
                 logSupport.log.exception("Advertising globals failed for factory pool %s: " % factory_pool)
         return []  # no files left to be advertised
 
-    def createGlobalAdvertizeWorkFile(self, factory_pool):
+    def createGlobalAdvertiseWorkFile(self, factory_pool):
         """
         Create the advertise file for globals with credentials
         Expects the object variables
          adname and x509_proxies_data
         to be set.
         """
-        global advertizeGCGounter
+        global advertiseGCGCounter
 
         tmpname = self.adname
         glidein_params_to_encrypt = {}
@@ -982,7 +981,6 @@
                 request_name, security_name = self.global_params[factory_pool]
                 glidein_params_to_encrypt["SecurityName"] = security_name
             classad_name = f"{request_name}@{self.descript_obj.my_name}"
-<<<<<<< HEAD
             fd.write(f'MyType = "{frontendConfig.client_global}"\n')
             fd.write(f'GlideinMyType = "{frontendConfig.client_global}"\n')
             fd.write(f'GlideinWMSVersion = "{frontendConfig.glideinwms_version}"\n')
@@ -992,20 +990,14 @@
             fd.write(f'GroupName = "{self.descript_obj.group_name}"\n')
             fd.write(f'ClientName = "{self.descript_obj.my_name}"\n')
             for cred_el in self.request_credentials:
-                if not cred_el.advertize:
-=======
-            fd.write('MyType = "%s"\n' % frontendConfig.client_global)
-            fd.write('GlideinMyType = "%s"\n' % frontendConfig.client_global)
-            fd.write('GlideinWMSVersion = "%s"\n' % frontendConfig.glideinwms_version)
-            fd.write('Name = "%s"\n' % classad_name)
-            fd.write('FrontendName = "%s"\n' % self.descript_obj.frontend_name)
-            fd.write('FrontendHAMode = "%s"\n' % self.ha_mode)
-            fd.write('GroupName = "%s"\n' % self.descript_obj.group_name)
-            fd.write('ClientName = "%s"\n' % self.descript_obj.my_name)
-            for i in range(nr_credentials):
-                cred_el = self.x509_proxies_data[i]
                 if not cred_el.advertise:
->>>>>>> bdbb4ea7
+
+                    # TODO: Bruno to check. Reinserted by merge, ok to remove the commented section?
+                    #       Indentation was -2 steps
+                    # for i in range(nr_credentials):
+                    #     cred_el = self.x509_proxies_data[i]
+                    #     if not cred_el.advertise:
+                    #         # end part to comment
                     continue  # we already determined it cannot be used
                 glidein_params_to_encrypt[cred_el.credential.id] = cred_el.credential.string
                 if hasattr(cred_el, "security_class"):
@@ -1025,20 +1017,20 @@
                     fd.write(f'{frontendConfig.encrypted_param_prefix}{attr} = "{escaped_el}"\n')
 
             # Update Sequence number information
-            if classad_name in advertizeGCGounter:
-                advertizeGCGounter[classad_name] += 1
+            if classad_name in advertiseGCGCounter:
+                advertiseGCGCounter[classad_name] += 1
             else:
-                advertizeGCGounter[classad_name] = 0
-            fd.write(f"UpdateSequenceNumber = {advertizeGCGounter[classad_name]}\n")
+                advertiseGCGCounter[classad_name] = 0
+            fd.write(f"UpdateSequenceNumber = {advertiseGCGCounter[classad_name]}\n")
 
             # add a final empty line... useful when appending
             fd.write("\n")
 
         return [tmpname]
 
-    def do_advertize(self, file_id_cache=None, adname=None, create_files_only=False, reset_unique_id=True):
-        """
-        Do the advertizing of the requests
+    def do_advertise(self, file_id_cache=None, adname=None, create_files_only=False, reset_unique_id=True):
+        """
+        Do the advertising of the requests
         Returns a dictionary of files that still need to be advertised.
           The key is the factory pool, while the element is a list of file names
         Expects that the credentials have already been loaded.
@@ -1051,16 +1043,16 @@
             self.unique_id = 1
         for factory_pool in list(self.factory_queue.keys()):
             self.unique_id += 1  # make sure ads for different factories don't end in the same file
-            unpublished_files[factory_pool] = self.do_advertize_one(
+            unpublished_files[factory_pool] = self.do_advertise_one(
                 factory_pool, file_id_cache, adname, create_files_only, False
             )
         return unpublished_files
 
-    def do_advertize_one(
+    def do_advertise_one(
         self, factory_pool, file_id_cache=None, adname=None, create_files_only=False, reset_unique_id=True
     ):
         """
-        Do the advertizing of requests for one factory
+        Do the advertising of requests for one factory
         Returns the list of files that still need to be advertised.
         Expects that the credentials have already been loaded.
         """
@@ -1087,7 +1079,7 @@
         for el in self.factory_queue[factory_pool]:
             params_obj, key_obj = el
             try:
-                filename_arr_el = self.createAdvertizeWorkFile(
+                filename_arr_el = self.createAdvertiseWorkFile(
                     factory_pool, params_obj, key_obj, file_id_cache=file_id_cache
                 )
                 for f in filename_arr_el:
@@ -1117,7 +1109,7 @@
         # Else, advertise all the files (if multi, should only be one)
         for filename in filename_arr:
             try:
-                advertizeWorkFromFile(
+                advertiseWorkFromFile(
                     factory_pool, filename, remove_file=True, is_multi=frontendConfig.advertise_use_multi
                 )
             except condorExe.ExeError:
@@ -1159,13 +1151,25 @@
         logSupport.log.debug(f"Found {prefix} = {values[0]} from file {filename}")
         return values[0]
 
-    def createAdvertizeWorkFile(self, factory_pool, params_obj, key_obj=None, file_id_cache=None):
+    def createAdvertiseWorkFile(self, factory_pool, params_obj, key_obj=None, file_id_cache=None):
         """
         Create the advertise file
         Expects the object variables
           adname, unique_id and x509_proxies_data
         to be set.
         """
+        # TODO: check for Bruno. OK to remove the commented part re-introduced in the merge?
+        # global frontendConfig
+        # global advertiseGCCounter
+        #
+        # descript_obj = self.descript_obj
+        #
+        # logSupport.log.debug("In create Advertise work")
+        #
+        # factory_trust, factory_auth = self.factory_constraint[params_obj.request_name]
+        #
+        # total_nr_credentials = len(self.x509_proxies_data)
+        # End part reintroduced >>>>>>> master
 
         cred_filename_arr = []
 
@@ -1210,9 +1214,109 @@
         self.descript_obj.credentials_plugin.assign_work(self.request_credentials, params_obj, auth_set)
 
         for request_cred in self.request_credentials:
-            if not request_cred.advertize:
+            if not request_cred.advertise:
+                # TODO: check for Bruno. Check if the reintroduced commented part can be removed =======
+                # req_idle = 0
+                # req_max_run = 0
+                #
+                # # credential_el (Credebtial())
+                # credential_el = credentials_with_requests[i]
+                # logSupport.log.debug(f"Checking Credential file {credential_el.filename} ...")
+                # if not credential_el.advertise:
+                #     # We already determined it cannot be used
+                #     # if hasattr(credential_el,'filename'):
+                #     #    filestr=credential_el.filename
+                #     # logSupport.log.warning("Credential file %s had some earlier problem in loading so not advertising, skipping..."%(filestr))
+                #     continue
+                #
+                # if credential_el.supports_auth_method("scitoken"):
+                #     try:
+                #         # try first for credential generator
+                #         token_expired = token_util.token_str_expired(credential_el.generated_data)
+                #     except AttributeError:
+                #         # then try file stored credential
+                #         token_expired = token_util.token_file_expired(credential_el.filename)
+                #     if token_expired:
+                #         logSupport.log.warning(
+                #             f"Credential file {credential_el.filename} has expired scitoken, skipping"
+                #         )
+                #         continue
+                #     glidein_params_to_encrypt["ScitokenId"] = file_id_cache.file_id(
+                #         credential_el, credential_el.filename
+                #     )
+                #
+                # if params_obj.request_name in self.factory_constraint:
+                #     if (factory_auth != "Any") and (not credential_el.supports_auth_method(factory_auth)):
+                #         logSupport.log.warning(
+                #             "Credential %s does not match auth method %s (for %s), skipping..."
+                #             % (credential_el.type, factory_auth, params_obj.request_name)
+                #         )
+                #         continue
+                #     if (credential_el.trust_domain != factory_trust) and (factory_trust != "Any"):
+                #         logSupport.log.warning(
+                #             "Credential %s does not match %s (for %s) domain, skipping..."
+                #             % (credential_el.trust_domain, factory_trust, params_obj.request_name)
+                #         )
+                #         continue
+                # # Convert the sec class to a string so the Factory can interpret the value correctly
+                # glidein_params_to_encrypt["SecurityClass"] = str(credential_el.security_class)
+                # classad_name = credential_el.file_id(credential_el.filename, ignoredn=True) + "_" + classad_name
+                # if "username_password" in credential_el.type:
+                #     glidein_params_to_encrypt["Username"] = file_id_cache.file_id(credential_el, credential_el.filename)
+                #     glidein_params_to_encrypt["Password"] = file_id_cache.file_id(
+                #         credential_el, credential_el.key_fname
+                #     )
+                # if "grid_proxy" in credential_el.type:
+                #     glidein_params_to_encrypt["SubmitProxy"] = file_id_cache.file_id(
+                #         credential_el, credential_el.filename
+                #     )
+                # if "cert_pair" in credential_el.type:
+                #     glidein_params_to_encrypt["PublicCert"] = file_id_cache.file_id(
+                #         credential_el, credential_el.filename
+                #     )
+                #     glidein_params_to_encrypt["PrivateCert"] = file_id_cache.file_id(
+                #         credential_el, credential_el.key_fname
+                #     )
+                # if "key_pair" in credential_el.type:
+                #     glidein_params_to_encrypt["PublicKey"] = file_id_cache.file_id(
+                #         credential_el, credential_el.filename
+                #     )
+                #     glidein_params_to_encrypt["PrivateKey"] = file_id_cache.file_id(
+                #         credential_el, credential_el.key_fname
+                #     )
+                # if "auth_file" in credential_el.type:
+                #     glidein_params_to_encrypt["AuthFile"] = file_id_cache.file_id(credential_el, credential_el.filename)
+                # if "vm_id" in credential_el.type:
+                #     if credential_el.vm_id_fname:
+                #         glidein_params_to_encrypt["VMId"] = self.vm_attribute_from_file(
+                #             credential_el.vm_id_fname, "VM_ID"
+                #         )
+                #     else:
+                #         glidein_params_to_encrypt["VMId"] = str(credential_el.vm_id)
+                # if "vm_type" in credential_el.type:
+                #     if credential_el.vm_type_fname:
+                #         glidein_params_to_encrypt["VMType"] = self.vm_attribute_from_file(
+                #             credential_el.vm_type_fname, "VM_TYPE"
+                #         )
+                #     else:
+                #         glidein_params_to_encrypt["VMType"] = str(credential_el.vm_type)
+                #     # removing this, was here by mistake? glidein_params_to_encrypt['VMType']=str(credential_el.vm_type)
+                #
+                # # Process additional information of the credential
+                # if credential_el.pilot_fname:
+                #     glidein_params_to_encrypt["GlideinProxy"] = file_id_cache.file_id(
+                #         credential_el, credential_el.pilot_fname
+                #     )
+                #
+                # if credential_el.remote_username:  # MM: or "username" in credential_el.type
+                #     glidein_params_to_encrypt["RemoteUsername"] = str(credential_el.remote_username)
+                # if credential_el.project_id:
+                #     glidein_params_to_encrypt["ProjectId"] = str(credential_el.project_id)
+                #
+                # (req_idle, req_max_run) = credential_el.get_usage_details()
+                # end commented part to remove >>>>>>> master
                 logSupport.log.debug(
-                    f"Skipping credential with 'advertize' set to False. ({request_cred.credential.id})"
+                    f"Skipping credential with 'advertise' set to False. ({request_cred.credential.id})"
                 )
                 continue  # We already determined it cannot be used
             if (request_cred.credential.trust_domain != factory_trust) and (factory_trust != "Any"):
@@ -1235,52 +1339,9 @@
 
             classad_name = f"{request_cred.credential.id}_{params_obj.request_name}@{self.descript_obj.my_name}"
 
-<<<<<<< HEAD
             glidein_params_to_encrypt = {}
             if params_obj.glidein_params_to_encrypt:
                 glidein_params_to_encrypt = copy.deepcopy(params_obj.glidein_params_to_encrypt)
-=======
-        for i in range(nr_credentials):
-            fd = None
-            glidein_monitors_this_cred = {}
-            try:
-                encrypted_params = {}  # none by default
-                glidein_params_to_encrypt = params_obj.glidein_params_to_encrypt
-                if glidein_params_to_encrypt is None:
-                    glidein_params_to_encrypt = {}
-                else:
-                    glidein_params_to_encrypt = copy.deepcopy(glidein_params_to_encrypt)
-                classad_name = f"{params_obj.request_name}@{descript_obj.my_name}"
-
-                req_idle = 0
-                req_max_run = 0
-
-                # credential_el (Credebtial())
-                credential_el = credentials_with_requests[i]
-                logSupport.log.debug(f"Checking Credential file {credential_el.filename} ...")
-                if not credential_el.advertise:
-                    # We already determined it cannot be used
-                    # if hasattr(credential_el,'filename'):
-                    #    filestr=credential_el.filename
-                    # logSupport.log.warning("Credential file %s had some earlier problem in loading so not advertizing, skipping..."%(filestr))
-                    continue
-
-                if credential_el.supports_auth_method("scitoken"):
-                    try:
-                        # try first for credential generator
-                        token_expired = token_util.token_str_expired(credential_el.generated_data)
-                    except AttributeError:
-                        # then try file stored credential
-                        token_expired = token_util.token_file_expired(credential_el.filename)
-                    if token_expired:
-                        logSupport.log.warning(
-                            f"Credential file {credential_el.filename} has expired scitoken, skipping"
-                        )
-                        continue
-                    glidein_params_to_encrypt["ScitokenId"] = file_id_cache.file_id(
-                        credential_el, credential_el.filename
-                    )
->>>>>>> bdbb4ea7
 
             # Add request specific parameters
             glidein_params_to_encrypt["RequestCredentials"] = pickle.dumps([request_cred.credential])
@@ -1311,10 +1372,10 @@
             )
 
             # Update Sequence number information
-            if classad_name in advertizeGCCounter:
-                advertizeGCCounter[classad_name] += 1
+            if classad_name in advertiseGCCounter:
+                advertiseGCCounter[classad_name] += 1
             else:
-                advertizeGCCounter[classad_name] = 0
+                advertiseGCCounter[classad_name] = 0
 
             fname = f"{self.adname}"
             if not frontendConfig.advertise_use_multi:
@@ -1363,7 +1424,7 @@
                             )
                         writeTypedClassadAttrToFile(fd, f"{prefix}{attr_name}", attr_value)
 
-                    fd.write(f"UpdateSequenceNumber = {advertizeGCCounter[classad_name]}\n")
+                    fd.write(f"UpdateSequenceNumber = {advertiseGCCounter[classad_name]}\n")
 
                     # add a final empty line... useful when appending
                     fd.write("\n")
@@ -1372,12 +1433,12 @@
                 if os.path.exists(fname):
                     os.remove(fname)
                 raise
-                # TODO: Should we revert the changes done to advertizeGCCounter[classad_name]?
+                # TODO: Should we revert the changes done to advertiseGCCounter[classad_name]?
 
             cred_filename_arr.append(fname)
 
             logSupport.log.debug(
-                f"Advertizing credential {request_cred.credential.path} "  # type: ignore[attr-defined]
+                f"Advertising credential {request_cred.credential.path} "  # type: ignore[attr-defined]
                 f"with ({request_cred.req_idle} idle, {request_cred.req_max_run} max run) for request {params_obj.request_name}"
             )
 
@@ -1404,7 +1465,7 @@
 
 
 # Remove ClassAd from Collector
-def deadvertizeAllWork(factory_pool, my_name, ha_mode="master"):
+def deadvertiseAllWork(factory_pool, my_name, ha_mode="master"):
     """
     Removes all work requests for the client in the factory.
     """
@@ -1428,7 +1489,7 @@
         os.remove(tmpnam)
 
 
-def deadvertizeAllGlobals(factory_pool, my_name, ha_mode="master"):
+def deadvertiseAllGlobals(factory_pool, my_name, ha_mode="master"):
     """
     Removes all globals classads for the client in the factory.
     """
@@ -1473,7 +1534,7 @@
         @param type: Name of the resource in the glideclient classad
         """
 
-        global advertizeGRCounter
+        global advertiseGRCounter
 
         classadSupport.Classad.__init__(self, "glideresource", "UPDATE_AD_GENERIC", "INVALIDATE_ADS_GENERIC")
 
@@ -1483,11 +1544,11 @@
         self.adParams["Name"] = f"{factory_ref}@{frontend_ref}"
         self.adParams["GLIDEIN_In_Downtime"] = "False"
 
-        if self.adParams["Name"] in advertizeGRCounter:
-            advertizeGRCounter[self.adParams["Name"]] += 1
+        if self.adParams["Name"] in advertiseGRCounter:
+            advertiseGRCounter[self.adParams["Name"]] += 1
         else:
-            advertizeGRCounter[self.adParams["Name"]] = 0
-        self.adParams["UpdateSequenceNumber"] = advertizeGRCounter[self.adParams["Name"]]
+            advertiseGRCounter[self.adParams["Name"]] = 0
+        self.adParams["UpdateSequenceNumber"] = advertiseGRCounter[self.adParams["Name"]]
 
     def setFrontendDetails(self, frontend_name, group_name, ha_mode):
         """
@@ -1691,7 +1752,7 @@
         @param type: Name of the resource in the glideclient classad
         """
 
-        global advertizeGFMCounter
+        global advertiseGFMCounter
 
         classadSupport.Classad.__init__(self, "glidefrontendmonitor", "UPDATE_AD_GENERIC", "INVALIDATE_ADS_GENERIC")
 
@@ -1699,11 +1760,11 @@
         self.adParams["Name"] = "%s" % (frontend_ref)
         # self.adParams['GlideFrontend_In_Downtime'] = 'False'
 
-        if self.adParams["Name"] in advertizeGFMCounter:
-            advertizeGFMCounter[self.adParams["Name"]] += 1
+        if self.adParams["Name"] in advertiseGFMCounter:
+            advertiseGFMCounter[self.adParams["Name"]] += 1
         else:
-            advertizeGFMCounter[self.adParams["Name"]] = 0
-        self.adParams["UpdateSequenceNumber"] = advertizeGFMCounter[self.adParams["Name"]]
+            advertiseGFMCounter[self.adParams["Name"]] = 0
+        self.adParams["UpdateSequenceNumber"] = advertiseGFMCounter[self.adParams["Name"]]
 
     def setFrontendDetails(self, frontend_name, groups, ha_mode):
         """
