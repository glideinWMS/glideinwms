--- conflicted
+++ resolved
@@ -76,6 +76,7 @@
     def __delitem__(self, keyid):
         del self.dict_el[keyid]
 
+
 #####################################################
 #
 # Main class for the module
@@ -90,20 +91,12 @@
         self.elementDescript = glideinFrontendConfig.ElementMergedDescript(self.work_dir, self.group_name)
         self.paramsDescript = glideinFrontendConfig.ParamsDescript(self.work_dir, self.group_name)
         self.signatureDescript = glideinFrontendConfig.GroupSignatureDescript(self.work_dir, self.group_name)
-<<<<<<< HEAD
-        self.attr_dict = glideinFrontendConfig.AttrsDescript(self.work_dir,self.group_name).data
-        # automatically initialze and load history objects to dictionaries
-        self.history_obj = glideinFrontendConfig.HistoryFile(
-                               self.work_dir, self.group_name, True, dict)
-        # PS: The default initialization is not to CounterWrapper,
-        #     to avoid saving custom classes to disk
-=======
+
         self.attr_dict = glideinFrontendConfig.AttrsDescript(self.work_dir, self.group_name).data
         self.history_obj = glideinFrontendConfig.HistoryFile(self.work_dir, self.group_name,
                                                              True,  # auto load
                                                              dict)  # automatically initialze objects to dictionaries, if needed
         # PS: The default initialization is not to CounterWrapper, to avoid saving custom classes to disk
->>>>>>> cf3a80c0
         self.startup_time = time.time()
 
         # self.sleep_time = int(self.elementDescript.frontend_data['LoopDelay'])
