--- conflicted
+++ resolved
@@ -1768,12 +1768,8 @@
         # Query glidefactory ClassAd
         try:
             glidein_dict = {}
-<<<<<<< HEAD
-            factory_constraint = expand_DD(self.elementDescript.merged_data['FactoryQueryExpr'], self.attr_dict)
-=======
             factory_constraint=self.elementDescript.merged_data['FactoryQueryExpr']
             # factory_constraint=expand_DD(self.elementDescript.merged_data['FactoryQueryExpr'], self.attr_dict)
->>>>>>> c38f1498
 
             factory_pool_node = factory_pool[0]
             factory_identity = factory_pool[1]
@@ -1840,16 +1836,10 @@
             condorq_format_list = list(condorq_format_list) + list((('x509UserProxyFQAN', 's'),))
             condorq_format_list = list(condorq_format_list) + list((('x509userproxy', 's'),))
             condorq_dict = glideinFrontendLib.getCondorQ(
-<<<<<<< HEAD
-                [schedd_name],
-                expand_DD(self.elementDescript.merged_data['JobQueryExpr'], self.attr_dict),
-                condorq_format_list)
-=======
                                [schedd_name],
                                self.elementDescript.merged_data['JobQueryExpr'],
                                #expand_DD(self.elementDescript.merged_data['JobQueryExpr'], self.attr_dict),
                                condorq_format_list)
->>>>>>> c38f1498
         except Exception:
             logSupport.log.exception("In query schedd child, exception:")
 
@@ -2240,9 +2230,6 @@
 
 # TODO: 5345 to remove once verified, because global expansion is supported during configuration
 def expand_DD(qstr, attr_dict):
-<<<<<<< HEAD
-    robj = re.compile("\$\$\((?P<attrname>[^\)]*)\)")
-=======
     """expand $$(attribute)
     
     Args:
@@ -2254,7 +2241,6 @@
 
     """
     robj=re.compile("\$\$\((?P<attrname>[^\)]*)\)")
->>>>>>> c38f1498
     while True:
         m = robj.search(qstr)
         if m is None:
