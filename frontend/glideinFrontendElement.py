--- conflicted
+++ resolved
@@ -22,12 +22,8 @@
 import time
 import traceback
 
-<<<<<<< HEAD
-=======
-from importlib import import_module
 from pathlib import Path
 
->>>>>>> bdbb4ea7
 from glideinwms.frontend import (
     glideinFrontendConfig,
     glideinFrontendDowntimeLib,
@@ -37,8 +33,6 @@
     glideinFrontendPidLib,
     glideinFrontendPlugins,
 )
-
-# from glideinwms.lib.util import file_tmp2final
 from glideinwms.lib import cleanupSupport, condorMonitor, logSupport, pubCrypto, servicePerformance, token_util
 from glideinwms.lib.credentials import create_credential, CredentialPurpose, CredentialType
 from glideinwms.lib.disk_cache import DiskCache
@@ -52,6 +46,7 @@
 # Not a 1-to-1 implementation though... just straight minimum
 # to support auto initialization to 0
 # This can be deleted once we switch to python3
+# TODO: code update. Can this be removed and replaced by collections.Counter?
 
 
 class CounterWrapper:
@@ -323,7 +318,7 @@
             # do it just before the sleep
             cleanupSupport.cleaners.cleanup()
         elif self.action == "deadvertise":
-            logSupport.log.info("Deadvertize my ads")
+            logSupport.log.info("Deadvertise my ads")
             self.deadvertiseAllClassads()
         elif self.action in (
             "removeWait",
@@ -356,14 +351,14 @@
         for factory_pool in self.factory_pools:
             factory_pool_node = factory_pool[0]
             try:
-                glideinFrontendInterface.deadvertizeAllWork(
+                glideinFrontendInterface.deadvertiseAllWork(
                     factory_pool_node, self.published_frontend_name, ha_mode=self.ha_mode
                 )
             except Exception:
                 logSupport.log.warning("Failed to deadvertise work on %s" % factory_pool_node)
 
             try:
-                glideinFrontendInterface.deadvertizeAllGlobals(
+                glideinFrontendInterface.deadvertiseAllGlobals(
                     factory_pool_node, self.published_frontend_name, ha_mode=self.ha_mode
                 )
             except Exception:
@@ -542,7 +537,7 @@
                 self.condorq_dict, condorq_dict_types, self.status_dict, self.status_dict_types
             )
 
-        # here we have all the data needed to build a GroupAdvertizeType object
+        # here we have all the data needed to build a GroupAdvertiseType object
         descript_obj = glideinFrontendInterface.FrontendDescript(
             self.published_frontend_name,
             self.frontend_name,
@@ -559,7 +554,7 @@
         descript_obj.add_monitoring_url(self.monitoring_web_url)
 
         # reuse between loops might be a good idea, but this will work for now
-        key_builder = glideinFrontendInterface.Key4AdvertizeBuilder()
+        key_builder = glideinFrontendInterface.Key4AdvertiseBuilder()
 
         logSupport.log.info("Match")
 
@@ -581,7 +576,7 @@
             )
         )
 
-        advertizer = glideinFrontendInterface.MultiAdvertizeWork(descript_obj)
+        advertiser = glideinFrontendInterface.MultiAdvertiseWork(descript_obj)
         resource_advertiser = glideinFrontendInterface.ResourceClassadAdvertiser(
             multi_support=glideinFrontendInterface.frontendConfig.advertise_use_multi
         )
@@ -594,10 +589,10 @@
                     globals_el["attrs"]["PubKeyID"],
                     globals_el["attrs"]["PubKeyObj"],
                 )
-                advertizer.add_global(globals_el["attrs"]["FactoryPoolNode"], globalid, self.security_name, key_obj)
+                advertiser.add_global(globals_el["attrs"]["FactoryPoolNode"], globalid, self.security_name, key_obj)
 
         # Add glidein config limits to the glideclient classads
-        advertizer.set_glidein_config_limits(self.glidein_config_limits)
+        advertiser.set_glidein_config_limits(self.glidein_config_limits)
 
         # TODO: python2 allows None elements to be sorted putting them on top
         #   recreating the behavior but should check if (None, None, None) is giving problems somewhere else
@@ -880,7 +875,7 @@
 
                 # if stkn:
                 #     if generator_name:
-                #         for cred_el in advertizer.descript_obj.credentials_plugin.cred_list:
+                #         for cred_el in advertiser.descript_obj.credentials_plugin.cred_list:
                 #             if cred_el.filename == generator_name:
                 #                 cred_el.generated_data = stkn
                 #                 break
@@ -890,7 +885,7 @@
                 #         gp_encrypt["frontend_scitoken"] = stkn
 
                 # now advertise
-                advertizer.add(
+                advertiser.add(
                     factory_pool_node,
                     request_name,
                     request_name,
@@ -936,22 +931,22 @@
         pids = []
         # Advertise glideclient and glideclient global classads
         ad_file_id_cache = glideinFrontendInterface.CredentialCache()
-        advertizer.renew_and_load_credentials()
-
-        ad_factnames = advertizer.get_advertize_factory_list()
-        servicePerformance.startPerfMetricEvent(self.group_name, "advertize_classads")
+        advertiser.renew_and_load_credentials()
+
+        ad_factnames = advertiser.get_advertise_factory_list()
+        servicePerformance.startPerfMetricEvent(self.group_name, "advertise_classads")
 
         for ad_factname in ad_factnames:
             logSupport.log.info("Advertising global and singular requests for factory %s" % ad_factname)
             # they will run in parallel, make sure they don't collide
-            adname = advertizer.initialize_advertize_batch() + "_" + ad_factname
-            g_ads = advertizer.do_global_advertize_one(
+            adname = advertiser.initialize_advertise_batch() + "_" + ad_factname
+            g_ads = advertiser.do_global_advertise_one(
                 ad_factname, adname=adname, create_files_only=True, reset_unique_id=False
             )
-            s_ads = advertizer.do_advertize_one(
+            s_ads = advertiser.do_advertise_one(
                 ad_factname, ad_file_id_cache, adname=adname, create_files_only=True, reset_unique_id=False
             )
-            pids.append(fork_in_bg(advertizer.do_advertize_batch_one, ad_factname, tuple(set(g_ads) | set(s_ads))))
+            pids.append(fork_in_bg(advertiser.do_advertise_batch_one, ad_factname, tuple(set(g_ads) | set(s_ads))))
 
         del ad_file_id_cache
 
@@ -963,7 +958,7 @@
 
         wait_for_pids(pids)
         logSupport.log.info("Done advertising")
-        servicePerformance.endPerfMetricEvent(self.group_name, "advertize_classads")
+        servicePerformance.endPerfMetricEvent(self.group_name, "advertise_classads")
 
         return
 
@@ -1407,7 +1402,7 @@
         global_total_idle_glideins,
         limits_triggered,
     ):
-        # Identify the limits triggered for advertizing in glideresource
+        # Identify the limits triggered for advertising in glideresource
         if count_status["Total"] >= self.max_running:
             limits_triggered["TotalGlideinsPerEntry"] = "count=%i, limit=%i" % (count_status["Total"], self.max_running)
         if count_status["Idle"] >= self.max_vms_idle:
