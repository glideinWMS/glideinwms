--- conflicted
+++ resolved
@@ -447,24 +447,6 @@
         condorq_dict_abs = glideinFrontendLib.countCondorQ(self.condorq_dict)
 
         self.stats['group'].logJobs(
-<<<<<<< HEAD
-            {'Total': condorq_dict_abs,
-             'Idle': condorq_dict_types['Idle']['abs'],
-             'OldIdle': condorq_dict_types['OldIdle']['abs'],
-             'Idle_3600': condorq_dict_types['Idle_3600']['abs'],
-             'Running': condorq_dict_types['Running']['abs']})
-
-        logSupport.log.info(
-            "Jobs found total %i idle %i (good %i, old(10min %i, 60min %i),  grid %i, voms %i) running %i" % \
-            (condorq_dict_abs,
-             condorq_dict_types['IdleAll']['abs'],
-             condorq_dict_types['Idle']['abs'],
-             condorq_dict_types['OldIdle']['abs'],
-             condorq_dict_types['Idle_3600']['abs'],
-             condorq_dict_types['ProxyIdle']['abs'],
-             condorq_dict_types['VomsIdle']['abs'],
-             condorq_dict_types['Running']['abs']))
-=======
             {'Total':condorq_dict_abs,
              'Idle':condorq_dict_types['Idle']['abs'],
              'OldIdle':condorq_dict_types['OldIdle']['abs'],
@@ -479,7 +461,6 @@
                    condorq_dict_types['Idle_3600']['abs'],
                    condorq_dict_types['VomsIdle']['abs'],
                    condorq_dict_types['Running']['abs']))
->>>>>>> c8dae69b
         self.populate_status_dict_types()
         glideinFrontendLib.appendRealRunning(self.condorq_dict_running,
                                              self.status_dict_types['Running']['dict'])
@@ -637,15 +618,6 @@
             # If the glidein requires a voms proxy, only match voms idle jobs
             # Note: if GLEXEC is set to NEVER, the site will never see
             # the proxy, so it can be avoided.
-<<<<<<< HEAD
-            if (self.glexec != 'NEVER'):
-                if safe_boolcomp(glidein_el['attrs'].get('GLIDEIN_REQUIRE_VOMS'), True):
-                    prop_jobs['Idle'] = prop_jobs['VomsIdle']
-                    logSupport.log.info("Voms proxy required, limiting idle glideins to: %i" % prop_jobs['Idle'])
-                elif safe_boolcomp(glidein_el['attrs'].get('GLIDEIN_REQUIRE_GLEXEC_USE'), True):
-                    prop_jobs['Idle'] = prop_jobs['ProxyIdle']
-                    logSupport.log.info("Proxy required (GLEXEC), limiting idle glideins to: %i" % prop_jobs['Idle'])
-=======
             # TODO: GlExec is gone (assuming same as NEVER), what is the meaning of GLIDEIN_REQUIRE_VOMS, 
             #  VomsIdle, are they still needed?
             #  The following lines should go and maybe all GLIDEIN_REQUIRE_VOMS 
@@ -653,7 +625,6 @@
             #    if safe_boolcomp(glidein_el['attrs'].get('GLIDEIN_REQUIRE_VOMS'), True):
             #            prop_jobs['Idle']=prop_jobs['VomsIdle']
             #            logSupport.log.info("Voms proxy required, limiting idle glideins to: %i" % prop_jobs['Idle'])
->>>>>>> c8dae69b
 
             # effective idle is how much more we need
             # if there are idle slots, subtract them, they should match soon
@@ -1096,16 +1067,8 @@
                 'abs': glideinFrontendLib.countCondorQ(condorq_dict_idle_3600)
             },
             'VomsIdle': {
-<<<<<<< HEAD
-                'dict': condorq_dict_voms,
-                'abs': glideinFrontendLib.countCondorQ(condorq_dict_voms)},
-            'ProxyIdle': {
-                'dict': condorq_dict_proxy,
-                'abs': glideinFrontendLib.countCondorQ(condorq_dict_proxy)
-=======
                 'dict':condorq_dict_voms,
                 'abs':glideinFrontendLib.countCondorQ(condorq_dict_voms)
->>>>>>> c8dae69b
             },
             'Running': {
                 'dict': self.condorq_dict_running,
@@ -2044,14 +2007,6 @@
             tmp_count_status_multi_per_cred = pipe_out[('Glidein', i)][1]
             self.count_status_multi_per_cred.update(tmp_count_status_multi_per_cred)
 
-<<<<<<< HEAD
-        self.glexec = 'UNDEFINED'
-        if 'GLIDEIN_Glexec_Use' in self.elementDescript.frontend_data:
-            self.glexec = self.elementDescript.frontend_data['GLIDEIN_Glexec_Use']
-        if 'GLIDEIN_Glexec_Use' in self.elementDescript.merged_data:
-            self.glexec = self.elementDescript.merged_data['GLIDEIN_Glexec_Use']
-=======
->>>>>>> c8dae69b
 
     def subprocess_count_dt(self, dt):
         """Count the matches (glideins matching entries) using glideinFrontendLib.countMatch
