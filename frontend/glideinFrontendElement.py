--- conflicted
+++ resolved
@@ -72,8 +72,6 @@
         self.curb_vms_idle = int(self.elementDescript.element_data['CurbIdleVMsPerEntry'])
         self.total_max_glideins=int(self.elementDescript.element_data['MaxRunningTotal'])
         self.total_curb_glideins=int(self.elementDescript.element_data['CurbRunningTotal'])
-<<<<<<< HEAD
-=======
         self.total_max_vms_idle = int(self.elementDescript.element_data['MaxIdleVMsTotal'])
         self.total_curb_vms_idle = int(self.elementDescript.element_data['CurbIdleVMsTotal'])
         self.fe_total_max_glideins=int(self.elementDescript.frontend_data['MaxRunningTotal'])
@@ -84,7 +82,6 @@
         self.global_total_curb_glideins=int(self.elementDescript.frontend_data['CurbRunningTotalGlobal'])
         self.global_total_max_vms_idle = int(self.elementDescript.frontend_data['MaxIdleVMsTotalGlobal'])
         self.global_total_curb_vms_idle = int(self.elementDescript.frontend_data['CurbIdleVMsTotalGlobal'])
->>>>>>> c85b8255
         # Default bahavior: Use factory proxies unless configure overrides it
         self.x509_proxy_plugin = None
 
@@ -242,297 +239,6 @@
 
         # query entries
         pipe_ids['entries'] = fork_in_bg(self.query_entries)
-<<<<<<< HEAD
-
-        ## schedd
-        pipe_ids['jobs'] = fork_in_bg(self.get_condor_q)
-
-        ## resource
-        pipe_ids['startds'] = fork_in_bg(self.get_condor_status)
-
-        try:
-            pipe_out=fetch_fork_result_list(pipe_ids)
-        except RuntimeError, e:
-            # expect all errors logged already
-            logSupport.log.info("Missing schedd, factory entry, and/or current glidein state information. " \
-                                "Unable to calculate required glideins, terminating loop.")
-            return
-        logSupport.log.info("All children terminated")
-
-        self.globals_dict = pipe_out['globals']
-        self.glidein_dict=pipe_out['entries']
-        self.condorq_dict = pipe_out['jobs']
-        self.status_dict=pipe_out['startds']
-
-        # M2Crypto objects are not picklable, so do the transforamtion here
-        self.populate_pubkey()
-        self.populate_condorq_dict_types()
-
-        condorq_dict_types = self.condorq_dict_types
-        condorq_dict_abs = glideinFrontendLib.countCondorQ(self.condorq_dict)
-
-        self.stats['group'].logJobs(
-            {'Total':condorq_dict_abs,
-             'Idle':condorq_dict_types['Idle']['abs'],
-             'OldIdle':condorq_dict_types['OldIdle']['abs'],
-             'Running':condorq_dict_types['Running']['abs']})
-
-        logSupport.log.info("Jobs found total %i idle %i (old %i, grid %i, voms %i) running %i" % (condorq_dict_abs,
-                   condorq_dict_types['Idle']['abs'],
-                   condorq_dict_types['OldIdle']['abs'],
-                   condorq_dict_types['ProxyIdle']['abs'],
-                   condorq_dict_types['VomsIdle']['abs'],
-                   condorq_dict_types['Running']['abs']))
-
-        self.populate_status_dict_types()
-        glideinFrontendLib.appendRealRunning(self.condorq_dict_running,
-                                             self.status_dict_types['Running']['dict'])
-
-        self.stats['group'].logGlideins(
-            {'Total':self.status_dict_types['Total']['abs'],
-             'Idle':self.status_dict_types['Idle']['abs'],
-             'Running':self.status_dict_types['Running']['abs']})
-
-        total_glideins=self.status_dict_types['Total']['abs']
-
-        logSupport.log.info("Glideins found total %i idle %i running %i limit %i curb %i" % (total_glideins, self.status_dict_types['Idle']['abs'],
-             self.status_dict_types['Running']['abs'],
-             self.total_max_glideins, self.total_curb_glideins))
-
-        # Update x509 user map and give proxy plugin a chance
-        # to update based on condor stats
-        if self.x509_proxy_plugin:
-            logSupport.log.info("Updating usermap ");
-            self.x509_proxy_plugin.update_usermap(self.condorq_dict,
-                                                  condorq_dict_types,
-                                                  self.status_dict,
-                                                  self.status_dict_types)
-
-        # here we have all the data needed to build a GroupAdvertizeType object
-        descript_obj = glideinFrontendInterface.FrontendDescript(
-                           self.published_frontend_name,
-                           self.frontend_name,
-                           self.group_name,
-                           self.web_url,
-                           self.signatureDescript.frontend_descript_fname,
-                           self.signatureDescript.group_descript_fname,
-                           self.signatureDescript.signature_type,
-                           self.signatureDescript.frontend_descript_signature,
-                           self.signatureDescript.group_descript_signature,
-                           self.x509_proxy_plugin)
-        descript_obj.add_monitoring_url(self.monitoring_web_url)
-
-        # reuse between loops might be a good idea, but this will work for now
-        key_builder = glideinFrontendInterface.Key4AdvertizeBuilder()
-
-        logSupport.log.info("Match")
-
-        # extract only the attribute names from format list
-        self.condorq_match_list = [f[0] for f in self.elementDescript.merged_data['JobMatchAttrs']]
-
-        #logSupport.log.debug("realcount: %s\n\n" % glideinFrontendLib.countRealRunning(elementDescript.merged_data['MatchExprCompiledObj'],condorq_dict_running,glidein_dict))
-
-        self.do_match()
-
-        logSupport.log.info("Total matching idle %i (old %i) running %i limit %i" % (condorq_dict_types['Idle']['total'],
-     condorq_dict_types['OldIdle']['total'],
-     self.condorq_dict_types['Running']['total'],
-     self.max_running))
-
-        advertizer = glideinFrontendInterface.MultiAdvertizeWork(descript_obj)
-        resource_advertiser = glideinFrontendInterface.ResourceClassadAdvertiser(multi_support=glideinFrontendInterface.frontendConfig.advertise_use_multi)
-
-        # Add globals
-        for globalid, globals_el in self.globals_dict.iteritems():
-            if globals_el['attrs'].has_key('PubKeyObj'):
-                key_obj = key_builder.get_key_obj(
-                              globals_el['attrs']['FactoryPoolId'],
-                              globals_el['attrs']['PubKeyID'],
-                              globals_el['attrs']['PubKeyObj'])
-                advertizer.add_global(globals_el['attrs']['FactoryPoolNode'],
-                                      globalid, self.security_name, key_obj)
-
-
-        glideid_list = condorq_dict_types['Idle']['count'].keys()
-        # TODO: PM Following shows up in branch_v2plus. Which is correct?
-        # glideid_list=glidein_dict.keys()
-        # sort for the sake of monitoring
-        glideid_list.sort()
-
-        # we will need this for faster lookup later
-        self.processed_glideid_strs=[]
-
-        log_factory_header()
-        total_up_stats_arr=init_factory_stats_arr()
-        total_down_stats_arr=init_factory_stats_arr()
-        for glideid in glideid_list:
-            if glideid == (None, None, None):
-                continue # This is the special "Unmatched" entry
-            factory_pool_node = glideid[0]
-            request_name = glideid[1]
-            my_identity = str(glideid[2]) # get rid of unicode
-            glideid_str = "%s@%s" % (request_name, factory_pool_node)
-            self.processed_glideid_strs.append(glideid_str)
-
-            glidein_el = self.glidein_dict[glideid]
-            glidein_in_downtime = \
-                glidein_el['attrs'].get('GLIDEIN_In_Downtime') == 'True'
-
-            count_jobs={}     # straight match
-            prop_jobs={}      # proportional subset for this entry
-            hereonly_jobs={}  # can only run on this site
-            for dt in condorq_dict_types.keys():
-                count_jobs[dt] = condorq_dict_types[dt]['count'][glideid]
-                prop_jobs[dt] = condorq_dict_types[dt]['prop'][glideid]
-                hereonly_jobs[dt] = condorq_dict_types[dt]['hereonly'][glideid]
-
-            count_status=self.count_status_multi[request_name]
-
-            #If the glidein requires a voms proxy, only match voms idle jobs
-            # Note: if GLEXEC is set to NEVER, the site will never see the proxy, 
-            # so it can be avoided.
-            if (self.glexec != 'NEVER'):
-                if (glidein_el['attrs'].get('GLIDEIN_REQUIRE_VOMS')=="True"):
-                        prop_jobs['Idle']=prop_jobs['VomsIdle']
-                        logSupport.log.info("Voms proxy required, limiting idle glideins to: %i" % prop_jobs['Idle'])
-                elif (glidein_el['attrs'].get('GLIDEIN_REQUIRE_GLEXEC_USE')=="True"):
-                        prop_jobs['Idle']=prop_jobs['ProxyIdle']
-                        logSupport.log.info("Proxy required (GLEXEC), limiting idle glideins to: %i" % prop_jobs['Idle'])
-
-
-            # effective idle is how much more we need
-            # if there are idle slots, subtract them, they should match soon
-            effective_idle = max(prop_jobs['Idle'] - count_status['Idle'], 0)
-            effective_oldidle = max(prop_jobs['OldIdle']-count_status['Idle'], 0)
-
-            glidein_min_idle = self.compute_glidein_min_idle(
-                                   count_status, total_glideins,
-                                   effective_idle, effective_oldidle)
-
-            glidein_max_run = self.compute_glidein_max_run(
-                                  prop_jobs, self.count_real[glideid])
-
-            remove_excess_str = self.choose_remove_excess_type(
-                                    count_jobs, count_status, glideid)
-
-            this_stats_arr = (prop_jobs['Idle'], count_jobs['Idle'],
-                              effective_idle, prop_jobs['OldIdle'],
-                              hereonly_jobs['Idle'], count_jobs['Running'],
-                              self.count_real[glideid], self.max_running,
-                              count_status['Total'], count_status['Idle'],
-                              count_status['Running'],
-                              glidein_min_idle, glidein_max_run)
-
-            self.stats['group'].logMatchedJobs(
-                glideid_str, prop_jobs['Idle'], effective_idle,
-                prop_jobs['OldIdle'], count_jobs['Running'], self.count_real[glideid])
-
-            self.stats['group'].logMatchedGlideins(
-                glideid_str, count_status['Total'], count_status['Idle'],
-                count_status['Running'])
-
-            self.stats['group'].logFactAttrs(glideid_str, glidein_el['attrs'],
-                                             ('PubKeyValue', 'PubKeyObj'))
-
-            self.stats['group'].logFactDown(glideid_str, glidein_in_downtime)
-
-            if glidein_in_downtime:
-                total_down_stats_arr = log_and_sum_factory_line(
-                                           glideid_str, glidein_in_downtime,
-                                           this_stats_arr, total_down_stats_arr)
-            else:
-                total_up_stats_arr = log_and_sum_factory_line(
-                                         glideid_str, glidein_in_downtime,
-                                         this_stats_arr, total_up_stats_arr)
-
-            # get the parameters
-            glidein_params = copy.deepcopy(self.paramsDescript.const_data)
-            for k in self.paramsDescript.expr_data.keys():
-                kexpr = self.paramsDescript.expr_objs[k]
-                # convert kexpr -> kval
-                glidein_params[k] = glideinFrontendLib.evalParamExpr(kexpr, self.paramsDescript.const_data, glidein_el)
-            # we will need this param to monitor orphaned glideins
-            glidein_params['GLIDECLIENT_ReqNode'] = factory_pool_node
-
-            self.stats['group'].logFactReq(
-                glideid_str, glidein_min_idle, glidein_max_run, glidein_params)
-
-            glidein_monitors = {}
-            for t in count_jobs.keys():
-                glidein_monitors[t] = count_jobs[t]
-
-            glidein_monitors['RunningHere'] = self.count_real[glideid]
-
-            for t in count_status.keys():
-                glidein_monitors['Glideins%s' % t] = count_status[t]
-
-            key_obj = None
-            for globalid in self.globals_dict:
-                if glideid[1].endswith(globalid):
-                    globals_el = self.globals_dict[globalid]
-                    if (globals_el['attrs'].has_key('PubKeyObj') and globals_el['attrs'].has_key('PubKeyID')):
-                        key_obj = key_builder.get_key_obj(my_identity, globals_el['attrs']['PubKeyID'], globals_el['attrs']['PubKeyObj'])
-                    break            
-
-            trust_domain = glidein_el['attrs'].get('GLIDEIN_TrustDomain','Grid')
-            auth_method = glidein_el['attrs'].get('GLIDEIN_SupportedAuthenticationMethod', 'grid_proxy')
-
-            # Only advertize if there is a valid key for encryption
-            if key_obj is not None:
-                advertizer.add(factory_pool_node,
-                               request_name, request_name,
-                               glidein_min_idle, glidein_max_run,
-                               glidein_params, glidein_monitors,
-                               remove_excess_str=remove_excess_str,
-                               key_obj=key_obj, glidein_params_to_encrypt=None,
-                               security_name=self.security_name,
-                               trust_domain=trust_domain,
-                               auth_method=auth_method)
-            else:
-                logSupport.log.warning("Cannot advertise requests for %s because no factory %s key was found"% (request_name, factory_pool_node))
-
-
-            resource_classad = self.build_resource_classad(
-                                   this_stats_arr, request_name,
-                                   glidein_el, glidein_in_downtime)
-            resource_advertiser.addClassad(resource_classad.adParams['Name'],
-                                           resource_classad)
-
-        # end for glideid in condorq_dict_types['Idle']['count'].keys()
-
-        total_down_stats_arr = self.count_factory_entries_without_classads(total_down_stats_arr)
-
-        self.log_and_print_total_stats(total_up_stats_arr, total_down_stats_arr)
-        self.log_and_print_unmatched(total_down_stats_arr)
-
-        # Advertise glideclient and glideclient global classads
-        try:
-            logSupport.log.info("Advertising global requests")
-            advertizer.do_global_advertize()
-        except Exception:
-            logSupport.log.exception("Unknown error advertising global requests")
-        try:
-            # cannot advertise len of queue since has both
-            # glideclientglobal and glideclient
-            logSupport.log.info("Advertising glidein requests")
-            advertizer.do_advertize()
-        except Exception:
-            logSupport.log.exception("Unknown error advertising glidein requests")
-
-        logSupport.log.info("Done advertising requests")
-
-        # Advertise glideresource classads
-        try:
-            logSupport.log.info("Advertising %i glideresource classads to the user pool" %  len(resource_advertiser.classads))
-            #logSupport.log.info("glideresource classads to advertise -\n%s" % resource_advertiser.getAllClassads())
-            resource_advertiser.advertiseAllClassads()
-            logSupport.log.info("Done advertising glideresource classads")
-        except:
-            logSupport.log.exception("Advertising failed: ")
-
-        return
-
-=======
 
         ## schedd
         pipe_ids['jobs'] = fork_in_bg(self.get_condor_q)
@@ -851,7 +557,6 @@
 
         return
 
->>>>>>> c85b8255
     def populate_pubkey(self):
         for globalid, globals_el in self.globals_dict.iteritems():
             try:
@@ -931,22 +636,6 @@
         return resource_classad
 
     def compute_glidein_min_idle(self, count_status, total_glideins,
-<<<<<<< HEAD
-                                 effective_idle, effective_oldidle):
-        ''' Calculate the number of idle jobs to request from the factory '''
-
-        if count_status['Total'] >= self.max_running:
-            # have all the running jobs I wanted
-            glidein_min_idle=0
-        elif count_status['Idle'] >= self.max_vms_idle:
-            # enough idle vms, do not ask for more
-            glidein_min_idle=0
-        elif total_glideins >= self.total_max_glideins:
-            # reached the system-wide limit
-            glidein_min_idle=0
-        elif (effective_idle>0):
-            glidein_min_idle=effective_idle
-=======
                                  total_idle_glideins, fe_total_glideins,
                                  fe_total_idle_glideins, global_total_glideins,
                                  global_total_idle_glideins,
@@ -980,35 +669,18 @@
                 self.global_total_max_glideins-global_total_glideins,
                 self.global_total_max_vms_idle-global_total_idle_glideins)
 
->>>>>>> c85b8255
             # since it takes a few cycles to stabilize, ask for only one third
             glidein_min_idle=glidein_min_idle/3
             # do not reserve any more than the number of old idles
             # for reserve (/3)
-<<<<<<< HEAD
-            glidein_idle_reserve=effective_oldidle/3
-            glidein_idle_reserve = min(glidein_idle_reserve, self.reserve_idle)
-            glidein_min_idle+=glidein_idle_reserve
-
-            glidein_min_idle = min(glidein_min_idle, self.max_idle)
-            # don't go over the max_running
-            glidein_min_idle = max(glidein_min_idle, self.max_running-count_status['Total']+glidein_idle_reserve)
-            # don't go over the system-wide max
-            # not perfect, given te number of entries, but better than nothing
-            glidein_min_idle = max(glidein_min_idle, self.total_max_glideins-total_glideins+glidein_idle_reserve)
-=======
             glidein_idle_reserve = min(effective_oldidle/3, self.reserve_idle)
 
             glidein_min_idle+=glidein_idle_reserve
             glidein_min_idle = min(glidein_min_idle, self.max_idle)
->>>>>>> c85b8255
 
             if count_status['Idle'] >= self.curb_vms_idle:
                 glidein_min_idle/=2 # above first treshold, reduce
             if total_glideins >= self.total_curb_glideins:
-<<<<<<< HEAD
-                glidein_min_idle/=2 # above global treshold, reduce
-=======
                 glidein_min_idle/=2 # above global treshold, reduce further
             if total_idle_glideins >= self.total_curb_vms_idle:
                 glidein_min_idle/=2 # above global treshold, reduce further
@@ -1020,7 +692,6 @@
                 glidein_min_idle/=2 # above global treshold, reduce further
             if global_total_idle_glideins>=self.global_total_curb_vms_idle:
                 glidein_min_idle/=2 # above global treshold, reduce further
->>>>>>> c85b8255
             if glidein_min_idle<1:
                 glidein_min_idle=1
         else:
@@ -1160,11 +831,7 @@
                 continue # already processed... ignore
 
             self.count_status_multi[request_name]={}
-<<<<<<< HEAD
-            for st in self.status_dict_types.keys():
-=======
             for st in self.status_dict_types:
->>>>>>> c85b8255
                 c = glideinFrontendLib.getClientCondorStatus(
                         self.status_dict_types[st]['dict'],
                         self.frontend_name, self.group_name,request_name)
@@ -1265,11 +932,7 @@
                         logSupport.log.exception("Failed to talk to factory_pool for entry info: ")
                     factory_glidein_dict = {}
 
-<<<<<<< HEAD
-                for glidename in factory_glidein_dict.keys():
-=======
                 for glidename in factory_glidein_dict:
->>>>>>> c85b8255
                     auth_id = factory_glidein_dict[glidename]['attrs'].get('AuthenticatedIdentity')
                     if not auth_id:
                         logSupport.log.warning("Found an untrusted factory %s at %s; ignoring." % (glidename, factory_pool_node))
@@ -1287,27 +950,6 @@
             logSupport.log.debug("Error in talking to the factory pool: %s" % tb)
 
         return glidein_dict
-<<<<<<< HEAD
-
-    def get_condor_q(self):
-        try:
-            condorq_format_list = self.elementDescript.merged_data['JobMatchAttrs']
-            if self.x509_proxy_plugin:
-                condorq_format_list = list(condorq_format_list) + list(self.x509_proxy_plugin.get_required_job_attributes())
-
-            ### Add in elements to help in determining if jobs have voms creds
-            condorq_format_list=list(condorq_format_list)+list((('x509UserProxyFirstFQAN','s'),))
-            condorq_format_list=list(condorq_format_list)+list((('x509UserProxyFQAN','s'),))
-            condorq_format_list=list(condorq_format_list)+list((('x509userproxy','s'),))
-            condorq_dict = glideinFrontendLib.getCondorQ(
-                               self.elementDescript.merged_data['JobSchedds'],
-                               expand_DD(self.elementDescript.merged_data['JobQueryExpr'],self.attr_dict),
-                               condorq_format_list)
-        except Exception:
-            logSupport.log.exception("In query schedd child, exception:")
-
-        return condorq_dict
-=======
 
     def get_condor_q(self):
         try:
@@ -1394,92 +1036,11 @@
     def do_match(self):
         ''' Do the actual matching.  This forks subprocess_count as children
         to do the work in parallel. '''
->>>>>>> c85b8255
 
         pipe_ids={}
         for dt in self.condorq_dict_types.keys()+['Real','Glidein']:
             pipe_ids[dt] = fork_in_bg(self.subprocess_count, dt)
 
-<<<<<<< HEAD
-    def get_condor_status(self):
-        try:
-            status_format_list=[]
-            if self.x509_proxy_plugin:
-                status_format_list=list(status_format_list)+list(self.x509_proxy_plugin.get_required_classad_attributes())
-
-            # use the main collector... all adds must go there
-            status_dict = glideinFrontendLib.getCondorStatus(
-                              [None],
-                              'GLIDECLIENT_Name=?="%s.%s"'%(self.frontend_name,
-                                                            self.group_name),
-                              status_format_list)
-            return status_dict
-
-        except Exception, ex:
-            tb = traceback.format_exception(sys.exc_info()[0],sys.exc_info()[1],
-                                            sys.exc_info()[2])
-            logSupport.log.debug("Error in talking to the user pool (condor_status): %s" % tb)
-
-    def do_match(self):
-        ''' Do the actual matching.  This forks subprocess_count as children
-        to do the work in parallel. '''
-
-        logSupport.log.info("Counting subprocess created")
-        pipe_ids={}
-        for dt in self.condorq_dict_types.keys()+['Real','Glidein']:
-            pipe_ids[dt] = fork_in_bg(self.subprocess_count, dt)
-
-        try:
-            pipe_out=fetch_fork_result_list(pipe_ids)
-        except RuntimeError:
-            # expect all errors logged already
-            logSupport.log.exception("Terminating iteration due to errors:")
-            return
-        logSupport.log.info("All children terminated")
-
-        # TODO: PM Need to check if we are counting correctly after the merge
-        for dt, el in self.condorq_dict_types.iteritems():
-            (el['count'], el['prop'], el['hereonly'], el['total'])=pipe_out[dt]
-
-        self.count_real=pipe_out['Real']
-        self.count_status_multi=pipe_out['Glidein']
-
-        self.glexec='UNDEFINED'
-        if 'GLIDEIN_Glexec_Use' in self.elementDescript.frontend_data:
-            self.glexec=self.elementDescript.frontend_data['GLIDEIN_Glexec_Use']
-        if 'GLIDEIN_Glexec_Use' in self.elementDescript.merged_data:
-            self.glexec=self.elementDescript.merged_data['GLIDEIN_Glexec_Use']
-
-    def subprocess_count(self, dt):
-    # will make calculations in parallel,using multiple processes
-        out = ()
-        if dt=='Real':
-            out = glideinFrontendLib.countRealRunning(
-                      self.elementDescript.merged_data['MatchExprCompiledObj'],
-                      self.condorq_dict_running, self.glidein_dict,
-                      self.attr_dict, self.condorq_match_list)
-        elif dt=='Glidein':
-            count_status_multi={}
-            for glideid in self.glidein_dict.keys():
-                request_name=glideid[1]
-
-                count_status_multi[request_name]={}
-                for st in self.status_dict_types.keys():
-                    c = glideinFrontendLib.getClientCondorStatus(
-                            self.status_dict_types[st]['dict'],
-                            self.frontend_name, self.group_name, request_name)
-                    count_status_multi[request_name][st]=glideinFrontendLib.countCondorStatus(c)
-            out=count_status_multi
-        else:
-            c,p,h = glideinFrontendLib.countMatch(
-                        self.elementDescript.merged_data['MatchExprCompiledObj'],
-                        self.condorq_dict_types[dt]['dict'],
-                        self.glidein_dict, self.attr_dict,
-                        self.condorq_match_list)
-            t=glideinFrontendLib.countCondorQ(self.condorq_dict_types[dt]['dict'])
-            out=(c,p,h,t)
-
-=======
         try:
             pipe_out=fetch_fork_result_list(pipe_ids)
         except RuntimeError:
@@ -1550,7 +1111,6 @@
             t=glideinFrontendLib.countCondorQ(self.condorq_dict_types[dt]['dict'])
             out=(c,p,h,t)
         
->>>>>>> c85b8255
         return out
 
 ############################################################
