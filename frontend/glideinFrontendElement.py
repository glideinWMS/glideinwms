--- conflicted
+++ resolved
@@ -576,14 +576,10 @@
         # Add glidein config limits to the glideclient classads
         advertizer.set_glidein_config_limits(self.glidein_config_limits)
 
-<<<<<<< HEAD
-        glideid_list = sorted(condorq_dict_types['Idle']['count'], key=lambda t: ['0' if x is None else x for x in t])
-=======
         # TODO: python2 allows None elements to be sorted putting them on top
         #   recreating the behavior but should check if (None, None, None) is giving problems somewhere else
         glideid_list = sorted(condorq_dict_types['Idle']['count'].keys(),  
                               key=lambda x: ("", "", "") if x == (None, None, None) else x )
->>>>>>> c7a539ac
         # TODO: PM Following shows up in branch_v2plus. Which is correct?
         # glideid_list=glidein_dict.keys()
         # sort for the sake of monitoring
@@ -934,13 +930,8 @@
         bad_id_list = []
         for globalid, globals_el in self.globals_dict.items():
             try:
-<<<<<<< HEAD
-                globals_el['attrs']['PubKeyObj'] = pubCrypto.PubRSAKey(globals_el['attrs']['PubKeyValue'].encode("latin1"))
-            except:
-=======
                 globals_el['attrs']['PubKeyObj'] = pubCrypto.PubRSAKey(globals_el['attrs']['PubKeyValue'])
             except pubCrypto.PubCryptoError as e:
->>>>>>> c7a539ac
                 # if no valid key
                 # if key needed, will handle the error later on
                 logSupport.log.warning("Factory Globals '%s', invalid RSA key: %s" % (globalid, e))
