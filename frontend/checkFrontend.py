--- conflicted
+++ resolved
@@ -21,14 +21,7 @@
 #   Igor Sfiligoi
 #
 
-<<<<<<< HEAD
-
-import sys, os.path
-sys.path.append(os.path.join(sys.path[0], "../.."))
-=======
-from __future__ import print_function
 import sys
->>>>>>> a346c6ff
 from glideinwms.frontend import glideinFrontendPidLib
 
 try:
